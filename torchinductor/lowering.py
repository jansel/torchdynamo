--- conflicted
+++ resolved
@@ -640,13 +640,7 @@
                 offset=offset,
             ).make_indexer()
 
-<<<<<<< HEAD
-            seed_buffer = V.graph.random_seed_buffer(
-                device, as_buffer=True
-            ).make_loader()
-=======
             seed_buffer = V.graph.random_seed_buffer(device).make_loader()
->>>>>>> 6fff2a7c
 
             def inner_fn(index):
                 seed = seed_buffer([])
@@ -672,15 +666,6 @@
     randn = register_lowering([aten.randn, torch.randn])(make_rand("randn"))
 
 
-<<<<<<< HEAD
-@register_lowering(overrides.philox_seed_like)
-def philox_seed_like(x):
-    logging.warning("using triton random, expect difference from eager")
-    return V.graph.random_seed_buffer(x.get_device(), as_buffer=True)
-
-
-@register_lowering(overrides.philox_rand_like, type_promote=False)
-=======
 @register_lowering(overrides.philox_seed_like._overloadpacket)
 def philox_seed_like(x):
     logging.warning("using triton random, expect difference from eager")
@@ -688,7 +673,6 @@
 
 
 @register_lowering(overrides.philox_rand_like._overloadpacket, type_promote=False)
->>>>>>> 6fff2a7c
 def philox_rand_like(x, seed, offset):
     device = x.get_device()
     dtype = x.get_dtype()
