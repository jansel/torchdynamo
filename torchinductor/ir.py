import dataclasses
import functools
import itertools
import textwrap
from functools import partial
from typing import Any
from typing import Callable
from typing import List
from typing import Optional
from unittest.mock import patch

import numpy
import sympy
import torch
import torch.utils._pytree as pytree
from sympy import Expr
from sympy import Integer

from . import config
from . import dependencies
from .codegen.common import product
from .dependencies import extract_read_writes
from .virtualized import V
from .virtualized import ops

indent = functools.partial(textwrap.indent, prefix="  ")


def inverse_reorder(order):
    inv_order = dict(zip(order, range(len(order))))

    def reindex(index):
        assert len(index) == len(inv_order)
        return [index[inv_order[i]] for i in range(len(index))]

    return reindex


def fuse_reindexing(reindex1, reindex2):
    def reindex(index):
        return reindex1(reindex2(index))

    return reindex


class ModularIndexing(sympy.Function):
    """
    ModularIndexing(a, b, c) => (a // b) % c
    """

    nargs = (3,)

    @classmethod
    def eval(cls, base, divisor, modulus):
        if base == 0 or modulus == 1:
            return sympy.Integer(0)
        if (
            isinstance(base, sympy.Integer)
            and isinstance(divisor, sympy.Integer)
            and isinstance(modulus, sympy.Integer)
        ):
            return (base // divisor) % modulus

        if divisor == 1:
            w1 = sympy.Wild("w1")
            w2 = sympy.Wild("w2")
            m = base.match(w1 + modulus * w2)
            if m and "/" not in str(m[w1]) and "/" not in str(m[w2]) and m[w2] != 0:
                # simplify indexing
                return ModularIndexing(m[w1], divisor, modulus)

        # if isinstance(base, IndexingDiv):
        #     return ModularIndexing(base.args[0], base.args[1] * divisor, modulus)


class IndexingDiv(sympy.Function):
    """
    a // b used in indexing where we need to be careful about simplification.
    We don't use sympy.FloorDiv to bypass some simplification rules.
    """

    nargs = (2,)

    @classmethod
    def eval(cls, base, divisor):
        if base == 0:
            return sympy.Integer(0)
        if divisor == 1:
            return base
        if isinstance(base, sympy.Integer) and isinstance(divisor, sympy.Integer):
            return base // divisor
        # if isinstance(base, IndexingDiv):
        #     return IndexingDiv(base.args[0], base.args[1] * divisor)
        if sympy.gcd(base, divisor) == divisor:
            return base / divisor


class CleanDiv(IndexingDiv):
    """
    Div where we can assume no rounding.
    This is to enable future optimizations.
    """

    pass


class IRNode(object):
    def str_helper(self, lines):
        lines = indent(",\n".join(map(str, lines)))
        return f"{type(self).__name__}(\n{lines}\n)"

    def is_user_of(self, name):
        return any(name == dep.name for dep in self.get_reads())

    def get_numel(self):
        return product(self.get_size())


@dataclasses.dataclass
class Loops(IRNode):
    device: torch.device
    dtype: torch.dtype
    inner_fn: Callable
    ranges: List[Expr]

    def __str__(self, names=("ranges",)):
        return self.str_helper(
            [
                f"'{self.device.type}'",
                str(self.dtype),
                self.inner_fn_str(),
            ]
            + [f"{name}={getattr(self, name)}" for name in names]
        )

    __repr__ = __str__

    def get_dtype(self):
        return self.dtype

    def get_device(self):
        return self.device

    def get_size(self):
        return self.ranges

    def is_extern(self):
        return False

    @classmethod
    def create(cls, *args, **kwargs):
        return TensorBox.create(cls(*args, **kwargs))

    @staticmethod
    def _index(ranges, prefix="i"):
        return [
            sympy.Integer(0) if s == 1 else sympy.Symbol(f"{prefix}{n}")
            for n, s in enumerate(ranges)
        ]

    def inner_fn_str(self):
        try:
            with V.set_ops_handler(V.MockHandler()), patch.object(
                FlexibleLayout, "allow_indexing", True
            ):
                return self.inner_fn(self._index(self.ranges))
        except Exception as e:
            return f"inner_fn(): {e}"

    def is_zero_elements(self):
        return any(r == 0 for r in self.ranges)

    def get_reads(self):
        with patch.object(FlexibleLayout, "allow_indexing", True):
            if self.get_reduction_type():
                return extract_read_writes(
                    self.make_loader(),
                    self.get_size(),
                    self.get_reduction_size(),
                ).reads
            else:
                return extract_read_writes(
                    self.make_loader(),
                    self.get_size(),
                ).reads


class Pointwise(Loops):
    def make_loader(self):
        return self.inner_fn

    def get_reduction_size(self):
        return []

    def get_reduction_type(self):
        return None

    def store_output(self, output_name, indexer, vars):
        return ops.store(output_name, indexer(vars), self.inner_fn(vars))

    def constant_to_device(self, device):
        """Move this to a given device. Requires that all reads are to constants."""
        loader = self.make_loader()
        loader = patch.object(ConstantBuffer, "override_device", device)(loader)
        return Pointwise(device, self.dtype, loader, self.ranges)


@dataclasses.dataclass
class Reduction(Loops):
    reduction_ranges: List[Expr]
    reduction_type: str

    def __str__(self):
        return Loops.__str__(
            self, names=("ranges", "reduction_ranges", "reduction_type")
        )

    __repr__ = __str__

    def get_reduction_size(self):
        return self.reduction_ranges

    def get_reduction_type(self):
        return self.reduction_type

    def store_reduction(self, output_name, indexer, vars, reduction_vars):
        return ops.reduction(
            output_name,
            self.dtype,
            self.reduction_type,
            indexer(vars),
            self.inner_fn(vars, reduction_vars),
        )

    def index_length(self):
        return len(self.ranges) + len(self.reduction_ranges)

    def inner_fn_str(self):
        try:
            with V.set_ops_handler(V.MockHandler()), patch.object(
                FlexibleLayout, "allow_indexing", True
            ):
                return self.inner_fn(
                    self._index(self.ranges), self._index(self.reduction_ranges, "r")
                )
        except Exception as e:
            return f"inner_fn(): {e}"

    def constant_to_device(self, device):
        """Move this to a given device. Requires that all reads are to constants."""
        loader = self.make_loader()
        loader = patch.object(ConstantBuffer, "override_device", device)(loader)
        return Reduction(
            device,
            self.dtype,
            loader,
            self.ranges,
            self.reduction_ranges,
            self.reduction_type,
        )

    @classmethod
    def create(
        cls,
        device: torch.device,
        dtype: torch.dtype,
        inner_fn: Callable,
        ranges: List[Expr],
        reduction_ranges: List[Expr],
        reduction_type: str,
    ):
        reduction_numel = product(reduction_ranges)
        if reduction_numel == 1:
            # this reduction is actually a pointwise op
            def fn(index):
                reduction_index = [sympy.Integer(0) for _ in reduction_ranges]
                return inner_fn(index, reduction_index)

            return Pointwise.create(device, dtype, fn, ranges)

        return TensorBox.create(
            Reduction(
                device,
                dtype,
                inner_fn,
                ranges,
                reduction_ranges,
                reduction_type,
            )
        )


def is_storage_and_layout(x):
    try:
        as_storage_and_layout(x, freeze=False)
        return True
    except NotImplementedError:
        return False


def is_contiguous_storage_and_layout(x):
    try:
        buffer, layout = as_storage_and_layout(x, freeze=False)
        return layout.is_contiguous()
    except NotImplementedError:
        return False


def as_storage_and_layout(x, freeze=True, want_contiguous=False):
    """Try to simplify x into a StorageBox and a Layout"""
    if isinstance(x, TensorBox):
        return as_storage_and_layout(
            x.data, freeze=freeze, want_contiguous=want_contiguous
        )
    if isinstance(x, StorageBox) and isinstance(x.data, Buffer):
        if freeze:
            if want_contiguous:
                x.data.freeze_layout()
            else:
                x.data.decide_layout()
        return x, x.data.layout
    if isinstance(x, ReinterpretView):
        buffer, _ = as_storage_and_layout(
            x.data, freeze=freeze, want_contiguous=want_contiguous
        )
        return buffer, x.layout
    raise NotImplementedError


as_contiguous_storage_and_layout = functools.partial(
    as_storage_and_layout, want_contiguous=True
)


@dataclasses.dataclass
class BaseView(IRNode):
    data: IRNode

    def get_dtype(self):
        return self.data.get_dtype()

    def get_device(self):
        return self.data.get_device()

    def get_name(self):
        return self.data.get_name()

    def mark_reuse(self, users):
        return self.data.mark_reuse(users)

    def realize(self):
        return self.data.realize()

    def get_storage_numel(self):
        return self.data.get_storage_numel()

<<<<<<< HEAD
    def is_extern(self):
        return self.data.is_extern()

=======
>>>>>>> f8315597
    def get_reads(self):
        with patch.object(FlexibleLayout, "allow_indexing", True):
            return extract_read_writes(
                self.make_loader(),
                self.get_size(),
            ).reads


@dataclasses.dataclass
class ExpandView(BaseView):
    size: List[Expr]

    @classmethod
    def create(cls, x, new_size):
        new_size = list(map(sympy.expand, new_size))

        if is_storage_and_layout(x):
            storage, old_layout = as_storage_and_layout(x)
            skip = len(new_size) - len(old_layout.size)
            assert skip >= 0
            new_stride = [sympy.Integer(0)] * skip
            for stride, size in zip(old_layout.stride, old_layout.size):
                new_stride.append(stride if size != 1 else sympy.Integer(0))
            new_layout = FixedLayout(
                old_layout.device,
                old_layout.dtype,
                list(new_size),
                new_stride,
                old_layout.offset,
            )
            return ReinterpretView(storage, new_layout)

        return ExpandView(x, new_size)

    def get_size(self):
        return self.size

    def make_loader(self):
        target = self.get_size()
        actual = self.data.get_size()
        skip = len(target) - len(actual)
        inner = self.data.make_loader()

        def load(index):
            index = list(index[skip:])
            assert len(index) == len(actual)
            for i in range(len(actual)):
                if actual[i] == 1:
                    # zero out broadcast dimension
                    index[i] = sympy.Integer(0)
            return inner(index)

        return load


@dataclasses.dataclass
class PermuteView(BaseView):
    dims: List[Expr]

    @classmethod
    def create(cls, x, dims):
        assert set(dims) == set(range(len(dims)))

        if is_storage_and_layout(x):
            storage, old_layout = as_storage_and_layout(x)
            new_layout = FixedLayout(
                old_layout.device,
                old_layout.dtype,
                [old_layout.size[i] for i in dims],
                [old_layout.stride[i] for i in dims],
                old_layout.offset,
            )
            return ReinterpretView(storage, new_layout)

        return PermuteView(x, dims)

    def get_size(self):
        assert set(self.dims) == set(range(len(self.dims)))
        size = self.data.get_size()
        return [size[i] for i in self.dims]

    def make_loader(self):
        inner = self.data.make_loader()
        inv = {j: i for i, j in enumerate(self.dims)}
        inv = [inv[i] for i in range(len(self.dims))]
        assert set(inv) == set(range(len(self.dims)))

        def load(index):
            index = [index[i] for i in inv]
            return inner(index)

        return load


class SqueezeView(BaseView):
    @classmethod
    def create(cls, x):

        if is_storage_and_layout(x):
            storage, old_layout = as_storage_and_layout(x)
            new_size = []
            new_stride = []
            for size, stride in zip(old_layout.size, old_layout.stride):
                if size != 1:
                    new_size.append(size)
                    new_stride.append(stride)
            new_layout = FixedLayout(
                old_layout.device,
                old_layout.dtype,
                new_size,
                new_stride,
                old_layout.offset,
            )
            return ReinterpretView(storage, new_layout)

        # redirect to a generic view
        return View.create(x, [s for s in x.get_size() if s != 1])

    @staticmethod
    def squeezer(size):
        new_size = [s for s in size if s != 1]
        not_one = [i for i, s in enumerate(size) if s != 1]
        length = len(size)

        def reindex(index):
            assert len(index) == len(not_one), f"{index} {not_one}"
            new_index = [sympy.Integer(0)] * length
            for idx, s in zip(not_one, index):
                new_index[idx] = s
            return tuple(new_index)

        return new_size, reindex

    def __init__(self, data):
        assert False, "use SqueezeView.create()"


@dataclasses.dataclass
class View(BaseView):
    size: List[Expr]
    reindex: Callable

    def make_indexer(self):
        base_indexer = self.data.make_indexer()

        def indexer(idx):
            return base_indexer(self.reindex(idx))

        return indexer

    @staticmethod
    def handle_negative_index(idx, size):
        sizevars = V.graph.sizevars
        if sizevars.size_hint(idx) < 0:
            sizevars.guard_lt(idx, 0)
            idx = idx + size
        return idx

    def reindex_str(self):
        index_old = [sympy.Symbol(f"i{n}") for n in range(len(self.size))]
        index_new = list(self.reindex(index_old))
        return f"lambda {', '.join(map(str, index_old))}: {index_new}"

    def __str__(self):
        return self.str_helper(
            [self.data, f"size={self.size}", f"reindex={self.reindex_str()}"]
        )

    __repr__ = __str__

    @classmethod
    def create(cls, x, new_size):
        assert isinstance(new_size, (tuple, list))
        old_size, new_size = cls.resolve_negative_size(x.get_size(), new_size)

        if is_contiguous_storage_and_layout(x):
            storage, old_layout = as_contiguous_storage_and_layout(x)
            new_layout = FixedLayout(
                old_layout.device,
                old_layout.dtype,
                new_size,
                FlexibleLayout.contiguous_strides(new_size),
                old_layout.offset,
            )
            return ReinterpretView(storage, new_layout)

        return cls(x, tuple(new_size), cls.dynamic_reshape_indexer(old_size, new_size))

    @staticmethod
    def resolve_negative_size(old_size, new_size):
        new_size = [
            sympy.expand(x).subs(V.graph.sizevars.replacements) for x in new_size
        ]
        old_size = [
            sympy.expand(x).subs(V.graph.sizevars.replacements) for x in old_size
        ]

        new_size = list(new_size)
        for i in range(len(new_size)):
            if new_size[i] == -1:
                new_size[i] = sympy.Integer(1)
                new_size[i] = CleanDiv(product(old_size), product(new_size))
                break

        V.graph.sizevars.guard_equals(product(old_size), product(new_size))
        return old_size, new_size

    @staticmethod
    def dynamic_reshape_indexer(old_size, new_size):
        """
        Perform a reshape entirely by modifying indexing math
        """
        size_hint = V.graph.sizevars.size_hint
        vars = [sympy.Symbol(f"view{i}") for i in range(len(new_size))]

        stack_new = list(zip(vars, new_size))
        stack_old = list(old_size)

        view_expr = []
        while stack_new and stack_old:
            size_old = stack_old.pop()
            var, size_new = stack_new.pop()
            if size_old == 1:
                view_expr.append(sympy.Integer(0))
                stack_new.append((var, size_new))  # re-add
            elif size_new == 1:
                stack_old.append(size_old)  # re-add
            elif size_hint(size_new) == size_hint(size_old):
                view_expr.append(var)
                V.graph.sizevars.guard_equals(size_new, size_old)
            elif size_hint(size_new) < size_hint(size_old):
                while size_hint(size_new) < size_hint(size_old):
                    var2, size_new2 = stack_new.pop()
                    var = var2 * size_new + var
                    size_new = size_new * size_new2
                view_expr.append(var)
                V.graph.sizevars.guard_equals(size_new, size_old)
            elif size_hint(size_new) > size_hint(size_old):
                divisor = sympy.Integer(1)
                modulus = size_old
                view_expr.append(ModularIndexing(var, divisor, modulus))
                divisor = divisor * modulus
                while size_hint(size_new) > size_hint(size_old):
                    modulus = stack_old.pop()
                    view_expr.append(ModularIndexing(var, divisor, modulus))
                    divisor = divisor * modulus
                    size_old = size_old * modulus
                V.graph.sizevars.guard_equals(size_new, size_old)
            else:
                assert False

        while stack_old:
            size_old = stack_old.pop()
            assert size_old == 1
            view_expr.append(sympy.Integer(0))

        while stack_new:
            var, size_new = stack_new.pop()
            assert size_new == 1

        view_expr = list(reversed(view_expr))
        assert len(view_expr) == len(old_size)

        def reindex(index):
            assert len(index) == len(vars)
            replacements = dict(zip(vars, index))
            return tuple(x.subs(replacements) for x in view_expr)

        return reindex

    def get_size(self):
        return self.size

    def make_loader(self):
        def load(index):
            return inner(self.reindex(index))

        inner = self.data.make_loader()
        return load


@dataclasses.dataclass
class ReinterpretView(BaseView):
    """Pretend our storage has a different layout"""

    layout: "Layout"

    def __str__(self):
        return self.str_helper(
            [
                self.data,
                self.layout,
            ]
        )

    __repr__ = __str__

    def get_name(self):
        return self.data.get_name()

    def get_device(self):
        return self.layout.device

    def get_dtype(self):
        return self.layout.dtype

    def get_size(self):
        return self.layout.size

    def get_stride(self):
        return self.layout.stride

    def make_loader(self):
        def loader(index):
            indexer = self.layout.make_indexer()
            return ops.load(self.get_name(), indexer(index))

        return loader

    def make_indexer(self):
        return self.layout.make_indexer()

    def get_layout(self):
        return self.layout

    def freeze_layout(self):
        pass

    def codegen_reference(self):
        size = V.graph.sizevars.codegen_shape_tuple(self.layout.size)
        stride = V.graph.sizevars.codegen_shape_tuple(self.layout.stride)
        offset = V.graph.sizevars.codegen_sizevar(self.layout.offset)
        if offset != "0":
            return f"as_strided({self.get_name()}, {size}, {stride}, {offset})"
        return f"as_strided({self.get_name()}, {size}, {stride})"


class SliceView(View):
    @classmethod
    def create(cls, x, dim, start, end, step=1):
        step = sympy.expand(step)
        assert step > 0
        try:
            if start == 0 and end >= 2**63 and step == 1:
                return x
        except TypeError:
            pass

        sizevars = V.graph.sizevars
        new_size = list(x.get_size())

        start = cls.handle_negative_index(start, new_size[dim])
        end = cls.handle_negative_index(end, new_size[dim])

        end = sizevars.guard_min(end, new_size[dim])
        start = sizevars.guard_min(sizevars.guard_min(start, new_size[dim]), end)
        if start == 0 and sizevars.size_hint(end - new_size[dim]) == 0 and step == 1:
            sizevars.guard_equals(end, new_size[dim])
            return x

        new_size[dim] = IndexingDiv(end - start + (step - 1), step)

        if is_storage_and_layout(x):
            # Fast path
            storage, old_layout = as_storage_and_layout(x)
            new_stride = list(old_layout.stride)
            new_stride[dim] = new_stride[dim] * step
            new_layout = FixedLayout(
                old_layout.device,
                old_layout.dtype,
                new_size,
                new_stride,
                old_layout.offset + old_layout.stride[dim] * start,
            )
            return ReinterpretView(storage, new_layout)

        def reindex(index):
            assert len(index) == len(new_size), f"wrong ndim {index} {new_size}"
            index = list(index)
            index[dim] = index[dim] * step + start
            return index

        # redirect to a generic view
        return SliceView(x, size=new_size, reindex=reindex)


class BaseConstant(IRNode):
    def get_size(self):
        return ()

    def get_dtype(self):
        return self.dtype

    def get_device(self):
        return self.device

    def mark_reuse(self, users):
        pass

    def get_reads(self):
        return ()

<<<<<<< HEAD
    def is_extern(self):
        return False

=======
>>>>>>> f8315597

@dataclasses.dataclass
class Constant(BaseConstant):
    value: Any
    dtype: torch.dtype
    device: torch.device

    def make_loader(self):
        def loader(index):
            return ops.constant(self.value, self.dtype)

        return loader


@dataclasses.dataclass
class IndexingConstant(BaseConstant):
    index: Any
    dtype: torch.dtype
    device: torch.device

    def make_loader(self):
        def loader(index):
            return ops.index_expr(self.index, self.dtype)

        return loader


@dataclasses.dataclass
class Layout(IRNode):
    device: torch.device
    dtype: torch.dtype
    size: List[Expr]
    stride: List[Expr]
    offset: Expr = Integer(0)

    def __str__(self):
        offset = ""
        if self.offset != 0:
            offset = f", offset={self.offset}"
        return (
            f"{type(self).__name__}('{self.device.type}', {self.dtype}, "
            f"size={self.size}, stride={self.stride}{offset})"
        )

    __repr__ = __str__

    def is_contiguous(self):
        for left, right, size in zip(
            self.stride, FlexibleLayout.contiguous_strides(self.size), self.size
        ):
            if size != 1 and left != right:
                return False
        return True

    def is_transposed(self):
        for left, right, size in zip(
            self.stride,
            reversed(FlexibleLayout.contiguous_strides(self.size)),
            self.size,
        ):
            if size != 1 and left != right:
                return False
        return True

    def as_fixed(self):
        return FixedLayout(
            self.device,
            self.dtype,
            self.size,
            self.stride,
            self.offset,
        )

    def make_indexer(self):
        assert (
            FlexibleLayout.allow_indexing
        ), f"convert {type(self).__name__} to FixedLayout first"
        return self.as_fixed().make_indexer()


class FixedLayout(Layout):
    """A Tensor layout we cannot change"""

    def make_indexer(self):
        """A closure containing math to read a given element"""

        def indexer(index):
            assert len(index) == len(self.stride) == len(self.size)
            result = self.offset
            for idx, stride, sz in zip(index, self.stride, self.size):
                if sz != 1:
                    result = result + idx * stride
            return result

        return indexer


class FlexibleLayout(Layout):
    """A Tensor layout we are allowed to change"""

    allow_indexing = False

    @staticmethod
    def contiguous_strides(sizes):
        if len(sizes) == 0:
            return []
        reversed_strides = [sympy.Integer(1)]
        for size in reversed(sizes[1:]):
            reversed_strides.append(size * reversed_strides[-1])
        return list(reversed(reversed_strides))

    @staticmethod
    def ordered_strides(sizes, order):
        assert set(range(len(sizes))) == set(order)
        next_stride = sympy.Integer(1)
        strides = [None] * len(order)

        for i in order:
            strides[i] = next_stride
            next_stride = next_stride * sizes[i]
        return strides

    def as_stride_order(self, order):
        assert len(self.size) == len(order)
        return FixedLayout(
            self.device,
            self.dtype,
            self.size,
            self.ordered_strides(self.size, order),
            self.offset,
        )

    def __init__(self, device, dtype, size):
        super(FlexibleLayout, self).__init__(
            device, dtype, size, FlexibleLayout.contiguous_strides(size)
        )


class AliasedLayout(Layout):
    """Shares the same storage as another tensor"""

    def __init__(self, view: "ReinterpretView"):
        layout = view.get_layout()
        super().__init__(
            layout.device,
            layout.dtype,
            layout.size,
            layout.stride,
        )
        self.view = view

    def make_indexer(self):
        return self.as_fixed().make_indexer()


class MutationLayout(Layout):
    def __init__(self, target: IRNode):
        super().__init__(
            target.get_device(),
            target.get_dtype(),
            target.get_size(),
            None,
        )
        self.target = target

    @classmethod
    def realize_into(cls, src, dst):
        dst.realize()
        V.graph.realize_users_of(dst.get_name())

        if isinstance(src, TensorBox):
            src = src.data

        if not isinstance(src, StorageBox) or src.is_user_of(dst.get_name()):
            need_copy = True
        else:
            src.realize()
            need_copy = not isinstance(src.data.layout, FlexibleLayout)

        if need_copy:
            src = Pointwise.create(
                device=src.get_device(),
                dtype=src.get_dtype(),
                inner_fn=src.make_loader(),
                ranges=[
                    V.graph.sizevars.guard_equals(a, b)
                    for a, b in zip(src.get_size(), dst.get_size())
                ],
            ).data
            src.realize()

        assert isinstance(src.data.layout, FlexibleLayout)
        src.data.layout = MutationLayout(dst)
        return src.data

    def as_fixed(self):
        return self

    def make_indexer(self):
        return self.target.make_indexer()


@dataclasses.dataclass
class Buffer(IRNode):
    name: str
    layout: Layout

    def make_indexer(self):
        return self.layout.make_indexer()

    def get_name(self):
        assert self.name
        return self.name

    def get_device(self):
        return self.layout.device

    def get_dtype(self):
        return self.layout.dtype

    def get_size(self):
        return self.layout.size

    def get_stride(self):
        return self.layout.stride

    def get_layout(self):
        return self.layout

    def get_storage_numel(self):
        return self.get_numel()

<<<<<<< HEAD
    def is_extern(self):
        return False

=======
>>>>>>> f8315597
    def freeze_layout(self):
        if not isinstance(self.layout, MultiOutputLayout):
            self.layout = self.layout.as_fixed()

    def freeze_layout_with_stride_order(self, order):
        assert isinstance(self.layout, FlexibleLayout)
        self.layout = self.layout.as_stride_order(order)

    def make_loader(self):
        def loader(index):
            indexer = self.layout.make_indexer()
            return ops.load(self.name, indexer(index))

        return loader

    def is_no_op(self):
        return False

    def codegen_reference(self):
        return self.get_name()

    def decide_layout(self):
        pass

    def get_alias_names(self):
        if isinstance(self.layout, AliasedLayout):
            return [self.layout.view.get_name()]
        return ()

    def get_mutation_names(self):
        if isinstance(self.layout, MutationLayout):
            return [self.layout.target.get_name()]
        return ()

    def get_read_writes(self):
        with patch.object(FlexibleLayout, "allow_indexing", True):
            return extract_read_writes(
                self.make_loader(),
                self.get_size(),
            )

    def get_reads(self):
        return self.get_read_writes().reads

    def realize(self):
        pass


class InputBuffer(Buffer):
    pass


class ConstantBuffer(InputBuffer):
    override_device = None

    def make_loader(self):
        def loader(index):
            indexer = self.layout.make_indexer()
            return ops.load(
                V.graph.constant_name(self.name, self.override_device), indexer(index)
            )

        return loader

    def constant_to_device(self, device):
        return ConstantBuffer(V.graph.constant_name(self.name, device), self.layout)


@dataclasses.dataclass
class ComputedBuffer(Buffer):
    data: Loops

    def get_read_writes(self):
        with patch.object(FlexibleLayout, "allow_indexing", True):
            if self.data.get_reduction_type():
                return extract_read_writes(
                    self.get_store_function(),
                    self.data.get_size(),
                    self.data.get_reduction_size(),
                )
            else:
                return extract_read_writes(
                    self.get_store_function(),
                    self.data.get_size(),
                )

    def get_store_function(self):
        indexer = self.layout.as_fixed().make_indexer()
        if self.data.get_reduction_type():
            return partial(self.data.store_reduction, self.name, indexer)
        else:
            return partial(self.data.store_output, self.name, indexer)

    def decide_layout(self):
        """
        If our layout is still flexible, try to set it based on stride orders of reads.

        TODO(jansel): A better algorithm here would look at downstream consumers of this
                      value and try to do global graph-level layout optimization.
                      This is also something just begging to be autotuned.
        """
        if isinstance(self.layout, FlexibleLayout):
            _, (index_vars, reduction_vars) = dependencies.index_vars(
                self.data.get_size(), self.data.get_reduction_size()
            )
            reads = self.get_read_writes().reads
            # only consider reads to buffer of same size
            reads = [
                r.index.subs({v: sympy.Integer(0) for v in reduction_vars})
                for r in reads
            ]

            if reads:
                stride_lengths = numpy.array(
                    [V.graph.sizevars.stride_hints(expr, index_vars) for expr in reads],
                    dtype=numpy.int64,
                )
                from .scheduler import pick_loop_order

                self.freeze_layout_with_stride_order(
                    pick_loop_order(stride_lengths, self.get_size())
                )

        if isinstance(self.layout, FlexibleLayout):
            self.freeze_layout()

    def simplify_loops(self):
        _, (index_vars, reduce_vars) = dependencies.index_vars(
            self.data.get_size(), self.data.get_reduction_size()
        )
        read_writes = self.get_read_writes()
        index_formulas = list(
            {
                dep.index
                for dep in itertools.chain(
                    read_writes.reads,
                    read_writes.writes,
                    read_writes.index_exprs,
                )
            }
        )
        memory_addrs = [
            dep.index for dep in itertools.chain(read_writes.reads, read_writes.writes)
        ]

        def simplify_and_reorder(vars_, sizes):
            sizes, reindex1, prune = self._simplify_loops(vars_, sizes, index_formulas)
            vars_ = prune(vars_)
            sizes, reindex2 = self._apply_loop_reordering(vars_, sizes, memory_addrs)
            reindex = fuse_reindexing(reindex1, reindex2)
            return sizes, reindex

        iter_ranges, iter_reindex = simplify_and_reorder(
            index_vars, self.data.get_size()
        )
        reduce_ranges, reduce_reindex = simplify_and_reorder(
            reduce_vars, self.data.get_reduction_size()
        )
        return iter_ranges, iter_reindex, reduce_ranges, reduce_reindex

    @classmethod
    def _simplify_loops(cls, index_vars, sizes, index_formulas):
        """
        Try to remove as many axis from loop iterations as possible, by:
            1) removing size==1 dimensions
            2) fuse contiguous dimensions into a single loop
        """
        sizes = list(sizes)

        strides = [V.graph.sizevars.stride_vars(x, index_vars) for x in index_formulas]
        assert len(sizes) == len(strides[0])

        for i in range(len(sizes)):
            if sizes[i] == 1:
                # remove dim
                sizes[i] = None

        def can_merge_dims(a, b):
            for k in range(len(strides)):
                if strides[k][a] * sizes[a] == strides[k][b]:
                    # approximate test passed, try sound version
                    va = index_vars[a]
                    vb = index_vars[b]
                    v = sympy.Symbol("_merge_tester")
                    expr1 = index_formulas[k].subs({va: v * sizes[a], vb: 0})
                    expr2 = index_formulas[k].subs({va: 0, vb: v})
                    if expr1 == expr2:
                        continue
                return False
            return True

        changed = True
        while changed:
            changed = False
            for i, j in itertools.product(
                reversed(range(len(sizes))), reversed(range(len(sizes)))
            ):
                if i == j or sizes[i] is None or sizes[j] is None:
                    continue
                if can_merge_dims(i, j):
                    changed = True
                    sizes[i] = sizes[i] * sizes[j]
                    sizes[j] = None

        def reindex(index):
            it = list(reversed(index))
            new_index = []
            for size in sizes:
                if size is None:
                    new_index.append(sympy.Integer(0))
                else:
                    new_index.append(it.pop())
            assert not it
            return new_index

        def prune(index):
            assert len(index) == len(sizes)
            return [i for i, s in zip(index, sizes) if s is not None]

        return [x for x in sizes if x is not None], reindex, prune

    @staticmethod
    def _apply_loop_reordering(index_vars, sizes, memory_addrs):
        """
        Shuffle the order of loops around to hopefully improve performance.
        """
<<<<<<< HEAD
        try:
            strides = numpy.array(
                [V.graph.sizevars.stride_hints(expr, index_vars) for expr in memory_addrs],
                dtype=numpy.int64,
            )
            assert strides.shape == (len(memory_addrs), len(index_vars))

            from .scheduler import pick_loop_order

            order = list(reversed(pick_loop_order(strides, sizes)))
        except TypeError:
            # sympy cannot convert symbols to int
            order = list(range(len(sizes)))

=======
        strides = numpy.array(
            [V.graph.sizevars.stride_hints(expr, index_vars) for expr in memory_addrs],
            dtype=numpy.int64,
        )
        assert strides.shape == (len(memory_addrs), len(index_vars))

        from .scheduler import pick_loop_order

        order = list(reversed(pick_loop_order(strides, sizes)))
>>>>>>> f8315597
        sizes = [sizes[i] for i in order]
        return sizes, inverse_reorder(order)

    def get_reduction_size(self):
        return self.data.get_reduction_size()

    def get_reduction_type(self):
        return self.data.get_reduction_type()

    def is_no_op(self):
        return self.data.is_zero_elements()

    def should_allocate(self):
        return True

    def constant_to_device(self, device):
        """Move this to a given device. Requires that all reads are to constants."""
        return self.data.constant_to_device(device)


@dataclasses.dataclass
class InputsKernel(Buffer):
    inputs: List[Buffer]

    def get_read_writes(self):
        return dependencies.ReadWrites(
            {dependencies.StarDep(x.get_name()) for x in self.inputs},
            {dependencies.StarDep(self.get_name())},
            set(),
        )

    @staticmethod
    def unwrap_storage(inputs):
        inputs_new = []
        for x in inputs:
            if isinstance(x, TensorBox):
                x = x.data
            if isinstance(x, StorageBox):
                x = x.data
            assert isinstance(x, (Buffer, ReinterpretView)), x
            inputs_new.append(x)
        return inputs_new

    def is_extern(self):
        return True


class NopKernel(InputsKernel):
    def is_no_op(self):
        return True


class ConcatKernel(NopKernel):
    """
    There isn't actually a real kernel for concat, we just change the
    storage for the upstream data.
    """

    @classmethod
    def create(cls, inputs, dim):
        device = inputs[0].get_device()
        dtype = inputs[0].get_dtype()
        new_size = list(inputs[0].get_size())
        offsets_start = [0]
        offsets_end = [new_size[dim]]
        assert 0 <= dim < len(new_size)
        for i in range(1, len(inputs)):
            input_size = inputs[i].get_size()
            offsets_start.append(new_size[dim])
            assert len(input_size) == len(new_size)
            assert inputs[i].get_dtype() == dtype
            assert inputs[i].get_device() == device
            for j in range(len(new_size)):
                if j == dim:
                    new_size[j] = new_size[j] + input_size[j]
                else:
                    new_size[j] = V.graph.sizevars.guard_equals(
                        new_size[j], input_size[j]
                    )
            offsets_end.append(new_size[dim])

        kernel = ConcatKernel(
            name=None,
            layout=FixedLayout(
                device=device,
                dtype=dtype,
                size=new_size,
                stride=FlexibleLayout.contiguous_strides(new_size),
            ),
            inputs=[],
        )
        kernel = StorageBox(kernel)
        for i in range(len(inputs)):
            kernel.data.inputs.append(
                cls.realize_into(
                    inputs[i],
                    SliceView.create(kernel, dim, offsets_start[i], offsets_end[i]),
                )
            )
        kernel.data.name = V.graph.register_buffer(kernel.data)
        kernel.data.inputs = cls.unwrap_storage(kernel.data.inputs)
        return kernel

    @classmethod
    def realize_into(cls, src, dst):
        assert isinstance(dst, ReinterpretView), dst
        if isinstance(src, TensorBox):
            # unwrap a TensorBox
            return cls.realize_into(src.data, dst)
        if isinstance(src, StorageBox):
            src.realize()
            if isinstance(src.data.layout, FlexibleLayout):
                src.data.layout = AliasedLayout(dst)
                return src.data
        # introduce a copy
        pw = Pointwise.create(
            device=src.get_device(),
            dtype=src.get_dtype(),
            inner_fn=src.make_loader(),
            ranges=[
                V.graph.sizevars.guard_equals(a, b)
                for a, b in zip(src.get_size(), dst.get_size())
            ],
        )
        return cls.realize_into(pw, dst)

    def should_allocate(self):
        return True


@dataclasses.dataclass
class ExternKernel(InputsKernel):
    constant_args: List[Any] = ()
    output_view: Optional[ReinterpretView] = None

    def decide_layout(self):
        self.freeze_layout()

    @staticmethod
    def copy_input(x):
        pw = Pointwise.create(
            device=x.get_device(),
            dtype=x.get_dtype(),
            inner_fn=x.make_loader(),
            ranges=x.get_size(),
        )
        pw.realize()
        return pw

    @classmethod
    def realize_input(cls, x):
        if isinstance(x, TensorBox):
            return cls.realize_input(x.data)
        if isinstance(x, ReinterpretView):
            return x
        if isinstance(x, StorageBox):
            # TODO(jansel): impose layout preference on realized buffer
            x.realize()
            return x
        return cls.copy_input(x)

    @classmethod
    def require_stride1(cls, x):
        if len(x.get_stride()) == 0:
            return x
        for stride in x.get_stride():
            if stride == 1:
                return x
        return cls.copy_input(x)

    @classmethod
    def require_contiguous(cls, x):
        if is_contiguous_storage_and_layout(x):
            as_contiguous_storage_and_layout(x, freeze=True)
            return x
        x = cls.copy_input(x)
        assert is_contiguous_storage_and_layout(x)
        as_contiguous_storage_and_layout(x, freeze=True)
        return x

    def codegen_args(self):
        args = [x.codegen_reference() for x in self.inputs]
        args.extend(map(repr, self.constant_args))
        return args

    def codegen_size_asserts(self, wrapper):
        if config.size_asserts:
            size = V.graph.sizevars.codegen_shape_tuple(self.get_size())
            stride = V.graph.sizevars.codegen_shape_tuple(self.get_stride())
            wrapper.writeline(f"assert {self.get_name()}.size() == {size}")
            wrapper.writeline(f"assert {self.get_name()}.stride() == {stride}")


@dataclasses.dataclass
class ExternKernelOut(ExternKernel):
    output_view: Optional[ReinterpretView] = None

    def codegen(self, wrapper):
        args = self.codegen_args()
        if self.output_view:
            args.append(f"out={self.output_view.codegen_reference()}")
        else:
            args.append(f"out={self.codegen_reference()}")
        wrapper.writeline(f"{self.kernel}({', '.join(args)})")

    def __init__(self, layout, inputs, constant_args=(), output_view=None):
        super().__init__(None, layout, self.unwrap_storage(inputs), constant_args)
        self.output_view = output_view
        self.name = V.graph.register_buffer(self)

    def should_allocate(self):
        return True


class ExternKernelAlloc(ExternKernel):
    def codegen(self, wrapper):
        wrapper.writeline(
            f"{self.get_name()} = {self.kernel}({', '.join(self.codegen_args())})"
        )
        if isinstance(self.layout, Layout):
            self.codegen_size_asserts(wrapper)

    def __init__(self, layout, inputs, constant_args=()):
        super().__init__(None, layout, self.unwrap_storage(inputs), constant_args)
        self.name = V.graph.register_buffer(self)

    def should_allocate(self):
        return False


class MatrixMultiply(ExternKernelOut):
    kernel = "aten.mm.out"

    @classmethod
    def create(cls, a, b):
        *m, k1 = a.get_size()
        k2, n = b.get_size()
        V.graph.sizevars.guard_equals(k1, k2)
        a = cls.realize_input(a)
        b = cls.realize_input(b)
        if len(m) != 1 and not a.get_layout().is_contiguous():
            a = cls.copy_input(a)
        else:
            a = cls.require_stride1(a)
        b = cls.require_stride1(b)
        return MatrixMultiply(
            layout=FlexibleLayout(
                device=a.get_device(),
                dtype=a.get_dtype(),
                size=list(m) + [n],
            ),
            inputs=[a, b],
        )


class BatchMatrixMultiply(ExternKernelOut):
    kernel = "aten.bmm.out"

    @classmethod
    def create(cls, a, b):
        b1, m, k1 = a.get_size()
        b2, k2, n = b.get_size()
        b3 = V.graph.sizevars.guard_equals(b1, b2)
        V.graph.sizevars.guard_equals(k1, k2)
        a = cls.require_stride1(cls.realize_input(a))
        b = cls.require_stride1(cls.realize_input(b))

        output_layout = FlexibleLayout(
            device=a.get_device(),
            dtype=a.get_dtype(),
            size=[b3, m, n],
        ).as_fixed()

        if b3 == 1:
            # convert to normal mm
            data = MatrixMultiply(
                layout=output_layout.as_fixed(),
                inputs=[View.create(a, [m, k1]), View.create(b, [k2, n])],
            )
            data.output_view = ReinterpretView(
                data,
                FlexibleLayout(
                    device=a.get_device(),
                    dtype=a.get_dtype(),
                    size=[m, n],
                ).as_fixed(),
            )
        else:
            data = BatchMatrixMultiply(
                layout=output_layout,
                inputs=[a, b],
            )
        return data


class DeviceCopy(ExternKernelOut):
    @classmethod
    def create(cls, x, device):
        V.graph.device_types.add(device.type)
        V.graph.device_types.add(x.get_device().type)

        x = cls.realize_input(x)
        read_writes = x.get_read_writes()
<<<<<<< HEAD
        if not x.is_extern() and all(
=======
        if all(
>>>>>>> f8315597
            (r.name in V.graph.constants and hasattr(r, "index"))
            for r in read_writes.reads
        ):
            return x.constant_to_device(device)

        return DeviceCopy(
            FlexibleLayout(
                device=device,
                dtype=x.get_dtype(),
                size=x.get_size(),
            ),
            [x],
        )

    def codegen(self, wrapper):
        args = self.codegen_args()
        assert len(args) == 1
        if self.output_view:
            wrapper.writeline(
                f"{self.output_view.codegen_reference()}.copy_({args[0]})"
            )
        else:
            wrapper.writeline(f"{self.codegen_reference()}.copy_({args[0]})")


class DynamicScalar(IRNode):
    """
    The result of a call to aten._local_scalar_dense.

    This is not yet implemented.  The one model (so far) that calls this
    (fastNLP_Bert) does not actually use the result.  So we expect this
    node to get dead code eliminated.
    """

    def get_reads(self):
        return ()


class AdaptiveAvgPool2d(ExternKernelAlloc):
    kernel = "aten._adaptive_avg_pool2d"

    @classmethod
    def create(cls, x, target_size):
        x = cls.require_stride1(cls.realize_input(x))
        output_size = [
            *x.get_size()[: -len(target_size)],
            *map(sympy.Integer, target_size),
        ]
        return cls(
            FixedLayout(
                x.get_device(),
                x.get_dtype(),
                output_size,
                # TODO(jansel): fix channels last case
                FlexibleLayout.contiguous_strides(output_size),
            ),
            (x,),
            (tuple(target_size),),
        )


@dataclasses.dataclass
class FallbackKernel(ExternKernelAlloc):
    def __init__(
        self,
        layout,
        kernel,
        tensor_args,
        nontensor_args,
        unflatten_args,
    ):
        super(FallbackKernel, self).__init__(
            layout,
            tuple(tensor_args),
            tuple(nontensor_args),
        )
        assert getattr(torch.ops.aten, kernel.__name__) is kernel
        self.kernel = f"aten.{kernel.__name__}"
        self.unflatten_args = unflatten_args

    def codegen_args(self):
        @dataclasses.dataclass
        class Shim:
            ref: Any

            def __repr__(self):
                return self.ref

        tensor_args = [Shim(x.codegen_reference()) for x in self.inputs]
        constant_args = [Shim(repr(x)) for x in self.constant_args]
        return list(map(repr, self.unflatten_args(tensor_args, constant_args)))

    @classmethod
    def create(cls, kernel, *args):
        args_flat, args_spec = pytree.tree_flatten(args)

        is_arg_tensor = []
        tensor_args = []
        non_tensor_args = []
        for arg in args_flat:
            is_arg_tensor.append(isinstance(arg, IRNode))
            if is_arg_tensor[-1]:
                tensor_args.append(arg)
            else:
                non_tensor_args.append(arg)

        def unflatten_args(new_tensor_args, new_non_tensor_args):
            new_args = []
            it_tensors = iter(new_tensor_args)
            it_non_tensors = iter(new_non_tensor_args)
            for is_tensor in is_arg_tensor:
                if is_tensor:
                    new_args.append(next(it_tensors))
                else:
                    new_args.append(next(it_non_tensors))
            return pytree.tree_unflatten(new_args, args_spec)

        tensor_args = [
            cls.require_contiguous(cls.realize_input(x)) for x in tensor_args
        ]

        # We don't have generic shape formulas, so just burn in the
        # shapes and run an example input.
        # TODO(jansel): replace this with dynamic shape formulas
        example_args = [
            torch.zeros(
                [V.graph.sizevars.guard_static_shape(s) for s in x.get_size()],
                dtype=x.get_dtype(),
                device=x.get_device(),
            )
            for x in tensor_args
        ]
        example_output = kernel(*unflatten_args(example_args, non_tensor_args))

        if isinstance(example_output, (list, tuple)):
            packed = FallbackKernel(
                MultiOutputLayout(),
                kernel,
                tensor_args,
                non_tensor_args,
                unflatten_args,
            )
            return [
                MultiOutput(
                    FixedLayout(
                        example_output[i].device,
                        example_output[i].dtype,
                        [sympy.Integer(s) for s in example_output[i].size()],
                        [sympy.Integer(s) for s in example_output[i].stride()],
                    ),
                    packed,
                    i,
                )
                for i in range(len(example_output))
            ]
        else:
            return FallbackKernel(
                FixedLayout(
                    example_output.device,
                    example_output.dtype,
                    [sympy.Integer(s) for s in example_output.size()],
                    [sympy.Integer(s) for s in example_output.stride()],
                ),
                kernel,
                tensor_args,
                non_tensor_args,
                unflatten_args,
            )


class MultiOutputLayout(IRNode):
    pass


class MultiOutput(ExternKernel):
    def codegen(self, wrapper):
        wrapper.writeline(
            f"{self.get_name()} = {self.inputs[0].get_name()}[{self.index}]"
        )
        self.codegen_size_asserts(wrapper)

    def __init__(self, layout, input, index):
        super().__init__(None, layout, [input], ())
        self.name = V.graph.register_buffer(self)
        self.index = index

    def should_allocate(self):
        return False


class Convolution(ExternKernelAlloc):
    kernel = "aten.convolution"

    @classmethod
    def create(
        cls,
        x: "TensorBox",
        weight: "TensorBox",
        bias: "TensorBox",
        stride: List[int],
        padding: List[int],
        dilation: List[int],
        transposed: bool,
        output_padding: List[int],
        groups: int,
    ):
        x = cls.require_stride1(cls.realize_input(x))
        weight = cls.require_stride1(cls.realize_input(weight))
        stride = tuple(stride)
        padding = tuple(padding)
        dilation = tuple(dilation)
        assert isinstance(transposed, bool)
        output_padding = tuple(output_padding)
        assert isinstance(groups, int)

        weight_shape = [
            sympy.Integer(V.graph.sizevars.guard_static_shape(s))
            for s in weight.get_size()
        ]

        out_channels, in_channels1, *kernel_size = weight_shape
        in_channels1 = in_channels1 * groups
        if transposed:
            out_channels, in_channels1 = in_channels1, out_channels

        if bias is not None:
            bias = cls.require_stride1(cls.realize_input(bias))
            (bias_shape,) = [
                sympy.Integer(V.graph.sizevars.guard_static_shape(s))
                for s in bias.get_size()
            ]
            assert bias_shape == out_channels, f"{bias_shape} == {out_channels}"

        if len(x.get_size()) == 1 + len(kernel_size):
            in_channels2, *input_size = x.get_size()
            output_size = []
        else:
            assert len(x.get_size()) == 2 + len(kernel_size)
            batch, in_channels2, *input_size = x.get_size()
            output_size = [batch]

        V.graph.sizevars.guard_equals(in_channels1, in_channels2)

        output_size.append(out_channels)

        assert (
            len(stride)
            == len(padding)
            == len(dilation)
            == len(output_padding)
            == len(kernel_size)
            == len(input_size)
        )
        for i in range(len(stride)):
            if transposed:
                output_size.append(
                    (input_size[i] - 1) * stride[i]
                    - 2 * padding[i]
                    + dilation[i] * (kernel_size[i] - 1)
                    + output_padding[i]
                    + 1
                )
            else:
                output_size.append(
                    IndexingDiv(
                        input_size[i]
                        + 2 * padding[i]
                        - dilation[i] * (kernel_size[i] - 1)
                        - 1
                        + stride[i],
                        stride[i],
                    )
                    + 2 * output_padding[i]
                )
            output_size[-1] = sympy.Integer(
                V.graph.sizevars.guard_static_shape(output_size[-1])
            )

        output_layout = FixedLayout(
            x.get_device(),
            x.get_dtype(),
            output_size,
            # TODO(jansel): fix channels last case
            FlexibleLayout.contiguous_strides(output_size),
        )

        if bias is not None:
            return Convolution(
                output_layout,
                (x, weight, bias),
                (stride, padding, dilation, transposed, output_padding, groups),
            )
        else:
            return Convolution(
                output_layout,
                (x, weight),
                (bias, stride, padding, dilation, transposed, output_padding, groups),
            )


@dataclasses.dataclass
class MutableBox(IRNode):
    """
    TensorBox / StorageBox allow in-place mutation of Tensors
    """

    data: IRNode

    def __getattr__(self, name):
        fn = getattr(self.data, name)
        if callable(fn):
            return fn
        raise AttributeError(f"{type(self.data).__name__}.{name} not callable")

    def __str__(self):
        if isinstance(self.data, MutableBox):
            line0 = f"{type(self).__name__}({type(self.data).__name__}("
            endl = "))"
            inner = self.data.data
        else:
            line0 = f"{type(self).__name__}("
            inner = self.data
            endl = ")"

        lines = [
            line0,
            indent(str(inner)),
            endl,
        ]
        return "\n".join(lines)

    __repr__ = __str__


class TensorBox(MutableBox):
    @staticmethod
    def create(data):
        return TensorBox(StorageBox(data))


class StorageBox(MutableBox):
    def realize(self):
        if isinstance(
            self.data, (ComputedBuffer, InputsKernel, InputBuffer, ReinterpretView)
        ):
            return self.data.get_name()
        assert isinstance(self.data, (Pointwise, Reduction)), type(self.data)
        self.data = ComputedBuffer(
            name=None,
            layout=FlexibleLayout(
                device=self.data.get_device(),
                dtype=self.data.get_dtype(),
                size=self.data.get_size(),
            ),
            data=self.data,
        )
        self.data.name = V.graph.register_buffer(self.data)
        return self.data.name

    def mark_reuse(self, users):
        if users <= 1:
            return
        if isinstance(self.data, (Pointwise, Reduction)):
            read_writes = ComputedBuffer(
                name=None,
                layout=FlexibleLayout(
                    device=self.data.get_device(),
                    dtype=self.data.get_dtype(),
                    size=self.data.get_size(),
                ),
                data=self.data,
            ).get_read_writes()
            # TODO(jansel): this heuristic is a wild guess
            if len(read_writes.reads) > 1 or len(self.inner_fn_str()) > 1000:
                self.realize()<|MERGE_RESOLUTION|>--- conflicted
+++ resolved
@@ -354,12 +354,9 @@
     def get_storage_numel(self):
         return self.data.get_storage_numel()
 
-<<<<<<< HEAD
     def is_extern(self):
         return self.data.is_extern()
 
-=======
->>>>>>> f8315597
     def get_reads(self):
         with patch.object(FlexibleLayout, "allow_indexing", True):
             return extract_read_writes(
@@ -762,12 +759,9 @@
     def get_reads(self):
         return ()
 
-<<<<<<< HEAD
     def is_extern(self):
         return False
 
-=======
->>>>>>> f8315597
 
 @dataclasses.dataclass
 class Constant(BaseConstant):
@@ -1000,12 +994,9 @@
     def get_storage_numel(self):
         return self.get_numel()
 
-<<<<<<< HEAD
     def is_extern(self):
         return False
 
-=======
->>>>>>> f8315597
     def freeze_layout(self):
         if not isinstance(self.layout, MultiOutputLayout):
             self.layout = self.layout.as_fixed()
@@ -1232,22 +1223,6 @@
         """
         Shuffle the order of loops around to hopefully improve performance.
         """
-<<<<<<< HEAD
-        try:
-            strides = numpy.array(
-                [V.graph.sizevars.stride_hints(expr, index_vars) for expr in memory_addrs],
-                dtype=numpy.int64,
-            )
-            assert strides.shape == (len(memory_addrs), len(index_vars))
-
-            from .scheduler import pick_loop_order
-
-            order = list(reversed(pick_loop_order(strides, sizes)))
-        except TypeError:
-            # sympy cannot convert symbols to int
-            order = list(range(len(sizes)))
-
-=======
         strides = numpy.array(
             [V.graph.sizevars.stride_hints(expr, index_vars) for expr in memory_addrs],
             dtype=numpy.int64,
@@ -1257,7 +1232,6 @@
         from .scheduler import pick_loop_order
 
         order = list(reversed(pick_loop_order(strides, sizes)))
->>>>>>> f8315597
         sizes = [sizes[i] for i in order]
         return sizes, inverse_reorder(order)
 
@@ -1561,11 +1535,7 @@
 
         x = cls.realize_input(x)
         read_writes = x.get_read_writes()
-<<<<<<< HEAD
         if not x.is_extern() and all(
-=======
-        if all(
->>>>>>> f8315597
             (r.name in V.graph.constants and hasattr(r, "index"))
             for r in read_writes.reads
         ):
