--- conflicted
+++ resolved
@@ -1030,47 +1030,6 @@
             out_batch_size = batch_size - 1
         return max(0, int(out_batch_size))
 
-<<<<<<< HEAD
-    def profile_compilation(self, device, model_name, backend):
-        """
-        Profiles compilation characteristics, e.g., compilation latency and memory.
-        """
-
-        try:
-            batch_size = None
-            if self.args.batch_size_file:
-                batch_size = read_batch_size_from_file(
-                    self.args, self.args.batch_size_file, model_name
-                )
-            elif self.args.batch_size:
-                batch_size = self.args.batch_size
-            device, name, model, example_inputs, batch_size = self.load_model(
-                device,
-                model_name,
-                batch_size=batch_size,
-            )
-        except NotImplementedError:
-            log.warning(f"{model_name} failed to load", exc_info=True)
-
-        assert (
-            device == "cuda"
-        ), "The memory measurement is currently specific to CUDA devices"
-        experiment = functools.partial(
-            compilation_profiling_experiment,
-            model_iter_fn=self.model_iter_fn,
-            model=model,
-            example_inputs=example_inputs,
-        )
-        time, memory, graphs = experiment(backend=backend)
-
-        output_csv(
-            output_filename,
-            ("dev", "name", "batch_size", "time", "memory", "graphs"),
-            [device, model_name, batch_size, time, memory, graphs],
-        )
-
-=======
->>>>>>> f704f1f3
     def batch_size_finder(self, device, model_name, initial_batch_size=128):
         batch_size = initial_batch_size
         while batch_size >= 1:
@@ -1619,9 +1578,6 @@
     # defaults
     args.filter = args.filter or [r"."]
     args.exclude = args.exclude or [r"^$"]
-    args.inductor_settings = (
-        args.inductor or args.inductor_dynamic or args.inductor_settings
-    )
 
     if args.ci:
         # Only dump error on CI
@@ -1692,7 +1648,6 @@
             {
                 # torchbench
                 "hf_Longformer",
-                "hf_BigBird",
                 "timm_nfnet",
                 "timm_efficientdet",
                 # timm
@@ -1707,12 +1662,6 @@
         )
         if args.training:
             runner.skip_models.add("hf_T5")
-        if args.inductor_settings:
-            runner.skip_models.update({"dhen_5x_dense_over"})
-        if args.inductor_settings and args.training:
-            runner.skip_models.update(
-                {"ctr_mbl_feed_30x_dense_over", "ctr_mbl_feed_30x_over", "dhen_5x_over"}
-            )
 
     if torchdynamo.config.dynamic_shapes:
         # TODO(jansel): fix bugs in these
@@ -1748,7 +1697,7 @@
     if args.devices == ["cpu"]:
         runner.skip_models.update(runner.very_slow_models)
 
-    if args.inductor_settings:
+    if args.inductor or args.inductor_dynamic or args.inductor_settings:
         runner.skip_models.update(runner.failing_torchinductor_models)
         if args.float16:
             # TODO(jansel): check if correctness issue is real
