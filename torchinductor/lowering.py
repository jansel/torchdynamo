import functools
import itertools
import logging
from typing import List

import sympy
import torch
import torch.fx

from . import config
from . import ir
from .ir import ExpandView
from .ir import PermuteView
from .ir import Pointwise
from .ir import Reduction
from .ir import SqueezeView
from .ir import TensorBox
from .ir import View
from .utils import has_torchvision_roi_align
from .utils import sympy_product
from .virtualized import V
from .virtualized import ops

lowerings = {}
aten = torch.ops.aten
prims = torch.ops.prims
needs_realized_inputs = set()


def add_needs_realized_inputs(fn):
    if isinstance(fn, (list, tuple, set)):
        return [add_needs_realized_inputs(x) for x in fn]
    needs_realized_inputs.add(fn)
    if isinstance(fn, torch._ops.OpOverloadPacket):
        for overload in fn.overloads():
            needs_realized_inputs.add(getattr(fn, overload))


add_needs_realized_inputs(
    [
        aten.as_strided,
        aten.avg_pool2d,
        aten.avg_pool2d_backward,
        aten.bmm,
        aten.constant_pad_nd,
        aten.convolution,
        aten.convolution_backward,
        aten.grid_sampler_2d,
        aten.max_pool2d_with_indices,
        aten.max_pool2d_with_indices_backward,
        aten.mm,
        aten.reflection_pad2d,
        aten.upsample_bilinear2d,
        aten.upsample_nearest2d,
    ]
)

# TODO(jansel): ezyang says we won't need this in the future, try removing it
# based on https://github.com/pytorch/pytorch/blob/9e3eb329df8f701/c10/core/ScalarType.h#L28
DTYPE_ID_LOOKUP = {
    0: torch.uint8,
    1: torch.int8,
    2: torch.int16,
    3: torch.int32,
    4: torch.int64,
    5: torch.float16,
    6: torch.float32,
    7: torch.float64,
    8: torch.complex32,
    9: torch.complex64,
    10: torch.complex32,
    11: torch.bool,
    15: torch.bfloat16,
    # TODO(jansel): add quantized types?
    #  _(c10::qint8, QInt8) /* 12 */
    # _(c10::quint8, QUInt8) /* 13 */
    # _(c10::qint32, QInt32) /* 14 */
    # _(c10::quint4x2, QUInt4x2) /* 16 */
    # _(c10::quint2x4, QUInt2x4) /* 17 */
}


def decode_dtype(dtype: int):
    if not isinstance(dtype, int):
        return dtype
    assert dtype in DTYPE_ID_LOOKUP, f"id {dtype} missing from DTYPE_ID_LOOKUP"
    dtype = DTYPE_ID_LOOKUP[dtype]
    return dtype


def decode_device(device):
    if device is None:
        return torch.tensor(0.0).device  # default device
    if isinstance(device, str):
        return torch.device(device)
    return device


def _register_lowering(aten_fn, decomp_fn, broadcast, type_promote):
    """
    Add a lowering to lowerings dict

    Arguments:
        aten_fn: torch.ops.aten.* fn we are lowering
        decomp_fn: alternate implementation on our IR
        broadcast: True to apply broadcasting to tensor inputs
        type_promote: True to apply type promotion to tensor inputs
    """

    @functools.wraps(decomp_fn)
    def wrapped(*args, **kwargs):
        args = list(args)
        # Only look at args that are Tensors
        indices = [i for i, x in enumerate(args) if isinstance(x, TensorBox)]
        # kwargs tensors not supported yet
        assert not any(isinstance(x, TensorBox) for x in kwargs.values())

        if type_promote and indices:
            dtype = functools.reduce(
                torch.promote_types, [args[i].get_dtype() for i in indices]
            )
            for i in indices:
                args[i] = to_dtype(args[i], dtype)
            for i in range(len(args)):
                if isinstance(args[i], ir.Constant):
                    args[i] = ir.Constant(
                        args[i].value, dtype, args[indices[0]].get_device()
                    )

        if broadcast and indices:
            for i, x in zip(indices, broadcast_tensors(*[args[i] for i in indices])):
                args[i] = x
            for i in range(len(args)):
                if isinstance(args[i], ir.Constant):
                    args[i] = ExpandView.create(
                        args[i], list(args[indices[0]].get_size())
                    )

        return decomp_fn(*args, **kwargs)

    if not isinstance(aten_fn, (list, tuple)):
        aten_fn = [aten_fn]
    else:
        aten_fn = list(aten_fn)

    for fn in list(aten_fn):
        if isinstance(fn, torch._ops.OpOverloadPacket):
            for overload in fn.overloads():
                other_fn = getattr(fn, overload)
                if other_fn not in lowerings:
                    aten_fn.append(other_fn)

    lowerings.update({fn: wrapped for fn in aten_fn})
    return wrapped


def register_lowering(aten_fn, broadcast=False, type_promote=True):
    """
    Shim to support decorator syntax.
    """
    return functools.partial(
        _register_lowering, aten_fn, broadcast=broadcast, type_promote=type_promote
    )


def broadcast_symbolic_shapes(a, b):
    """
    Broadcasting logic based on symbolic shapes.

    We give the shapes 0 and 1 concrete values, while all other shapes
    are symbolic sympy formulas.
    """
    output = []
    for a, b in itertools.zip_longest(
        reversed(a), reversed(b), fillvalue=sympy.Integer(1)
    ):
        if b == 1:
            output.append(a)
        elif a == 1:
            output.append(b)
        else:
            V.graph.sizevars.guard_equals(a, b)
            if len(sympy.expand(b).free_symbols) < len(sympy.expand(a).free_symbols):
                output.append(b)  # prefer shorter formula
            else:
                output.append(a)
    return tuple(reversed(output))


def promote_constants(inputs):
    if not any(isinstance(x, (int, float)) for x in inputs):
        return inputs
    ex = next(x for x in inputs if isinstance(x, TensorBox))
    return [
        (
            ExpandView.create(
                ir.Constant(x, ex.get_dtype(), ex.get_device()), list(ex.get_size())
            )
            if isinstance(x, (int, float))
            else x
        )
        for x in inputs
    ]


def make_pointwise(fn, override_dtype=None, override_device=None, override_bool=None):
    def inner(*inputs: List[TensorBox]):
        inputs = promote_constants(inputs)
        loaders = [x.make_loader() for x in inputs]
        ranges = inputs[0].get_size()
        dtype = override_dtype or inputs[0].get_dtype()

        for other in inputs[1:]:
            assert isinstance(other, ir.BaseConstant) or len(ranges) == len(
                other.get_size()
            ), f"ndim mismatch {fn} {ranges} {other.get_size()}"

        def inner_fn(index):
            assert len(index) == len(ranges), f"wrong ndim {index} {ranges}"
            if dtype == torch.bool and override_bool is not None:
                return override_bool(*[load(index) for load in loaders])
            else:
                return fn(*[load(index) for load in loaders])

        return Pointwise.create(
            device=override_device or inputs[0].get_device(),
            dtype=dtype,
            inner_fn=inner_fn,
            ranges=ranges,
        )

    return inner


@register_lowering(prims.convert_element_type, type_promote=False)
def to_dtype(x: TensorBox, dtype: torch.dtype):
    if x.get_dtype() == dtype:
        return x

    def _to_dtype(x):
        return ops.to_dtype(x, dtype)

    return make_pointwise(_to_dtype, override_dtype=dtype)(x)


def to_device(x: TensorBox, device=torch.device):
    if x.get_device() == device:
        return x
    return TensorBox.create(ir.DeviceCopy.create(x, device))


@register_lowering(aten._to_copy)
def _to_copy(
    x,
    *,
    dtype=None,
    layout=None,
    device=None,
    pin_memory=None,
    non_blocking=False,
    memory_format=None,
):
    assert not layout or layout == torch.strided, "TODO"
    assert not pin_memory, "TODO"
    assert not memory_format, "TODO"
    if dtype is not None:
        x = to_dtype(x, decode_dtype(dtype))
    if device is not None and device != x.get_device():
        x = to_device(x, device)
    return x


@register_lowering(aten.to)
def to(x, device_or_dtype, non_blocking=False, copy=False, memory_format=None):
    assert not memory_format, "TODO"
    if isinstance(device_or_dtype, torch.dtype):
        return to_dtype(x, device_or_dtype)
    if isinstance(device_or_dtype, torch.device):
        return to_device(x, device_or_dtype)
    assert False, device_or_dtype


def ops_wrapper(name):
    assert isinstance(name, str)

    def fn(*args, **kwargs):
        return getattr(ops, name)(*args, **kwargs)

    return fn


def register_pointwise(
    aten_fn,
    name=None,
    broadcast=True,
    type_promote=True,
    override_dtype=None,
    override_device=None,
    override_bool=None,
):
    """A pointwise function that maps ops.{name} to inputs"""
    name = name or aten_fn.__name__
    fn = ops_wrapper(name)
    if override_bool is not None:
        override_bool = ops_wrapper(override_bool)

    fn = make_pointwise(
        fn,
        override_dtype=override_dtype,
        override_device=override_device,
        override_bool=override_bool,
    )
    fn = register_lowering(aten_fn, broadcast=broadcast, type_promote=type_promote)(fn)

    if hasattr(prims, name):
        register_lowering(getattr(prims, name), type_promote=False)(fn)
    return fn


@register_lowering(aten.where, broadcast=True, type_promote=False)
def where(cond, a, b):
    def fn(*args):
        return ops.where(*args)

    if isinstance(a, (float, int)):
        a = constant_like(a)(b)
    if isinstance(b, (float, int)):
        b = constant_like(b)(a)

    dtype = torch.promote_types(a.get_dtype(), b.get_dtype())
    return make_pointwise(fn, override_dtype=dtype)(
        cond, to_dtype(a, dtype), to_dtype(b, dtype)
    )


@register_lowering(aten.broadcast_tensors, broadcast=False, type_promote=False)
def broadcast_tensors(*inputs):
    if len(inputs) == 1 and isinstance(inputs[0], (list, tuple)):
        return broadcast_tensors(*inputs[0])
    target = functools.reduce(
        broadcast_symbolic_shapes, [x.get_size() for x in inputs], ()
    )
    outputs = []
    for x in inputs:
        sizes = x.get_size()
        if len(sizes) != len(target) or any(
            ((a == 1 and b != 1) or (a != 1 and b == 1)) for a, b in zip(sizes, target)
        ):
            x = expand(x, target)
        outputs.append(x)
    return outputs


@register_lowering(
    [aten.alias, aten.detach, aten.lift_fresh_copy, aten.lift_fresh, aten.lift]
)
def detach(x):
    return x  # AOT autograd handles this for us


@register_lowering(aten.squeeze)
def squeeze(x, dim=None):
    assert isinstance(x, TensorBox)
    if dim is None:
        return TensorBox(SqueezeView.create(x.data))

    dim = _validate_dim(x, dim, 0)
    new_shape = list(x.get_size())
    removed = new_shape.pop(dim)
    assert removed == 1, removed
    return view(x, new_shape)


@register_lowering(aten.expand)
def expand(x, sizes):
    if isinstance(x, ir.BaseConstant):
        return ExpandView.create(x, tuple(sizes))
    assert isinstance(x, TensorBox)
    assert isinstance(sizes, (list, tuple))
    if tuple(x.get_size()) == tuple(sizes):
        return x
    x.mark_reuse(
        V.graph.sizevars.size_hint(sympy_product(sizes) / sympy_product(x.get_size()))
    )
    return TensorBox(ExpandView.create(x.data, tuple(sizes)))


@register_lowering(prims.broadcast_in_dim)
def broadcast_in_dim(a, shape, broadcast_dimensions):
    s = list(shape)
    for broadcast_dimension in broadcast_dimensions:
        s[broadcast_dimension] = -1

    v = a
    for idx, x in enumerate(s):
        if x != -1:
            v = unsqueeze(v, idx)

    return expand(v, shape)


@register_lowering(aten.expand_as)
def expand_as(x, y):
    return expand(x, y.get_size())


@register_lowering(aten.repeat)
def repeat(x, repeats):
    old_size = list(x.get_size())
    if len(repeats) > len(old_size):
        old_size = [sympy.Integer(1)] * (len(repeats) - len(old_size)) + old_size
        x = view(x, list(old_size))
    assert len(repeats) == len(x.get_size())

    new_size = list(x.get_size())

    for i in range(len(repeats)):
        assert repeats[i] >= 1
        if repeats[i] > 1:
            new_size[i] = new_size[i] * repeats[i]

    if all((a == 1 or b == 1) for a, b in zip(repeats, old_size)):
        return expand(x, new_size)

    def inner_fn(index):
        assert len(index) == len(repeats)
        index = list(index)
        for i in range(len(repeats)):
            if repeats[i] > 1:
                if old_size[i] == 1:
                    index[i] = sympy.Integer(0)
                else:
                    index[i] = ir.ModularIndexing(index[i], 1, old_size[i])
        return x_loader(index)

    x.mark_reuse(
        V.graph.sizevars.size_hint(sympy_product(new_size) / sympy_product(old_size))
    )
    x_loader = x.make_loader()
    return Pointwise.create(
        device=x.get_device(),
        dtype=x.get_dtype(),
        inner_fn=inner_fn,
        ranges=list(new_size),
    )


@register_lowering(aten._unsafe_view)
@register_lowering(aten.view)
@register_lowering(aten.reshape)
def view(x, sizes):
    assert isinstance(x, TensorBox)
    assert isinstance(sizes, (list, tuple))
    return TensorBox(View.create(x.data, sizes))


@register_lowering(aten.permute)
def permute(x, dims):
    assert isinstance(x, TensorBox)
    assert isinstance(dims, (list, tuple))
    return TensorBox(PermuteView.create(x.data, tuple(dims)))


@register_lowering(aten.slice)
def slice_(x, dim, start, end, step=1):
    assert isinstance(x, TensorBox)
    dim = _validate_dim(x, dim, 0)
    return TensorBox(ir.SliceView.create(x.data, dim, start, end, step))


@register_lowering(aten.as_strided)
def as_strided(x, size, stride, storage_offset=None):
    x.realize()
    if not ir.is_storage_and_layout(x):
        raise NotImplementedError(f"unrealized as_strided({x}, ...)")
    storage, old_layout = ir.as_storage_and_layout(x)
    new_layout = ir.FixedLayout(
        old_layout.device,
        old_layout.dtype,
        [sympy.expand(s) for s in size],
        [sympy.expand(s) for s in stride],
        sympy.expand(storage_offset or 0),
    )
    return TensorBox(ir.ReinterpretView(storage, new_layout))


@register_lowering(aten.cat)
def cat(inputs, dim=0):
    if len(inputs) == 1:
        return inputs[0]
    dim = _validate_dim(inputs[0], dim, 0)
    return TensorBox(ir.ConcatKernel.create(inputs, dim))


@register_lowering(aten.select)
def select(x, dim, idx):
    idx = View.handle_negative_index(idx, x.get_size()[dim])
    return squeeze(slice_(x, dim, idx, idx + 1), dim)


@register_lowering(aten.split)
def split(x, sizes, dim=0):
    dim = _validate_dim(x, dim, 0)
    x_size = V.graph.sizevars.guard_static_shape(x.get_size()[dim])
    if isinstance(sizes, int):
        sizes = [sizes] * ((x_size + sizes - 1) // sizes)
    result = []
    start = 0
    for size in sizes:
        end = start + size
        result.append(slice_(x, dim, start, end))
        start = end
    return result


@register_lowering(aten.split_with_sizes)
def split_with_sizes(x, sizes, dim=0):
    return split(x, sizes, dim)


@register_lowering(aten.unbind)
def unbind(x, dim=0):
    dim = _validate_dim(x, dim, 0)
    x_size = V.graph.sizevars.guard_static_shape(x.get_size()[dim])
    result = []
    for i in range(x_size):
        result.append(select(x, dim, i))
    return result


@register_lowering(aten.unsqueeze)
def unsqueeze(x, dim):
    dim = _validate_dim(x, dim, 1)
    new_shape = list(x.get_size())
    new_shape.insert(dim, sympy.Integer(1))
    return view(x, new_shape)


@register_lowering(aten.unsqueeze_)
def unsqueeze_(x, dim):
    val = unsqueeze(x, dim)
    assert isinstance(x, TensorBox)
    assert isinstance(val, TensorBox)
    x.data = val.data
    return x


def _validate_dim(x, dim, offset):
    assert isinstance(dim, int)
    ndim = len(x.get_size())
    if dim < 0:
        dim += ndim + offset
    assert 0 <= dim < ndim + offset
    return dim


@register_lowering(aten.glu)
def glu(x, dim=-1):
    dim = _validate_dim(x, dim, 0)
    new_len = V.graph.sizevars.guard_static_shape(x.get_size()[dim]) // 2
    a = slice_(x, dim, 0, new_len)
    b = slice_(x, dim, new_len, new_len * 2)
    return mul(a, sigmoid(b))


@register_lowering(aten.mm)
def mm(a: TensorBox, b: TensorBox):
    return TensorBox.create(ir.MatrixMultiply.create(a, b))


@register_lowering(aten.bmm)
def bmm(a: TensorBox, b: TensorBox):
    return TensorBox.create(ir.BatchMatrixMultiply.create(a, b))


def make_fallback(kernel):
    add_needs_realized_inputs(kernel)

    @register_lowering(kernel, type_promote=False)
    def handler(*args):
        result = ir.FallbackKernel.create(kernel, *args)
        if isinstance(result, (list, tuple)):
            return list(map(TensorBox.create, result))
        else:
            return TensorBox.create(result)


if config.fallback_random:

    @register_lowering(aten.native_dropout, type_promote=False)
    def native_dropout(x, p, train):
        # There is a decomp in core for this, but it produces different answers than eager
        if train:
            return list(
                map(
                    TensorBox.create,
                    ir.FallbackKernel.create(aten.native_dropout, x, p, train),
                )
            )
        return x, ones_like(x, dtype=torch.bool)

    @register_lowering(aten.bernoulli_, type_promote=False)
    def bernoulli_(x, *args):
        x.realize()
        V.graph.realize_users_of(x.get_name())
        ir.InplaceBernoulliFallback(x, *args)
        return x

    make_fallback(aten.rand)
else:
    # native_dropout handled in decomps
    # bernoulli_ handled in decomps

    def make_rand(fn_name):
        def rand_or_randn(
            *size,
            dtype=None,
            layout=0,
            device=None,
            pin_memory=False,
            memory_format=None,
        ):
            logging.warning("using triton random, expect difference from eager")
            assert not pin_memory
            assert layout in (0, torch.strided)
            assert memory_format in (None, torch.contiguous_format)
            device = decode_device(device)
            dtype = dtype or torch.get_default_dtype()
            if len(size) == 1 and isinstance(size[0], (list, tuple, torch.Size)):
                size = tuple(size[0])
            size = [sympy.expand(s) for s in size]
            offset = V.graph.increment_randomness_offset(sympy_product(size))

            if device.type == "cuda":
                random_pos = ir.FixedLayout(
                    device,
                    dtype,
                    size,
                    ir.FlexibleLayout.contiguous_strides(size),
                    offset=offset,
                ).make_indexer()
                seed_buffer = V.graph.random_seed_buffer(device)

                def inner_fn(index):
                    return getattr(ops, fn_name)(
                        ops.load(seed_buffer, sympy.Integer(0)),
                        ops.index_expr(random_pos(index), torch.int32),
                    )

            else:
                # on CPU we use mt19937 which doesn't use the offset
                # TODO(jansel): we should rewrite CPU RNG to be closer to cuda and deterministic
                seed_var = V.graph.sizevars.seed()

                def inner_fn(index):
                    return getattr(ops, f"{fn_name}_cpu")(
                        ops.index_expr(seed_var, torch.int32), dtype
                    )

            return Pointwise.create(
                device=device,
                dtype=dtype,
                inner_fn=inner_fn,
                ranges=list(size),
            )

        return rand_or_randn

    rand = register_lowering([aten.rand, torch.rand])(make_rand("rand"))
    randn = register_lowering([aten.randn, torch.randn])(make_rand("randn"))


if has_torchvision_roi_align():
    make_fallback(torch.ops.torchvision.roi_align)

# TODO(jansel): we should implement decomps for these
# https://github.com/pytorch/torchdynamo/issues/327
make_fallback(aten._adaptive_avg_pool2d_backward)
make_fallback(aten.argmax)
make_fallback(aten.convolution_backward)
make_fallback(aten._cudnn_rnn)
make_fallback(aten._cudnn_rnn_backward)
make_fallback(aten.cumsum)
make_fallback(aten._embedding_bag)
make_fallback(aten._embedding_bag_forward_only)
make_fallback(aten._fused_moving_avg_obs_fq_helper)
make_fallback(aten.grid_sampler_2d_backward)
make_fallback(aten.native_batch_norm_backward)
make_fallback(aten.randperm)
make_fallback(aten.reflection_pad2d_backward)
make_fallback(aten.sort)
make_fallback(aten.topk)
make_fallback(aten.upsample_bilinear2d_backward)
make_fallback(aten.upsample_nearest2d_backward)
make_fallback(aten.mse_loss_backward)


@register_lowering(aten.convolution)
def convolution(
    x: TensorBox,
    weight: TensorBox,
    bias: TensorBox,
    stride: List[int],
    padding: List[int],
    dilation: List[int],
    transposed: bool,
    output_padding: List[int],
    groups: int,
):
    result = TensorBox.create(
        ir.Convolution.create(
            x,
            weight,
            None,  # bias handled below
            stride,
            padding,
            dilation,
            transposed,
            output_padding,
            groups,
        )
    )
    if bias is not None:
        kernel_dims = len(weight.get_size()) - 2
        out_chan = result.get_size()[-1 - kernel_dims]
        bias = view(bias, [out_chan] + kernel_dims * [1])
        result = add(result, bias)
    return result


@register_lowering(aten.clone)
def clone(x, *, memory_format=0):
    # TODO(jansel): memory format
    return Pointwise.create(
        device=x.get_device(),
        dtype=x.get_dtype(),
        inner_fn=x.make_loader(),
        ranges=list(x.get_size()),
    )


@register_lowering([torch.arange, aten.arange])
def arange(
    start,
    end=None,
    step=1,
    *,
    dtype=None,
    device=None,
    layout=torch.strided,
    pin_memory=False,
):
    assert layout == torch.strided
    assert not pin_memory
    if end is None:
        end = start
        start = 0

    assert isinstance(start, int)
    assert isinstance(end, int)
    assert isinstance(step, int)

    dtype = dtype or torch.get_default_dtype()
    length = (end - start) // step
    start = sympy.Integer(start)
    step = sympy.Integer(step)

    return Pointwise.create(
        device=decode_device(device),
        dtype=dtype,
        inner_fn=lambda index: ops.index_expr(step * index[0] + start, dtype),
        ranges=[sympy.Integer(length)],
    )


@register_lowering([torch.linspace, aten.linspace])
def linspace(start, end, steps, *, dtype=None, device=None, pin_memory=False):
    assert not pin_memory
    dtype = dtype or torch.get_default_dtype()

    step_size = (end - start) / (steps - 1)

    def inner_fn(index):
        return ops.add(
            ops.mul(ops.constant(step_size, dtype), ops.index_expr(index[0], dtype)),
            ops.constant(start, dtype),
        )

    return Pointwise.create(
        device=decode_device(device),
        dtype=dtype,
        inner_fn=inner_fn,
        ranges=[sympy.Integer(steps)],
    )


@register_lowering(aten.triu)
def triu(x, diagonal=0):
    x_loader = x.make_loader()
    dtype = x.get_dtype()

    def inner_fn(index):
        *_, i, j = index
        return ops.where(
            ops.ge(
                ops.index_expr(j - i - diagonal, torch.int32),
                ops.constant(0, torch.int32),
            ),
            x_loader(index),
            ops.constant(0, dtype),
        )

    return Pointwise.create(
        device=x.get_device(),
        dtype=dtype,
        inner_fn=inner_fn,
        ranges=list(x.get_size()),
    )


@register_lowering(aten.select_scatter)
def select_scatter(x, src, dim: int, index: int):
    x_loader = x.make_loader()
    dim = _validate_dim(x, dim, 0)
    src = expand(unsqueeze(src, dim), x.get_size())
    src_loader = src.make_loader()

    def inner_fn(idx):
        return ops.where(
            ops.eq(
                ops.index_expr(idx[dim], torch.int32),
                ops.constant(index, torch.int32),
            ),
            src_loader(idx),
            x_loader(idx),
        )

    return Pointwise.create(
        device=x.get_device(),
        dtype=x.get_dtype(),
        inner_fn=inner_fn,
        ranges=list(x.get_size()),
    )


@register_lowering(aten.slice_scatter)
def slice_scatter(x, src, dim=0, start=None, end=None, step=1):
    x_loader = x.make_loader()
    dim = _validate_dim(x, dim, 0)
    dim_size = x.get_size()[dim]
    if start is not None and start < 0:
        start = start + dim_size
    if end is not None and end < 0:
        end = end + dim_size
    if start is None:
        start = 0
    if end is None or V.graph.sizevars.maybe_guard_leq(x.get_size()[dim], end):
        end = dim_size

    src_size = list(x.get_size())
    src_size[dim] = ir.IndexingDiv(sympy.expand(end - start), sympy.expand(step))
    src = expand(src, src_size)
    src_loader = src.make_loader()

    def inner_fn(idx):
        if start == 0 and end == dim_size and step == 1:
            # selecting every element is the same as just src.clone()
            return src_loader(idx)

        idx_dim = ops.index_expr(idx[dim], torch.int32)
        src_idx = list(idx)
        src_idx[dim] = ir.IndexingDiv(idx[dim] - start, step)

        mask = []
        if start != 0:
            mask.append(
                ops.ge(
                    idx_dim,
                    ops.index_expr(sympy.expand(start), torch.int32),
                )
            )
        if end != dim_size:
            mask.append(
                ops.lt(
                    idx_dim,
                    ops.index_expr(sympy.expand(end), torch.int32),
                )
            )
        if step != 1:
            mask.append(
                ops.eq(
                    ops.index_expr(
                        ir.ModularIndexing(idx[dim] - start, 1, step), torch.int32
                    ),
                    ops.constant(0, torch.int32),
                )
            )
        assert mask
        mask = functools.reduce(ops.and_, mask)
        src_val = ops.masked(mask, lambda: src_loader(src_idx), 0.0)
        return ops.where(
            mask,
            src_val,
            x_loader(idx),
        )

    return Pointwise.create(
        device=x.get_device(),
        dtype=x.get_dtype(),
        inner_fn=inner_fn,
        ranges=list(x.get_size()),
    )


def _unwrap(x):
    if isinstance(x, (list, tuple)) and len(x) > 0:
        return _unwrap(x[0])
    return x


@register_lowering(torch.tensor)
def tensor(data, *, dtype=None, device=None):
    if isinstance(_unwrap(data), int):
        dtype = dtype or torch.int64
    else:
        dtype = dtype or torch.get_default_dtype()

    if isinstance(data, (float, int)):
        ranges = []

        def inner_fn(index):
            return ops.constant(data, dtype)

    elif len(data) == 0 or isinstance(data[0], (float, int)) and len(data) <= 8:
        # inline small tensors
        ranges = [sympy.Integer(len(data))]

        def inner_fn(index):
            def binary_search(start, end):
                assert start < end
                if end - start == 1:
                    return ops.constant(data[start], dtype)
                mid = (end - start) // 2 + start
                return ops.where(
                    ops.lt(
                        ops.index_expr(index[0], torch.int64),
                        ops.constant(mid, torch.int64),
                    ),
                    binary_search(start, mid),
                    binary_search(mid, end),
                )

            if len(data) == 0:
                return ops.constant(0, dtype)
            return binary_search(0, len(data))

    else:
        return V.graph.add_tensor_constant(
            torch.tensor(data, dtype=dtype, device=device)
        )

    return Pointwise.create(
        device=decode_device(device),
        dtype=dtype,
        inner_fn=inner_fn,
        ranges=ranges,
    )


@register_lowering(torch.as_tensor)
def as_tensor(data, dtype=None, device=None):
    if isinstance(data, TensorBox):
        if dtype is not None:
            data = to(data, dtype)
        if device is not None:
            data = to(data, device)
        return data
    return tensor(data, dtype=dtype, device=device)


@register_lowering(torch.LongTensor)
def long_tensor(data):
    return tensor(data, dtype=torch.int64)


@register_lowering(aten._local_scalar_dense)
def _local_scalar_dense(data):
    return ir.DynamicScalar()


def _full(fill_value, device, dtype, size):
    if isinstance(fill_value, ir.Constant):
        fill_value = fill_value.value
    assert isinstance(fill_value, (int, float)), fill_value
    return Pointwise.create(
        device=device,
        dtype=dtype,
        inner_fn=lambda index: ops.constant(fill_value, dtype),
        ranges=list(size),
    )


@register_lowering(aten.full_like)
def full_like(x, fill_value, **kwargs):
    return create_tensor_like(tensor_constructor(fill_value))(x, **kwargs)


def tensor_constructor(fill_value):
    # torch.zeros, torch.ones, etc
    def inner(
        *size, dtype=None, device=None, layout=0, pin_memory=False, memory_format=None
    ):
        assert not pin_memory
        assert layout in (0, torch.strided)
        assert memory_format in (None, torch.contiguous_format)
        device = decode_device(device)
        dtype = dtype or torch.get_default_dtype()
        if len(size) == 1 and isinstance(size[0], (list, tuple, torch.Size)):
            size = tuple(size[0])
        size = [sympy.expand(s) for s in size]
        return _full(fill_value, device, dtype, size)

    return inner


empty = register_lowering([torch.empty, aten.empty])(tensor_constructor(0))
zeros = register_lowering([torch.zeros, aten.zeros])(tensor_constructor(0))
ones = register_lowering([torch.ones, aten.ones])(tensor_constructor(1))


def create_tensor_like(creation_fn):
    """
    Shim to convert X_like(...) into X(...).  For example zeros_like() into zeros().
    """

    def _constant_like(
        x, *, dtype=None, device=None, layout=0, pin_memory=False, memory_format=None
    ):
        assert not pin_memory
        assert layout in (0, torch.strided)
        assert memory_format in (None, torch.contiguous_format)
        if dtype is None:
            dtype = x.get_dtype()
        else:
            dtype = decode_dtype(dtype)
        device = device or x.get_device()
        size = list(x.get_size())
        return creation_fn(
            size,
            dtype=dtype,
            device=device,
            layout=layout,
            pin_memory=pin_memory,
            memory_format=memory_format,
        )

    return _constant_like


def constant_like(fill_value):
    return create_tensor_like(tensor_constructor(fill_value))


empty_like = register_lowering(aten.empty_like)(create_tensor_like(empty))
zeros_like = register_lowering(aten.zeros_like)(create_tensor_like(zeros))
ones_like = register_lowering(aten.ones_like)(create_tensor_like(ones))
rand_like = register_lowering(aten.rand_like)(create_tensor_like(rand))


def new_constant(fill_value):
    def _new_constant(
        x, size, *, dtype=None, layout=None, device=None, pin_memory=None
    ):
        assert isinstance(size, (list, type))
        assert not pin_memory
        assert not layout or layout == torch.strided
        dtype = decode_dtype(dtype) or x.get_dtype()
        device = device or x.get_device()
        size = [sympy.Integer(s) for s in size]
        return _full(fill_value, device, dtype, size)

    return _new_constant


register_lowering(aten.new_empty)(new_constant(0))
register_lowering(aten.new_zeros)(new_constant(0))
register_lowering(aten.new_ones)(new_constant(1))


@register_lowering(aten.empty_strided)
def empty_strided(
    size, stride, *, dtype=None, layout=None, device=None, pin_memory=None
):
    assert isinstance(size, (list, type))
    assert isinstance(stride, (list, type))
    assert not pin_memory
    assert not layout or layout == torch.strided
    dtype = decode_dtype(dtype) or torch.get_default_dtype()
    device = device or torch.tensor(0.0).device
    pointwise = _full(fill_value=0, device=device, dtype=dtype, size=size)
    if tuple(ir.FlexibleLayout.contiguous_strides(size)) == tuple(stride):
        # fast path, no need to realize it
        return pointwise
    pointwise.realize()
    buffer = pointwise.data.data
    assert isinstance(buffer, ir.ComputedBuffer)
    buffer.layout = ir.FixedLayout(
        device=device,
        dtype=dtype,
        size=[sympy.expand(s) for s in size],
        stride=[sympy.expand(s) for s in stride],
    )
    return pointwise


@register_lowering(aten.new_empty_strided)
def new_empty_strided(
    x, size, stride, *, dtype=None, layout=None, device=None, pin_memory=None
):
    if dtype is None:
        dtype = x.get_dtype()
    if device is None:
        device = x.get_device()
    return empty_strided(
        size, stride, dtype=dtype, layout=layout, device=device, pin_memory=pin_memory
    )


@register_lowering([torch.full, aten.full])
def full(size, fill_value, **kwargs):
    return tensor_constructor(fill_value)(size, **kwargs)


@register_lowering(aten.gather, type_promote=False)
def gather(x, dim, index):
    assert isinstance(x, TensorBox)
    assert isinstance(dim, int)
    assert "int" in str(index.get_dtype())
    assert 0 <= dim < len(x.get_size())

    x_loader = x.make_loader()
    index_loader = index.make_loader()

    def fn(idx):
        idx = list(idx)
        idx[dim] = ops.indirect_indexing(index_loader(idx))
        return x_loader(idx)

    return Pointwise.create(
        device=x.get_device(),
        dtype=x.get_dtype(),
        inner_fn=fn,
        ranges=index.get_size(),
    )


@register_lowering(aten.embedding, type_promote=False)
def embedding(weight, indices, padding_idx=-1, scale_grad_by_freq=False, sparse=False):
    assert not sparse
    assert isinstance(weight, TensorBox)
    assert isinstance(indices, TensorBox)
    assert "int" in str(indices.get_dtype())

    weight_loader = weight.make_loader()
    indices_loader = indices.make_loader()
    indices_ndim = len(indices.get_size())
    new_size = [*indices.get_size(), *weight.get_size()[1:]]

    def fn(idx):
        assert len(idx) == len(new_size), f"{idx} != {new_size}"
        var_index = indices_loader(idx[:indices_ndim])
        weight_idx = [ops.indirect_indexing(var_index)] + [*idx[indices_ndim:]]
        return weight_loader(weight_idx)

    return Pointwise.create(
        device=weight.get_device(),
        dtype=weight.get_dtype(),
        inner_fn=fn,
        ranges=new_size,
    )


@register_lowering(aten.index, type_promote=False)
def index(x, indices):
    assert isinstance(indices, (list, tuple))
    x_loader = x.make_loader()
    indices_loaders = [i.make_loader() for i in indices if i is not None]
    indices_sizes = [i.get_size() for i in indices if i is not None]
    output_size = list(indices_sizes[0])
    for i in range(1, len(indices_sizes)):
        assert len(indices_sizes[i]) == len(output_size)
        for j in range(len(output_size)):
            output_size[j] = V.graph.sizevars.guard_equals(
                output_size[j], indices_sizes[i][j]
            )

    start_offset = 0
    # only support None at start or end for now
    tmp = list(indices)
    while tmp and tmp[-1] is None:
        tmp.pop()
    while tmp and tmp[0] is None:
        tmp.pop(0)
        start_offset += 1
    assert all((i is not None) for i in tmp)
    end_offset = len(output_size) + start_offset

    x_size = x.get_size()
    output_size = [
        *x_size[:start_offset],
        *output_size,
        *x_size[start_offset + len(indices_loaders) :],
    ]

    def fn(idx):
        assert len(idx) == len(output_size)
        new_index = [
            ops.indirect_indexing(loader(idx[start_offset:end_offset]))
            for loader in indices_loaders
        ]
        new_index = [*idx[:start_offset], *new_index, *idx[end_offset:]]
        return x_loader(new_index)

    return Pointwise.create(
        device=x.get_device(),
        dtype=x.get_dtype(),
        inner_fn=fn,
        ranges=output_size,
    )


@register_lowering(aten.index_put_, type_promote=False)
def index_put_(self, indices, values, accumulate=False):
    values = to_dtype(values, self.get_dtype())
    assert isinstance(self, TensorBox)
    self.realize()
    V.graph.realize_users_of(self.get_name())

    iter_ranges = []
    index_loaders = []

    for s_size, idx, v_size in itertools.zip_longest(
        self.get_size(), indices, values.get_size()
    ):
        assert s_size is not None
        assert v_size is not None
        if idx is not None:
            (i_size,) = idx.get_size()
            iter_ranges.append(V.graph.sizevars.guard_equals(i_size, v_size))
            index_loaders.append(idx.make_loader())
        else:
            iter_ranges.append(V.graph.sizevars.guard_equals(s_size, v_size))
            index_loaders.append(None)

    def output_indexer(index):
        assert len(index) == len(index_loaders)
        index = list(index)
        for i, loader in enumerate(index_loaders):
            if loader is not None:
                index[i] = ops.indirect_indexing(loader([index[i]]))
        return index

    scatter = ir.Scatter(
        device=self.get_device(),
        dtype=self.get_dtype(),
        inner_fn=values.make_loader(),
        ranges=iter_ranges,
        output_indexer=output_indexer,
        scatter_mode="atomic_add" if accumulate else None,
    )
    buffer = ir.ComputedBuffer(
        None,
        ir.MutationLayout(self),
        scatter,
    )
    buffer.name = V.graph.register_buffer(buffer)
    return self


@register_lowering(aten.index_select, type_promote=False)
def index_select(x, dim, indices):
    x_loader = x.make_loader()
    index_loader = indices.make_loader()
    dim = _validate_dim(x, dim, 0)

    sizes = list(x.get_size())
    (sizes[dim],) = indices.get_size()

    def fn(idx):
        assert len(idx) == len(sizes)
        idx = list(idx)
        idx[dim] = ops.indirect_indexing(index_loader([idx[dim]]))
        return x_loader(idx)

    return Pointwise.create(
        device=x.get_device(),
        dtype=x.get_dtype(),
        inner_fn=fn,
        ranges=sizes,
    )


@register_lowering(aten.scatter_add_, type_promote=False)
def scatter_add_(self, dim: int, index, src):
    assert isinstance(self, TensorBox)
    assert "int" in str(index.get_dtype())
    assert 0 <= dim < len(self.get_size())
    src = to_dtype(src, self.get_dtype())
    self.realize()
    V.graph.realize_users_of(self.get_name())

    index_loader = index.make_loader()

    def output_indexer(idx):
        indirect_idx = list(idx)
        indirect_idx[dim] = ops.indirect_indexing(index_loader(idx))
        return indirect_idx

    # self[index[i][j][k]][j][k] += src[i][j][k]  # if dim == 0
    # self[i][index[i][j][k]][k] += src[i][j][k]  # if dim == 1
    # self[i][j][index[i][j][k]] += src[i][j][k]  # if dim == 2
    scatter = ir.Scatter(
        device=self.get_device(),
        dtype=self.get_dtype(),
        inner_fn=src.make_loader(),
        ranges=index.get_size(),
        output_indexer=output_indexer,
        scatter_mode="atomic_add",
    )
    buffer = ir.ComputedBuffer(
        None,
        ir.MutationLayout(self),
        scatter,
    )
    buffer.name = V.graph.register_buffer(buffer)
    return self


@register_lowering(aten.upsample_nearest2d)
def upsample_nearest2d(x, output_size=None, scale_factors=None):
    x.realize()  # elements are reused
    x_loader = x.make_loader()

    *batch, ih, iw = x.get_size()
    ih = V.graph.sizevars.guard_static_shape(ih)
    iw = V.graph.sizevars.guard_static_shape(iw)

    if scale_factors:
        assert not output_size
        sh, sw = scale_factors
        oh = int(ih * sh)
        ow = int(iw * sw)
    else:
        oh, ow = output_size

    scale_h = ih / oh
    scale_w = iw / ow

    def scale(x, scale):
        x = ops.index_expr(x, torch.float32)
        x = ops.mul(x, ops.constant(scale, torch.float32))
        x = ops.to_dtype(x, torch.int32)
        return ops.indirect_indexing(x)

    def fn(idx):
        *b, x, y = idx
        return x_loader([*b, scale(x, scale_h), scale(y, scale_w)])

    return Pointwise.create(
        device=x.get_device(),
        dtype=x.get_dtype(),
        inner_fn=fn,
        ranges=[*batch, sympy.Integer(oh), sympy.Integer(ow)],
    )


@register_lowering(aten.upsample_bilinear2d)
def upsample_bilinear2d_vec(
    input,
    output_size,
    align_corners,
    scale_factors=None,
):
    """
    Based on https://github.com/pytorch/pytorch/pull/80964
    The decomp version has worse perf because indexing doesn't get traced.
    """

    *size_prefix, in_h, in_w = input.get_size()
    in_h = V.graph.sizevars.guard_static_shape(in_h)
    in_w = V.graph.sizevars.guard_static_shape(in_w)

    if output_size is not None:
        out_h = float(output_size[0])
        out_w = float(output_size[1])
    elif scale_factors is not None:
        out_h = in_h * scale_factors[0]
        out_w = in_w * scale_factors[1]
    else:
        raise TypeError("requires output_size or scale_factors")

    # Calculate horizontal and vertical scaling factor
    if out_h > 1:
        if align_corners:
            h_scale_factor = (in_h - 1) / (int(out_h) - 1)
        else:
            h_scale_factor = in_h / out_h
    else:
        h_scale_factor = 0.0

    if out_w > 1:
        if align_corners:
            w_scale_factor = (in_w - 1) / (int(out_w) - 1)
        else:
            w_scale_factor = in_w / out_w
    else:
        w_scale_factor = 0.0

    input.realize()  # read many times
    input_loader = input.make_loader()

    def fn(index):
        *prefix, i, j = index
        i = ops.index_expr(i, torch.float32)
        j = ops.index_expr(j, torch.float32)

        c_h_scale_factor = ops.constant(h_scale_factor, torch.float32)
        c_w_scale_factor = ops.constant(w_scale_factor, torch.float32)
        if align_corners:
            x = ops.mul(i, c_h_scale_factor)
            y = ops.mul(j, c_w_scale_factor)
        else:
            c05 = ops.constant(0.5, torch.float32)
            c00 = ops.constant(0.0, torch.float32)
            x = ops.maximum(
                ops.sub(ops.mul(ops.add(i, c05), c_h_scale_factor), c05), c00
            )
            y = ops.maximum(
                ops.sub(ops.mul(ops.add(j, c05), c_w_scale_factor), c05), c00
            )

        x_floor = ops.floor(x)
        y_floor = ops.floor(y)
        x_ceil = ops.minimum(ops.ceil(x), ops.constant(in_h - 1, torch.float32))
        y_ceil = ops.minimum(ops.ceil(y), ops.constant(in_w - 1, torch.float32))

        idx_x_floor = ops.indirect_indexing(ops.to_dtype(x_floor, torch.int64))
        idx_y_floor = ops.indirect_indexing(ops.to_dtype(y_floor, torch.int64))
        idx_x_ceil = ops.indirect_indexing(ops.to_dtype(x_ceil, torch.int64))
        idx_y_ceil = ops.indirect_indexing(ops.to_dtype(y_ceil, torch.int64))

        v1 = input_loader([*prefix, idx_x_floor, idx_y_floor])
        v2 = input_loader([*prefix, idx_x_ceil, idx_y_floor])
        v3 = input_loader([*prefix, idx_x_floor, idx_y_ceil])
        v4 = input_loader([*prefix, idx_x_ceil, idx_y_ceil])

        xscale2 = ops.sub(x, x_floor)
        yscale2 = ops.sub(y, y_floor)

        c1 = ops.constant(1.0, torch.float32)
        xscale1 = ops.sub(c1, xscale2)
        yscale1 = ops.sub(c1, yscale2)

        q1 = ops.add(ops.mul(v1, xscale1), ops.mul(v2, xscale2))
        q2 = ops.add(ops.mul(v3, xscale1), ops.mul(v4, xscale2))
        result = ops.add(ops.mul(q1, yscale1), ops.mul(q2, yscale2))
        return result

    return Pointwise.create(
        device=input.get_device(),
        dtype=input.get_dtype(),
        inner_fn=fn,
        ranges=[*size_prefix, sympy.Integer(int(out_h)), sympy.Integer(int(out_w))],
    )


@register_lowering([aten.grid_sampler_2d])
def grid_sampler_2d(
    image, optical, interpolation_mode=0, padding_mode=0, align_corners=False
):
    image.realize()  # reuse
    optical.realize()
    image_loader = image.make_loader()
    optical_loader = optical.make_loader()

    assert interpolation_mode == 0
    assert padding_mode in (0, 1)

    N, C, IH, IW = image.get_size()
    _, H, W, _ = optical.get_size()

    def clamp(v, min, max):
        if isinstance(min, (int, sympy.Expr)):
            min = ops.index_expr(min, torch.float32)
        if isinstance(max, (int, sympy.Expr)):
            max = ops.index_expr(max, torch.float32)
        return ops.maximum(min, ops.minimum(max, v))

    def findex(v):
        # indirect indexing via a float value
        return ops.indirect_indexing(ops.to_dtype(v, torch.int64))

    def fn(index):
<<<<<<< HEAD
        # CHECK x/y
=======
>>>>>>> f6fd47b2
        n, c, y, x = index
        ix = optical_loader([n, y, x, sympy.Integer(0)])
        iy = optical_loader([n, y, x, sympy.Integer(1)])
        zero = ops.constant(0.0, torch.float32)
        one = ops.constant(1.0, torch.float32)
        two = ops.constant(2.0, torch.float32)

        def grid_sampler_compute_source_index(coord, size):
            size = ops.index_expr(size, torch.float32)
            if align_corners:
                # unnormalize coord from [-1, 1] to [0, size - 1]
                coord = ops.mul(ops.div(ops.add(coord, one), two), ops.sub(size, one))
            else:
                # unnormalize coord from [-1, 1] to [-0.5, size - 0.5]
                coord = ops.div(ops.sub(ops.mul(ops.add(coord, one), size), one), two)

            if padding_mode == 0:  # GridSamplerPadding::Zeros
                return coord
            elif padding_mode == 1:  # GridSamplerPadding::Border
                return clamp(coord, zero, ops.sub(size, one))
            else:
                raise NotImplementedError("reflection padding")

        ix = grid_sampler_compute_source_index(ix, IW)
        iy = grid_sampler_compute_source_index(iy, IH)

        ix_nw = ops.floor(ix)
        iy_nw = ops.floor(iy)

        ix_ne = ops.add(ix_nw, one)
        iy_ne = iy_nw

        ix_sw = ix_nw
        iy_sw = ops.add(iy_nw, one)

        ix_se = ops.add(ix_nw, one)
        iy_se = ops.add(iy_nw, one)

        nw = ops.mul(ops.sub(ix_se, ix), ops.sub(iy_se, iy))
        ne = ops.mul(ops.sub(ix, ix_sw), ops.sub(iy_sw, iy))
        sw = ops.mul(ops.sub(ix_ne, ix), ops.sub(iy, iy_ne))
        se = ops.mul(ops.sub(ix, ix_nw), ops.sub(iy, iy_nw))

        # TODO(jansel): here we are missing the mask required
        # for GridSamplerPadding::Zeros and instead always doing
        # GridSamplerPadding::Border.  It does not seem to matter for
        # correctness in the one model using this: SuperSlowMo.

        ix_nw = clamp(ix_nw, 0, IW - 1)
        iy_nw = clamp(iy_nw, 0, IH - 1)
        ix_ne = clamp(ix_ne, 0, IW - 1)
        iy_ne = clamp(iy_ne, 0, IH - 1)
        ix_sw = clamp(ix_sw, 0, IW - 1)
        iy_sw = clamp(iy_sw, 0, IH - 1)
        ix_se = clamp(ix_se, 0, IW - 1)
        iy_se = clamp(iy_se, 0, IH - 1)

        nw_val = image_loader([n, c, findex(iy_nw), findex(ix_nw)])
        ne_val = image_loader([n, c, findex(iy_ne), findex(ix_ne)])
        sw_val = image_loader([n, c, findex(iy_sw), findex(ix_sw)])
        se_val = image_loader([n, c, findex(iy_se), findex(ix_se)])

        return functools.reduce(
            ops.add,
            [
                ops.mul(nw_val, nw),
                ops.mul(ne_val, ne),
                ops.mul(sw_val, sw),
                ops.mul(se_val, se),
            ],
        )

    return Pointwise.create(
        device=image.get_device(),
        dtype=image.get_dtype(),
        inner_fn=fn,
        ranges=[N, C, H, W],
    )


@register_lowering(aten.reflection_pad2d)
def reflection_pad2d(x, padding):
    assert len(padding) == 4
    left, right, top, bot = padding
    x.realize()  # elements are reused

    x_loader = x.make_loader()
    *batch, h, w = x.get_size()
    h = V.graph.sizevars.guard_static_shape(h)
    w = V.graph.sizevars.guard_static_shape(w)

    def reflect(x, size, offset):
        size = ops.constant(size - 1, torch.int32)
        x = ops.index_expr(x, torch.int32)
        x = ops.sub(x, ops.constant(offset, torch.int32))
        x = ops.sub(size, ops.abs(ops.sub(size, ops.abs(x))))
        return ops.indirect_indexing(x)

    def fn(idx):
        *b, x, y = idx
        x = reflect(x, h, top)
        y = reflect(y, w, left)
        return x_loader([*b, x, y])

    return Pointwise.create(
        device=x.get_device(),
        dtype=x.get_dtype(),
        inner_fn=fn,
        ranges=[*batch, sympy.Integer(h + top + bot), sympy.Integer(w + left + right)],
    )


def constant_pad_2d(x, padding, fill_value):
    assert len(padding) == 4
    left, right, top, bot = padding
    x.realize()  # elements are reused

    x_loader = constant_boundary_condition_2d(x, fill_value, padding)
    *batch, h, w = x.get_size()
    h = V.graph.sizevars.guard_static_shape(h)
    w = V.graph.sizevars.guard_static_shape(w)

    def fn(idx):
        *b, x, y = idx
        return x_loader([*b, x - top, y - left])

    return Pointwise.create(
        device=x.get_device(),
        dtype=x.get_dtype(),
        inner_fn=fn,
        ranges=[*batch, sympy.Integer(h + top + bot), sympy.Integer(w + left + right)],
    )


@register_lowering(aten.constant_pad_nd)
def constant_pad_nd(x, padding, fill_value=0):
    assert len(padding) == 4
    return constant_pad_2d(x, padding, fill_value)


def constant_boundary_condition_2d(x, fill_value, padding):
    *_, h, w = x.get_size()
    x_loader = x.make_loader()

    def load(index):
        *prefix, ih, iw = index
        mask = ops.and_(
            ops.and_(
                ops.ge(
                    ops.index_expr(ih, torch.int64),
                    ops.index_expr(sympy.Integer(0), torch.int64),
                ),
                ops.ge(
                    ops.index_expr(iw, torch.int64),
                    ops.index_expr(sympy.Integer(0), torch.int64),
                ),
            ),
            ops.and_(
                ops.lt(
                    ops.index_expr(ih, torch.int64),
                    ops.index_expr(h, torch.int64),
                ),
                ops.lt(
                    ops.index_expr(iw, torch.int64),
                    ops.index_expr(w, torch.int64),
                ),
            ),
        )
        return ops.masked(mask, lambda: x_loader([*prefix, ih, iw]), fill_value)

    return load


def pooling_size(x, i, kernel_size, stride, padding, ceil_mode):

    x_out = ir.IndexingDiv(
        x + 2 * padding[i] - (kernel_size[i] - 1) + (stride[i] - 1), stride[i]
    )

    if ceil_mode:
        x_alt = ir.IndexingDiv(
            x + 2 * padding[i] - (kernel_size[i] - 1) + 2 * (stride[i] - 1), stride[i]
        )

        if V.graph.sizevars.size_hint(x_out - x_alt) == 0:
            # ceil mode is actually a no-op, lets guard on that
            V.graph.sizevars.guard_equals(x_out, x_alt)
            ceil_mode = False
        else:
            x_out = x_alt
    return x_out, ceil_mode


@register_lowering(aten.max_pool2d_with_indices, type_promote=False)
def max_pool2d_with_indices(
    x, kernel_size, stride=None, padding=0, dilation=1, ceil_mode=False
):
    assert dilation == 1 or all(d == 1 for d in dilation)
    assert isinstance(x, TensorBox)
    assert len(kernel_size) == 2
    assert len(stride) == 2
    assert padding == 0 or len(padding) == 2
    assert len(x.get_size()) in (3, 4)
    if padding == 0:
        padding = [0, 0]
    if stride is None:
        stride = kernel_size

    x.realize()  # we will read this many times, so make sure it is computed

    *batch, h, w = x.get_size()

    h_out, ceil_mode1 = pooling_size(h, 0, kernel_size, stride, padding, ceil_mode)
    w_out, ceil_mode2 = pooling_size(w, 1, kernel_size, stride, padding, ceil_mode)

    if padding[0] or padding[1] or ceil_mode1 or ceil_mode2:
        x_loader = constant_boundary_condition_2d(x, float("-inf"), padding)
    else:
        x_loader = x.make_loader()

    new_size = list(batch) + [h_out, w_out]

    def fn(idx, return_index):
        *prefix, bh, bw = idx
        maxval = None
        maxindex = None
        for ih, iw in itertools.product(range(kernel_size[0]), range(kernel_size[1])):
            ih = bh * stride[0] + ih - padding[0]
            iw = bw * stride[1] + iw - padding[1]
            val = x_loader([*prefix, ih, iw])
            index = ops.index_expr(ih * w + iw, torch.int64)
            if maxval is None:
                maxindex = index
                maxval = val
            else:
                maxindex = ops.where(ops.gt(val, maxval), index, maxindex)
                maxval = ops.maximum(val, maxval)
        if return_index:
            return maxindex
        else:
            return maxval

    r1 = Pointwise.create(
        device=x.get_device(),
        dtype=x.get_dtype(),
        inner_fn=functools.partial(fn, return_index=False),
        ranges=new_size,
    )
    r2 = Pointwise.create(
        device=x.get_device(),
        dtype=torch.int64,
        inner_fn=functools.partial(fn, return_index=True),
        ranges=new_size,
    )
    # TODO(jansel): should we force these to be realized?
    return r1, r2


@register_lowering(aten.max_pool2d_with_indices_backward, type_promote=False)
def max_pool2d_with_indices_backward(
    grad_output, x, kernel_size, stride, padding, dilation, ceil_mode, indices
):
    assert dilation == 1 or all(d == 1 for d in dilation)
    assert isinstance(x, TensorBox)
    assert len(kernel_size) == 2
    assert len(stride) == 2
    assert padding == 0 or len(padding) == 2
    assert len(x.get_size()) in (3, 4)
    if padding == 0:
        padding = [0, 0]
    if stride is None:
        stride = kernel_size

    # we will read this many times, so make sure it is computed
    grad_output.realize()
    indices.realize()

    *batch, height, width = x.get_size()
    *_, pooled_height, pooled_width = grad_output.get_size()

    indices_loader = indices.make_loader()
    grad_loader = grad_output.make_loader()
    new_size = list(x.get_size())

    h_window_size = max(
        [
            h // stride[0] - max(0, (h - kernel_size[0]) // stride[0])
            for h in range(kernel_size[0] * 2)
        ]
    )
    w_window_size = max(
        [
            w // stride[1] - max(0, (w - kernel_size[1]) // stride[1])
            for w in range(kernel_size[1] * 2)
        ]
    )

    def fn(idx):
        *prefix, h, w = idx
        index_test = ops.index_expr(h * width + w, torch.int32)
        h = h + padding[0]
        w = w + padding[1]
        phstart = ops.index_expr(
            ir.IndexingDiv(h - kernel_size[0] + stride[0], stride[0]), torch.int32
        )
        pwstart = ops.index_expr(
            ir.IndexingDiv(w - kernel_size[1] + stride[1], stride[1]), torch.int32
        )
        phend = ops.index_expr(ir.IndexingDiv(h, stride[0]) + 1, torch.int32)
        pwend = ops.index_expr(ir.IndexingDiv(w, stride[1]) + 1, torch.int32)

        phstart = ops.maximum(phstart, ops.constant(0, torch.int32))
        pwstart = ops.maximum(pwstart, ops.constant(0, torch.int32))
        phend = ops.minimum(phend, ops.index_expr(pooled_height, torch.int32))
        pwend = ops.minimum(pwend, ops.index_expr(pooled_width, torch.int32))

        gradient = None
        for ph_ in range(h_window_size):
            for pw_ in range(w_window_size):
                ph = ops.add(phstart, ops.constant(ph_, torch.int32))
                pw = ops.add(pwstart, ops.constant(pw_, torch.int32))
                grad_index = [
                    *prefix,
                    ops.indirect_indexing(
                        ops.minimum(ph, ops.sub(phend, ops.constant(1, torch.int32)))
                    ),
                    ops.indirect_indexing(
                        ops.minimum(pw, ops.sub(pwend, ops.constant(1, torch.int32)))
                    ),
                ]

                index_actual = indices_loader(grad_index)
                grad_part = grad_loader(grad_index)
                check = ops.eq(index_actual, index_test)

                if gradient is None:
                    # don't need mask for 0, 0
                    gradient = ops.where(
                        check, grad_part, ops.constant(0.0, torch.float32)
                    )
                else:
                    mask = ops.and_(
                        ops.and_(
                            ops.lt(ph, phend),
                            ops.lt(pw, pwend),
                        ),
                        check,
                    )
                    gradient = ops.where(mask, ops.add(gradient, grad_part), gradient)
        return gradient

    return Pointwise.create(
        device=grad_output.get_device(),
        dtype=grad_output.get_dtype(),
        inner_fn=fn,
        ranges=new_size,
    )


@register_lowering(aten.avg_pool2d, type_promote=False)
def avg_pool2d(
    x,
    kernel_size,
    stride=[],
    padding=0,
    ceil_mode=False,
    count_include_pad=True,
    divisor_override=None,
):
    assert not divisor_override
    if not stride:
        stride = kernel_size
    if not padding:
        padding = [0, 0]

    assert isinstance(x, TensorBox)
    assert len(kernel_size) == 2
    assert len(stride) == 2
    assert len(padding) == 2
    assert len(x.get_size()) in (3, 4)

    # TODO(jansel): realize after padding?
    x.realize()  # we will read this many times, so make sure it is computed

    *batch, h, w = x.get_size()

    h_out, ceil_mode1 = pooling_size(h, 0, kernel_size, stride, padding, ceil_mode)
    w_out, ceil_mode2 = pooling_size(w, 1, kernel_size, stride, padding, ceil_mode)

    if padding[0] or padding[1] or ceil_mode1 or ceil_mode2:
        x_loader = constant_boundary_condition_2d(x, 0.0, padding)
        had_padding = True
    else:
        x_loader = x.make_loader()
        had_padding = False

    new_size = list(batch) + [h_out, w_out]
    dtype = x.get_dtype()

    def fn_sum(idx, loader):
        *prefix, bh, bw = idx
        total = None
        for ih, iw in itertools.product(range(kernel_size[0]), range(kernel_size[1])):
            ih = bh * stride[0] + ih - padding[0]
            iw = bw * stride[1] + iw - padding[1]
            val = loader([*prefix, ih, iw])
            if total is None:
                total = val
            else:
                total = ops.add(val, total)
        return total

    if count_include_pad or not had_padding:
        scale = 1.0 / (kernel_size[0] * kernel_size[1])

        def fn(idx):
            return ops.mul(fn_sum(idx, x_loader), ops.constant(scale, dtype))

    else:
        ones_loader = constant_boundary_condition_2d(ones_like(x), 0.0, padding)

        def fn(idx):
            # TODO(jansel): optimize to do `int(x<h)` rather than `x<h?1:0`
            return ops.div(fn_sum(idx, x_loader), fn_sum(idx, ones_loader))

    rv = Pointwise.create(
        device=x.get_device(),
        dtype=dtype,
        inner_fn=fn,
        ranges=new_size,
    )
    # TODO(jansel): should we force these to be realized?
    return rv


@register_lowering(aten.avg_pool2d_backward, type_promote=False)
def avg_pool2d_backward(
    grad_output,
    x,
    kernel_size,
    stride,
    padding,
    ceil_mode,
    count_include_pad,
    divisor_override=None,
):

    assert not divisor_override
    if not stride:
        stride = kernel_size
    if not padding:
        padding = [0, 0]

    assert isinstance(grad_output, TensorBox)
    assert isinstance(x, TensorBox)
    assert len(kernel_size) == 2
    assert len(stride) == 2
    assert len(padding) == 2
    assert len(x.get_size()) in (3, 4)

    grad_output.realize()  # we will read this many times, so make sure it is computed

    *batch, height, width = x.get_size()

    h_out, ceil_mode1 = pooling_size(height, 0, kernel_size, stride, padding, ceil_mode)
    w_out, ceil_mode2 = pooling_size(width, 1, kernel_size, stride, padding, ceil_mode)

    grad_loader = grad_output.make_loader()

    had_padding = padding[0] or padding[1] or ceil_mode1 or ceil_mode2

    *_, pooled_height, pooled_width = grad_output.get_size()
    new_size = list(x.get_size())
    dtype = x.get_dtype()

    h_window_size = max(
        [
            h // stride[0] - max(0, (h - kernel_size[0]) // stride[0])
            for h in range(kernel_size[0] * 2)
        ]
    )
    w_window_size = max(
        [
            w // stride[1] - max(0, (w - kernel_size[1]) // stride[1])
            for w in range(kernel_size[1] * 2)
        ]
    )

    def compute_pool_size_without_padding(ph, pw):
        """
        This computes the scaling factor that we will divide an element
        by when `count_include_pad=False`
        """
        stride_h = ops.constant(stride[0], torch.int32)
        stride_w = ops.constant(stride[1], torch.int32)
        pad_h = ops.constant(padding[0], torch.int32)
        pad_w = ops.constant(padding[1], torch.int32)
        kernel_h = ops.constant(kernel_size[0], torch.int32)
        kernel_w = ops.constant(kernel_size[1], torch.int32)
        hstart = ops.sub(ops.mul(ph, stride_h), pad_h)
        wstart = ops.sub(ops.mul(pw, stride_w), pad_w)
        hend = ops.minimum(
            ops.add(hstart, kernel_h),
            ops.add(ops.index_expr(height, torch.int32), pad_h),
        )
        wend = ops.minimum(
            ops.add(wstart, kernel_w),
            ops.add(ops.index_expr(width, torch.int32), pad_w),
        )
        hstart = ops.maximum(hstart, ops.constant(0, torch.int32))
        wstart = ops.maximum(wstart, ops.constant(0, torch.int32))
        hend = ops.minimum(hend, ops.index_expr(height, torch.int32))
        wend = ops.minimum(wend, ops.index_expr(width, torch.int32))
        divide_factor = ops.mul(ops.sub(hend, hstart), ops.sub(wend, wstart))
        return divide_factor

    def fn(idx):
        *prefix, h, w = idx
        h = h + padding[0]
        w = w + padding[1]
        phstart = ops.index_expr(
            ir.IndexingDiv(h - kernel_size[0] + stride[0], stride[0]), torch.int32
        )
        pwstart = ops.index_expr(
            ir.IndexingDiv(w - kernel_size[1] + stride[1], stride[1]), torch.int32
        )
        phend = ops.index_expr(ir.IndexingDiv(h, stride[0]) + 1, torch.int32)
        pwend = ops.index_expr(ir.IndexingDiv(w, stride[1]) + 1, torch.int32)

        phstart = ops.maximum(phstart, ops.constant(0, torch.int32))
        pwstart = ops.maximum(pwstart, ops.constant(0, torch.int32))
        phend = ops.minimum(phend, ops.index_expr(pooled_height, torch.int32))
        pwend = ops.minimum(pwend, ops.index_expr(pooled_width, torch.int32))

        gradient = None
        for ph_ in range(h_window_size):
            for pw_ in range(w_window_size):
                ph = ops.add(phstart, ops.constant(ph_, torch.int32))
                pw = ops.add(pwstart, ops.constant(pw_, torch.int32))

                if count_include_pad or not had_padding:
                    scale = kernel_size[0] * kernel_size[1]
                else:
                    scale = compute_pool_size_without_padding(ph, pw)

                part = ops.truediv(
                    grad_loader(
                        [
                            *prefix,
                            ops.indirect_indexing(
                                ops.minimum(
                                    ph, ops.sub(phend, ops.constant(1, torch.int32))
                                )
                            ),
                            ops.indirect_indexing(
                                ops.minimum(
                                    pw, ops.sub(pwend, ops.constant(1, torch.int32))
                                )
                            ),
                        ]
                    ),
                    scale,
                )

                if gradient is None:
                    # don't need mask for 0, 0
                    gradient = part
                else:
                    mask = ops.and_(
                        ops.lt(ph, phend),
                        ops.lt(pw, pwend),
                    )
                    gradient = ops.where(mask, ops.add(gradient, part), gradient)
        return gradient

    rv = Pointwise.create(
        device=grad_output.get_device(),
        dtype=dtype,
        inner_fn=fn,
        ranges=new_size,
    )
    return rv


@register_lowering(aten._adaptive_avg_pool2d)
def _adaptive_avg_pool2d(x, output_size):
    assert isinstance(x, TensorBox)
    assert len(output_size) == 2
    return TensorBox.create(ir.AdaptiveAvgPool2d.create(x, output_size))


def _validate_reduction_axis(x, axis):
    size = x.get_size()
    if isinstance(axis, int):
        axis = [axis]
    elif not axis:
        axis = range(len(size))
    axis = list(axis)
    for i in range(len(axis)):
        if axis[i] < 0:
            axis[i] += len(size)
        assert 0 <= axis[i] < len(size)
    assert len(set(axis)) == len(axis), "reduction axis not unique"
    return axis


def make_reduction(reduction_type: str, override_dtype=None):
    def inner(x, axis=None, keepdims=False, *, dtype=None):
        if dtype is not None:
            x = to_dtype(x, dtype)
        assert (
            reduction_type in ("sum", "amax", "amin", "any") or axis is None
        ), "TODO: max with index"
        if reduction_type == "any":
            x = to_dtype(x, torch.bool)
        size = x.get_size()
        axis = set(_validate_reduction_axis(x, axis))

        kept_sizes = []
        kept_idx = []
        reduced_sizes = []
        reduced_idx = []
        for i in range(len(size)):
            if i in axis:
                reduced_idx.append(i)
                reduced_sizes.append(size[i])
            else:
                kept_idx.append(i)
                kept_sizes.append(size[i])

        def loader(index, reduction_index):
            assert len(reduction_index) == len(reduced_idx)
            if keepdims:
                assert len(index) == len(size)
                assert all(index[i] == 0 for i in reduced_idx)
                index = [index[i] for i in kept_idx]
            assert len(index) == len(kept_idx)
            new_index = [None] * (len(index) + len(reduction_index))
            for idx, var in itertools.chain(
                zip(kept_idx, index), zip(reduced_idx, reduction_index)
            ):
                new_index[idx] = var
            return inner_loader(new_index)

        if keepdims:
            new_size = list(size)
            for i in reduced_idx:
                new_size[i] = sympy.Integer(1)
        else:
            new_size = kept_sizes

        inner_loader = x.make_loader()
        result = Reduction.create(
            device=x.get_device(),
            dtype=override_dtype or x.get_dtype(),
            inner_fn=loader,
            ranges=new_size,
            reduction_ranges=reduced_sizes,
            reduction_type={"amax": "max", "amin": "min"}.get(
                reduction_type, reduction_type
            ),
        )
        result.realize()
        return result

    return inner


@register_lowering(aten.mean)
def mean(x, axis=None, keepdim=False, *, dtype=None):
    if dtype is not None:
        x = to_dtype(x, dtype)
    size = x.get_size()
    axis = _validate_reduction_axis(x, axis)
    # compute in higher-precision until end of mean lowering
    output_dtype = x.get_dtype()
    if output_dtype in (torch.float16, torch.bfloat16):
        x = to_dtype(x, torch.float)
    sum_result = sum_(x, axis, keepdim)
    denom = sympy_product(size[i] for i in axis)
    denom = ir.IndexingConstant(denom, x.get_dtype(), x.get_device())
    denom = ExpandView.create(denom, list(sum_result.get_size()))
    return to_dtype(div(sum_result, denom), output_dtype)


@register_lowering([aten.var, prims.var])
def var_(x, axis, correction=1, keepdim=False):
    size = x.get_size()
    axis = _validate_reduction_axis(x, axis)
    diffs = square(sub(x, mean(x, axis, keepdim=True)))
    sum_result = sum_(diffs, axis, keepdim)

    denom = sympy_product(size[i] for i in axis)
    if correction:
        denom = denom - correction
    denom = ir.IndexingConstant(denom, x.get_dtype(), x.get_device())
    denom = ExpandView.create(denom, list(sum_result.get_size()))
    return div(sum_result, denom)


@register_lowering(aten.var_mean)
def var_mean(x, dim, unbiased=True, keepdim=False, correction=None):
    if correction is None:
        correction = int(unbiased)
    return [
        var_(x, dim, correction=correction, keepdim=keepdim),
        mean(x, dim, keepdim=keepdim),
    ]


@register_lowering(aten.std)
def std(x, axis, correction=1, keepdim=False):
    return sqrt(var_(x, axis, correction, keepdim=keepdim))


def pow_recursive(x, y, dtype):
    if y < 0:
        return pow_recursive(ops.reciprocal(x), -y, dtype)
    if y == 0:
        return ops.constant(1, dtype)
    if y == 1:
        return x

    result = pow_recursive(x, y // 2, dtype)
    result = ops.mul(result, result)
    if (y % 2) == 1:
        result = ops.mul(result, x)
    return result


@register_lowering(aten.pow, broadcast=True)
def pow(a, b):
    # see https://github.com/openai/triton/issues/506
    # triton doesn't support pow, so need to rewrite it
    # this is a lowering not a decomp, due to upstream pytorch being unstable
    if isinstance(b, float) and b == int(b):
        return pow(a, int(b))
    elif isinstance(b, int) and b == 1:
        return a
    elif isinstance(b, int):
        loader = a.make_loader()

        def fn(idx):
            return pow_recursive(loader(idx), b, a.get_dtype())

        return Pointwise.create(
            device=a.get_device(),
            dtype=a.get_dtype(),
            inner_fn=fn,
            ranges=a.get_size(),
        )
    else:
        assert False, "TODO: check correctness here"
        # odd integer: torch.sign(a) * torch.exp(torch.log(torch.abs(a)) * b)
        # even integer: torch.exp(torch.log(torch.abs(a)) * b)
        # else: torch.exp(torch.log(a) * b)


def mutate_to(changed, val):
    if isinstance(changed, TensorBox):
        changed_data = changed.data
    else:
        changed_data = changed
    if isinstance(val, TensorBox):
        val = val.data

    if not isinstance(val, ir.StorageBox):
        # introduce a copy to handle views
        val = Pointwise.create(
            device=changed.get_device(),
            dtype=changed.get_dtype(),
            inner_fn=val.make_loader(),
            ranges=changed.get_size(),
        ).data
        assert isinstance(val, ir.StorageBox)

    if isinstance(changed_data, ir.StorageBox):
        # Fast path, just swing the data pointer
        val.realize()
        changed_data.data = val.data
        return changed

    ir.MutationLayout.realize_into(val, changed_data)
    return changed


@register_lowering(aten.fill_)
def fill_(x, fill_value):
    return mutate_to(x, full_like(x, fill_value))


@register_lowering(aten.zero_)
def zero_(x):
    return mutate_to(x, full_like(x, 0))


@register_lowering(aten.copy_, type_promote=False)
def copy_(dst, src, non_blocking=False):
    src = to_device(src, dst.get_device())
    src = to_dtype(src, dst.get_dtype())
    src = expand(src, dst.get_size())
    return mutate_to(dst, src)


sum_ = register_lowering([prims.sum, aten.sum])(make_reduction("sum"))
register_lowering(aten.max)(make_reduction("max"))
register_lowering(aten.min)(make_reduction("min"))
register_lowering(aten.amax)(make_reduction("amax"))
register_lowering(aten.amin)(make_reduction("amin"))
register_lowering(aten.any)(make_reduction("any", override_dtype=torch.bool))

add = register_pointwise(aten.add)
div = register_pointwise(aten.div)
exp = register_pointwise(aten.exp)
mul = register_pointwise(aten.mul)
relu = register_pointwise(aten.relu)
sigmoid = register_pointwise(aten.sigmoid)
sqrt = register_pointwise(aten.sqrt)
square = register_pointwise(aten.square)
sub = register_pointwise(aten.sub)

register_pointwise(aten.cos)
register_pointwise(aten.sin)
register_pointwise(aten.abs)
register_pointwise(aten.bitwise_and)
register_pointwise(aten.bitwise_not, override_bool="logical_not")
register_pointwise(aten.bitwise_or)
register_pointwise(aten.bitwise_xor)
register_pointwise(aten.log)
register_pointwise(aten.logical_not)
register_pointwise(aten.maximum)
register_pointwise(aten.minimum)
register_pointwise(aten.neg)
register_pointwise(aten.reciprocal)
register_pointwise(aten.remainder)
register_pointwise(aten.round)
register_pointwise(aten.sign)
register_pointwise(aten.silu)
register_pointwise(aten.trunc)
register_pointwise(aten.floor)
register_pointwise(aten.ceil)
register_pointwise(aten.isinf, override_dtype=torch.bool)
register_pointwise(aten.isnan, override_dtype=torch.bool)

register_pointwise(aten.le, type_promote=False, override_dtype=torch.bool)
register_pointwise(aten.lt, type_promote=False, override_dtype=torch.bool)
register_pointwise(aten.ge, type_promote=False, override_dtype=torch.bool)
register_pointwise(aten.gt, type_promote=False, override_dtype=torch.bool)
register_pointwise(aten.eq, type_promote=False, override_dtype=torch.bool)
register_pointwise(aten.ne, type_promote=False, override_dtype=torch.bool)
register_lowering(aten.__and__, type_promote=False)(
    register_pointwise(aten.logical_and, type_promote=False, override_dtype=torch.bool)
)
register_lowering(aten.__or__, type_promote=False)(
    register_pointwise(aten.logical_or, type_promote=False, override_dtype=torch.bool)
)


def register_inplace(aten_op, outplace_op):
    @register_lowering(aten_op, type_promote=False)
    def fn(*args):
        result = outplace_op(*args)
        return mutate_to(args[0], result)

    return fn


register_inplace(aten.add_, add)
register_inplace(aten.mul_, mul)
register_inplace(aten.div_, div)
register_inplace(aten.sub_, sub)
register_inplace(aten.relu_, relu)
register_inplace(aten.sigmoid_, sigmoid)<|MERGE_RESOLUTION|>--- conflicted
+++ resolved
@@ -692,7 +692,6 @@
 make_fallback(aten.topk)
 make_fallback(aten.upsample_bilinear2d_backward)
 make_fallback(aten.upsample_nearest2d_backward)
-make_fallback(aten.mse_loss_backward)
 
 
 @register_lowering(aten.convolution)
@@ -1501,10 +1500,6 @@
         return ops.indirect_indexing(ops.to_dtype(v, torch.int64))
 
     def fn(index):
-<<<<<<< HEAD
-        # CHECK x/y
-=======
->>>>>>> f6fd47b2
         n, c, y, x = index
         ix = optical_loader([n, y, x, sympy.Integer(0)])
         iy = optical_loader([n, y, x, sympy.Integer(1)])
