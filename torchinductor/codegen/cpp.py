--- conflicted
+++ resolved
@@ -222,7 +222,6 @@
         index = self.rename_indexing(index)
         return self.cse.generate(self.loads, f"{var}[{cexpr(index)}]")
 
-<<<<<<< HEAD
     def store(self, name, index, value, mode=None):
         assert "buf" in name
         var = self.args.output(name)
@@ -234,6 +233,7 @@
                 line = f"{var}[{cexpr(index)}] += {value};"
             else:
                 self.stores.writeline(
+                    name,
                     "static_assert(std::atomic_ref<"
                     + f"std::remove_pointer_t<decltype({var})>"
                     + ">::is_always_lock_free);",
@@ -241,13 +241,7 @@
                 line = f"std::atomic_ref({var}[{cexpr(index)}]) += {value};"
         else:
             raise NotImplementedError(f"store mode={mode}")
-        self.stores.writeline(line)
-=======
-    def store(self, name, index, value):
-        var = self.args.output(name)
-        index = self.rename_indexing(index)
-        self.stores.writeline(name, f"{var}[{cexpr(index)}] = {value};")
->>>>>>> 2d43de85
+        self.stores.writeline(name, line)
 
     def reduction(self, name, dtype, reduction_type, index, value):
         tmpvar = self.cse.generate(
