#!/usr/bin/env python
import importlib
import logging
import os
import re
import subprocess
import sys
import warnings

import torch
from common import BenchmarkRunner
from common import main

from torchdynamo.testing import collect_results
from torchdynamo.utils import clone_inputs


def pip_install(package):
    subprocess.check_call([sys.executable, "-m", "pip", "install", package])


try:
    importlib.import_module("timm")
except ModuleNotFoundError:
    print("Installing Pytorch Image Models...")
    pip_install("git+https://github.com/rwightman/pytorch-image-models")
finally:
    from timm.data import resolve_data_config
    from timm.models import create_model

TIMM_MODELS = dict()
filename = "timm_models_list.txt"
if os.path.exists("benchmarks"):
    filename = "benchmarks/" + filename
with open(filename, "r") as fh:
    lines = fh.readlines()
    lines = [line.rstrip() for line in lines]
    for line in lines:
        model_name, batch_size = line.split(" ")
        TIMM_MODELS[model_name] = int(batch_size)


# TODO - Figure out the reason of cold start memory spike
BATCH_SIZE_DIVISORS = {
    "beit_base_patch16_224": 2,
    "cait_m36_384": 4,
    "convit_base": 4,
    "convmixer_768_32": 2,
    "convnext_base": 4,
    "crossvit_9_240": 2,
    "cspdarknet53": 2,
    "deit_base_distilled_patch16_224": 2,
    "densenet121": 2,
    "dla102": 2,
    "dpn107": 2,
    "ecaresnet101d": 2,
    "gluon_senet154": 2,
    "gluon_xception65": 2,
    "gmixer_24_224": 2,
    "gmlp_s16_224": 2,
    "jx_nest_base": 2,
    "legacy_senet154": 2,
    "mixer_b16_224": 2,
    "mixnet_l": 2,
    "mobilevit_s": 2,
    "nasnetalarge": 2,
    "pit_b_224": 2,
    "pnasnet5large": 2,
    "poolformer_m36": 2,
    "res2net101_26w_4s": 2,
    "resnest101e": 4,
    "sebotnet33ts_256": 2,
    "swin_base_patch4_window7_224": 2,
    "swsl_resnext101_32x16d": 2,
    "tf_mixnet_l": 2,
    "tnt_s_patch16_224": 2,
<<<<<<< HEAD
    "twins_pcpvt_base": 2,
    "vit_base_patch16_224": 2,
=======
    "twins_pcpvt_base": 4,
    "vit_base_patch16_224": 2,
    "volo_d1_224": 2,
>>>>>>> 4c1d8f07
    "xcit_large_24_p8_224": 4,
}

# https://github.com/pytorch/torchdynamo/issues/611
REQUIRE_HIGHER_TOLERANCE = {
    "adv_inception_v3",
    "convmixer_768_32",
    "convnext_base",
    "gluon_inception_v3",
    "inception_v3",
}


def refresh_model_names():
    import glob

    from timm.models import list_models

    def read_models_from_docs():
        models = set()
        # TODO - set the path to pytorch-image-models repo
        for fn in glob.glob("../pytorch-image-models/docs/models/*.md"):
            with open(fn, "r") as f:
                while True:
                    line = f.readline()
                    if not line:
                        break
                    if not line.startswith("model = timm.create_model("):
                        continue

                    model = line.split("'")[1]
                    # print(model)
                    models.add(model)
        return models

    def get_family_name(name):
        known_families = [
            "darknet",
            "densenet",
            "dla",
            "dpn",
            "ecaresnet",
            "halo",
            "regnet",
            "efficientnet",
            "deit",
            "mobilevit",
            "mnasnet",
            "convnext",
            "resnet",
            "resnest",
            "resnext",
            "selecsls",
            "vgg",
            "xception",
        ]

        for known_family in known_families:
            if known_family in name:
                return known_family

        if name.startswith("gluon_"):
            return "gluon_" + name.split("_")[1]
        return name.split("_")[0]

    def populate_family(models):
        family = dict()
        for model_name in models:
            family_name = get_family_name(model_name)
            if family_name not in family:
                family[family_name] = []
            family[family_name].append(model_name)
        return family

    docs_models = read_models_from_docs()
    all_models = list_models(pretrained=True, exclude_filters=["*in21k"])

    all_models_family = populate_family(all_models)
    docs_models_family = populate_family(docs_models)

    # print(docs_models_family.keys())
    for key in docs_models_family:
        del all_models_family[key]

    chosen_models = set()
    for value in docs_models_family.values():
        chosen_models.add(value[0])

    for key, value in all_models_family.items():
        chosen_models.add(value[0])

    filename = "timm_models_list.txt"
    if os.path.exists("benchmarks"):
        filename = "benchmarks/" + filename
    with open(filename, "w") as fw:
        for model_name in sorted(chosen_models):
            fw.write(model_name + "\n")


class TimmRunnner(BenchmarkRunner):
    def __init__(self):
        super(TimmRunnner, self).__init__()

    def load_model(
        self,
        device,
        model_name,
        is_training,
        use_eval_mode,
        batch_size=None,
        dynamic_shapes=False,
    ):

        _, model_dtype, data_dtype = self.resolve_precision()
        channels_last = self._args.channels_last

        model = create_model(
            model_name,
            in_chans=3,
            scriptable=False,
            num_classes=None,
            drop_rate=0.0,
            drop_path_rate=None,
            drop_block_rate=None,
            # global_pool=kwargs.pop('gp', 'fast'),
            # num_classes=kwargs.pop('num_classes', None),
            # drop_rate=kwargs.pop('drop', 0.),
            # drop_path_rate=kwargs.pop('drop_path', None),
            # drop_block_rate=kwargs.pop('drop_block', None),
        )
        model.to(
            device=device,
            dtype=model_dtype,
            memory_format=torch.channels_last if channels_last else None,
        )

        self.num_classes = model.num_classes

        data_config = resolve_data_config(
            self._args, model=model, use_test_size=not is_training
        )
        input_size = data_config["input_size"]
        recorded_batch_size = TIMM_MODELS[model_name]
        recorded_batch_size = max(
            int(recorded_batch_size / BATCH_SIZE_DIVISORS.get(model_name, 1)), 1
        )
        batch_size = batch_size or recorded_batch_size

        # example_inputs = torch.randn(
        #     (batch_size,) + input_size, device=device, dtype=data_dtype
        # )
        input_tensor = torch.randint(
            256, size=(batch_size,) + input_size, device=device
        ).to(dtype=torch.float32)
        mean = torch.mean(input_tensor)
        std_dev = torch.std(input_tensor)
        example_inputs = (input_tensor - mean) / std_dev

        if channels_last:
            example_inputs = example_inputs.contiguous(
                memory_format=torch.channels_last
            )
        example_inputs = [
            example_inputs,
        ]
        self.target = self._gen_target(batch_size, device)

        self.loss = torch.nn.CrossEntropyLoss().to(device)
        return device, model_name, model, example_inputs, batch_size

    def iter_models(self, args):
        for model_name in self.iter_model_names(args):
            for device in args.devices:
                try:
                    yield self.load_model(
                        device,
                        model_name,
                        args.training,
                        args.use_eval_mode,
                        args.batch_size,
                    )
                except NotImplementedError:
                    continue  # bad benchmark implementation

    def iter_model_names(self, args):
        # for model_name in list_models(pretrained=True, exclude_filters=["*in21k"]):
        for model_name in sorted(TIMM_MODELS.keys()):
            if (
                not re.search("|".join(args.filter), model_name, re.I)
                or re.search("|".join(args.exclude), model_name, re.I)
                or model_name in self.skip_models
            ):
                continue

            yield model_name

    def pick_grad(self, name, is_training):
        if is_training:
            return torch.enable_grad()
        else:
            return torch.no_grad()

    def get_tolerance_and_cosine_flag(self, is_training, current_device, name):
        cosine = self.args.cosine
        tolerance = 1e-3
        if is_training:
            if REQUIRE_HIGHER_TOLERANCE:
                tolerance = 2 * 1e-2
            else:
                tolerance = 1e-2
        return tolerance, cosine

    def _gen_target(self, batch_size, device):
        # return torch.ones((batch_size,) + (), device=device, dtype=torch.long)
        return torch.empty((batch_size,) + (), device=device, dtype=torch.long).random_(
            self.num_classes
        )

    def compute_loss(self, pred):
        return self.loss(pred, self.target)

    def forward_pass(self, mod, inputs, collect_outputs=True):
        return mod(*inputs)

    def forward_and_backward_pass(self, mod, inputs, collect_outputs=True):
        cloned_inputs = clone_inputs(inputs)
        mod.zero_grad(True)
        with self.autocast():
            pred = mod(*cloned_inputs)
            if isinstance(pred, tuple):
                pred = pred[0]
            loss = self.compute_loss(pred)
        self.grad_scaler.scale(loss).backward()
        if collect_outputs:
            return collect_results(mod, pred, loss, cloned_inputs)
        return None


if __name__ == "__main__":
    logging.basicConfig(level=logging.WARNING)
    warnings.filterwarnings("ignore")
    main(TimmRunnner())<|MERGE_RESOLUTION|>--- conflicted
+++ resolved
@@ -74,14 +74,9 @@
     "swsl_resnext101_32x16d": 2,
     "tf_mixnet_l": 2,
     "tnt_s_patch16_224": 2,
-<<<<<<< HEAD
-    "twins_pcpvt_base": 2,
-    "vit_base_patch16_224": 2,
-=======
     "twins_pcpvt_base": 4,
     "vit_base_patch16_224": 2,
     "volo_d1_224": 2,
->>>>>>> 4c1d8f07
     "xcit_large_24_p8_224": 4,
 }
 
