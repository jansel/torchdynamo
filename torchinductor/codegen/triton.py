import collections
import contextlib
import dataclasses
import functools
import itertools
import logging
import math
import operator
from typing import Dict
from typing import List

import sympy
import torch
from triton.runtime.jit import JITFunction

import torchinductor

from .. import config
from .. import ir
from ..ir import ReductionHint
from ..triton_ops.autotune import instance_descriptor
from ..utils import free_symbol_startswith
from ..utils import has_triton_libdevice
from ..utils import instance_descriptor
from ..utils import sympy_product
from ..utils import sympy_subs
from ..virtualized import V
from ..virtualized import ops
from .common import DeferredLine
from .common import ExprPrinter
from .common import IndentedBuffer
from .common import Kernel
from .common import OpOverrides
from .common import SizeArg
from .common import TensorArg
from .common import index_prevent_reordering

log = logging.getLogger(__name__)


def signature_of(arg):
<<<<<<< HEAD
=======
    from triton.runtime.jit import JITFunction

>>>>>>> f704f1f3
    if isinstance(arg, TensorArg):
        return JITFunction._type_of(arg.dtype)
    if isinstance(arg, SizeArg):
        return JITFunction._key_of(V.graph.sizevars.size_hint(arg.expr))
    raise NotImplementedError(f"unhandled {type(arg)}: {arg}")


def config_of(args):
<<<<<<< HEAD
=======
    from triton.runtime.jit import JITFunction

>>>>>>> f704f1f3
    divisible_by_16 = [
        i
        for i, arg in enumerate(args)
        if isinstance(arg, TensorArg)
        or V.graph.sizevars.maybe_guard_multiple_of(arg.expr, JITFunction.divisibility)
    ]
    return instance_descriptor(tuple(divisible_by_16), ())


class TritonPrinter(ExprPrinter):
    def _print_ModularIndexing(self, expr):
        x, div, mod = expr.args
        x = self.paren(self.doprint(x))
        div = self.paren(self.doprint(div))
        mod = self.paren(self.doprint(mod))
        if div != "1":
            x = f"({x} // {div})"
        return f"{x} % {mod}"

    def _print_IndexingDiv(self, expr):
        x, div = expr.args
        x = self.paren(self.doprint(x))
        div = self.paren(self.doprint(div))
        return f"({x} // {div})"


texpr = TritonPrinter().doprint


def triton_compute_type(dtype):
    triton_type_name = str(dtype).split(".")[-1]
    if triton_type_name == "bool":
        triton_type_name = "int1"
    if triton_type_name in ("float16", "bfloat16"):
        # float16 math is done in float32 inside the kernel
        triton_type_name = "float32"
    return f"tl.{triton_type_name}"


def triton_constant(value):
    if value == float("inf"):
        return 'float("inf")'
    elif value == float("-inf"):
        return 'float("-inf")'
    elif math.isnan(value):
        return 'float("nan")'
    return repr(value)


class TritonOverrides(OpOverrides):
    """Map element-wise ops to Triton"""

    @staticmethod
    def to_dtype(x, dtype: torch.dtype):
        if dtype == torch.bool:
            return f"({x} != 0)"
        return f"{x}.to({triton_compute_type(dtype)})"

    @staticmethod
    def constant(value, dtype):
        return triton_constant(value)

    @staticmethod
    def abs(x):
        return f"tl.abs({x})"

    @staticmethod
    def exp(x):
        return f"tl.exp({x})"

    @staticmethod
    def sqrt(x):
        return f"tl.sqrt({x})"

    @staticmethod
    def relu(x):
        return ops.maximum("0", x)

    @staticmethod
    def minimum(a, b):
        return f"tl.minimum({a}, {b})"

    @staticmethod
    def maximum(a, b):
        return f"tl.maximum({a}, {b})"

    @staticmethod
    def where(a, b, c):
        # wonkyness to work around https://github.com/openai/triton/issues/532
        # identity calls to force new triton variables (and get access to .shape/.dtype/.numel
        a = ops.identity(a)
        b = ops.identity(b)
        c = ops.identity(c)
        a = ops.identity(
            f"{a} | tl.zeros({b}.shape, {a}.dtype) if {b}.numel > 1 else {a}"
        )
        a = ops.identity(
            f"{a} | tl.zeros({c}.shape, {a}.dtype) if {c}.numel > 1 else {a}"
        )
        return f"tl.where({a}, {b}, {c})"

    @staticmethod
    def cos(x):
        return f"tl.cos({x})"

    @staticmethod
    def sin(x):
        return f"tl.sin({x})"

    @staticmethod
    def index_expr(expr, dtype):
        return V.kernel.indexing(expr)[0]

    @staticmethod
    def masked(mask, body, other):
        with V.kernel.mask_loads(mask) as new_mask:
            result = body()
        return ops.where(
            new_mask, result, TritonOverrides.constant(other, torch.float32)
        )

    @staticmethod
    def lgamma(x):
        return f"tl.libdevice.lgamma({x})"

    @staticmethod
    def logical_and(a, b):
        return f"{a} & {b}"

    @staticmethod
    def logical_or(a, b):
        return f"{a} | {b}"

    @staticmethod
    def rand(seed, offset, _):  # _ here to keep the contract identical to CPU rand op
        return f"tl.rand({seed}, {offset})"

    @staticmethod
    def randn(seed, offset, _):  # _ here to keep the contract identical to CPU randn op
        return f"tl.randn({seed}, {offset})"

    @staticmethod
    def rsqrt(x):
        return f"tl.libdevice.rsqrt({x})"

    @staticmethod
    def signbit(x):
        # XX: This is wrong for the value -0.0 in floating point
        return f"tl.libdevice.signbitf({x}) if {x}.dtype is tl.float32 else {x} < 0"

    @staticmethod
    def fmod(a, b):
        return f"tl.libdevice.fmod({a}, ({b}).to(tl.float32))"

    @staticmethod
    def pow(a, b):
        return f"tl.libdevice.pow({a}, {b})"

    @staticmethod
    def log(x):
        if has_triton_libdevice():
            return f"tl.libdevice.log({x}) if {x}.dtype is tl.float64 else tl.log({x})"
        else:
            # workaround https://github.com/openai/triton/issues/543
            return f"tl.log({x}.to(tl.float32))"

    @staticmethod
    def isinf(x):
        if has_triton_libdevice():
            return f"tl.libdevice.isinfd({x}) if {x}.dtype is tl.float64 else tl.libdevice.isinff({x})"
        else:
            return f"{x}+1 == {x}"

    @staticmethod
    def isnan(x):
        if has_triton_libdevice():
            return f"tl.libdevice.isnand({x}) if {x}.dtype is tl.float64 else tl.libdevice.isnanf({x})"
        else:
            return f"{x} != {x}"

    @staticmethod
    def round(x):
        if has_triton_libdevice():
            return f"tl.libdevice.nearbyint({x})"
        else:
            return f"tl.where({x}<0, {x}-0.5, {x}+0.5).to(tl.int32).to(tl.float32)"

    @staticmethod
    def floor(x):
        if has_triton_libdevice():
            return f"tl.libdevice.floor({x})"
        else:
            tmp = ops.trunc(x)
            return f"tl.where({tmp}>{x}, {tmp}-1, {tmp})"

    @staticmethod
    def floordiv(a, b):
        # See the comment in lowering.div_mode. a and b are integer type.
        # Similar to div_floor_kernel_cuda in pytorch core.
        # Notice that // in triton behaves as truncdiv instead of floordiv
        quot = f"{a} // {b}"
        rem = f"{a} % {b}"
        return f"tl.where(({a} < 0) != ({b} < 0), tl.where({rem} != 0, {quot} - 1, {quot}), {quot})"

    @staticmethod
    def trunc(x):
        if has_triton_libdevice():
            return f"tl.libdevice.trunc({x})"
        else:
            return f"{x}.to(tl.int32).to(tl.float32)"

    @staticmethod
    def truncdiv(a, b):
        # See the comment in lowering.div_mode. a and b are integer type.
        # Notice that // in triton behaves as truncdiv instead of floordiv
        return f"{a} // {b}"

    @staticmethod
    def ceil(x):
        return f"tl.libdevice.ceil({x})"


@dataclasses.dataclass
class IterationRanges:
    """
    Each range tree represents multiple sets of iteration indexing
    in a single tiled dimension in the output kernel.

    If you have two loops ranges one (4, 3, 2) and another (4, 6),
    then the range tree will be:
            4 (i0)
        3 (i1)  6 (i3)
        2 (i2)
    Where i0 is shared between both loops, but then the split into
    different indexing vars.  All loop ranges must iterate over
    the same number of elements.
    """

    def __init__(
        self,
        name: str,
        var_list: List[sympy.Symbol],
        var_ranges: Dict[sympy.Symbol, sympy.Expr],
        numel: sympy.Expr,
        prefix: str,
        divisor=sympy.Integer(1),
        length=sympy.Integer(1),
    ):
        super(IterationRanges, self).__init__()
        self.name = name
        self.var_list = var_list
        self.var_ranges = var_ranges
        self.numel = numel
        self.prefix = prefix
        self.divisor = divisor
        self.length = length

    def is_loop(self):
        return self.prefix == "r"


class IterationRangesRoot(IterationRanges):
    def __init__(
        self,
        name: str,
        numel: sympy.Expr,
        prefix: str,
        index: int,
        kernel: "Kernel",
        pid_cache={},
    ):
        super(IterationRangesRoot, self).__init__(
            name=name,
            var_list=[],
            var_ranges={},
            numel=numel,
            prefix=prefix,
        )
        self.index = index
        self.kernel = kernel
        # Store all the nodes in one flat list
        self.nodes: Dict[sympy.Expr, IterationRangesEntry] = {}
        # This is for re-ordering program ID in triton mm template
        # pid_cache["tl.program_id(0)"] = pid_m
        self.pid_cache: Dict[str, str] = pid_cache

    def cache_clear(self):
        for node in self.nodes.values():
            node.cache_clear()

    def lookup(self, divisor, length):
        """
        Lookup a given RangeTreeEntry, creating it if needed
        """
        if V.graph.sizevars.maybe_guard_equals(divisor * length, self.numel):
            expr = ir.IndexingDiv(sympy.Symbol(f"{self.prefix}index"), divisor)
        else:
            expr = ir.ModularIndexing(
                sympy.Symbol(f"{self.prefix}index"), divisor, length
            )

        if expr not in self.nodes:
            node = IterationRangesEntry(
                f"{self.prefix}{next(V.kernel.iter_vars_count)}",
                divisor,
                length,
                expr,
                self,
            )
            V.kernel.range_tree_nodes[node.symbol()] = node
            self.var_list.append(node.symbol())
            self.var_ranges[node.symbol()] = length
            self.nodes[expr] = node
        return self.nodes[expr]

    def construct(self, lengths: List[sympy.Expr]):
        divisor = sympy.Integer(1)
        itervars = []
        for length in reversed(lengths):
            itervars.append(self.lookup(divisor, length).symbol())
            divisor = divisor * length
        return list(reversed(itervars))

    def vars_and_sizes(self, index: sympy.Expr):
        """Figure out vars from this tree used in index"""
        nodes = [V.kernel.range_tree_nodes.get(s) for s in index.free_symbols]
        nodes = [n for n in nodes if n and n.prefix == self.prefix]
        nodes.sort(key=lambda x: V.graph.sizevars.size_hint(x.divisor))
        divisor = sympy.Integer(1)
        index_vars = []
        sizes = []

        def add(node):
            nonlocal divisor
            index_vars.append(node.symbol())
            sizes.append(node.length)
            divisor = divisor * node.length

        for node in nodes:
            if not V.graph.sizevars.maybe_guard_equals(node.divisor, divisor):
                # fill in unused index var
                add(self.lookup(divisor, ir.IndexingDiv(node.divisor, divisor)))
                divisor = node.divisor
            add(node)
        if not V.graph.sizevars.maybe_guard_equals(self.numel, divisor):
            # fill in unused index var
            add(self.lookup(divisor, ir.IndexingDiv(self.numel, divisor)))

        return list(reversed(index_vars)), list(reversed(sizes))

    def ranges_code(self):
        size = self.kernel.reshape_size_str(self.index, self.prefix)
        return f"tl.reshape(tl.arange(0, {self.prefix.upper()}BLOCK), {size})"

    def pid_cache_lookup(self, key):
        if key in self.pid_cache:
            return self.pid_cache[key]
        return key

    def codegen_header(self, code):
        x = self.prefix
        if self.is_loop():
            code.writeline(f"{self.name} = {x}offset + {x}base")
        else:
            pid = self.pid_cache_lookup(f"tl.program_id({self.index})")
            code.writelines(
                [
                    f"{x}offset = {pid} * {x.upper()}BLOCK",
                    f"{self.name} = {x}offset + {self.ranges_code()}",
                ]
            )
        code.writeline(f"{x}mask = {self.name} < {x}numel")


class IterationRangesEntry(IterationRanges):
    def __init__(
        self,
        name: str,
        divisor: sympy.Expr,
        length: sympy.Expr,
        expr: sympy.Expr,
        parent: IterationRanges,
    ):
        super(IterationRangesEntry, self).__init__(
            name=name,
            numel=parent.numel / length,
            var_list=parent.var_list,
            var_ranges=parent.var_ranges,
            prefix=parent.prefix,
            divisor=divisor,
            length=length,
        )
        self.parent = parent
        self.codegen = functools.lru_cache(None)(self._codegen)
        self.expr = expr

    def cache_clear(self):
        self.codegen.cache_clear()

    def writeline(self, line):
        if self.is_loop():
            V.kernel.indexing_code.writeline(line)
        else:
            # lift non-reduction stores outside loop
            V.kernel.body.writeline(line)

    def _codegen(self):
        self.writeline(f"{self.name} = " + texpr(V.kernel.rename_indexing(self.expr)))
        return self.name

    def symbol(self):
        return sympy.Symbol(self.name)

    def __hash__(self):
        return hash(self.name)

    def __eq__(self, other):
        return self.name == other.name


class TritonKernel(Kernel):
    overrides = TritonOverrides
    sexpr = texpr

    def __init__(self, *groups, pid_cache={}, reduction_hint=ReductionHint.DEFAULT):
        super(TritonKernel, self).__init__()
        self.numels = [V.graph.sizevars.simplify(s) for s in groups]
        self.range_trees = []
        self.range_tree_nodes = {}
        self.iter_vars_count = itertools.count()
        self.inside_reduction = self.numels[-1] != 1
        self._load_mask = None
        self.body = IndentedBuffer()
        self.indexing_code = IndentedBuffer()
        self.suffix = IndentedBuffer()
        self.outside_loop_vars = set()
        self.initialize_range_tree(pid_cache)
        self.reduction_hint = reduction_hint

        # define this in a closure to make cache local to object
        @functools.lru_cache(None)
        def simplify_indexing(index: sympy.Expr):
            index = V.graph.sizevars.simplify_with_ranges(index, self.var_ranges())
            for tree in self.range_trees:
                index = self.combine_contiguous_dims(index, tree)
            return index

        self.simplify_indexing = simplify_indexing

    def initialize_range_tree(self, pid_cache):
        names = ["xindex", "yindex", "zindex"][: len(self.numels) - 1] + ["rindex"]
        for i in range(len(self.numels)):
            self.range_trees.append(
                IterationRangesRoot(
                    names[i], self.numels[i], names[i][0], i, self, pid_cache
                )
            )
        for tree in self.range_trees:
            # reduction indexing goes inside a loop
            if tree.prefix != "r":
                tree.codegen_header(self.body)
        if self.inside_reduction and self.range_trees[-1].is_loop():
            # workaround for this issue:
            # https://gist.github.com/jansel/6527126f781559095c5531f98a4235a7
            self.body.writeline(f"rbase = {self.range_trees[-1].ranges_code()}")

    def disable_reduction(self):
        @contextlib.contextmanager
        def ctx():
            if self.numels[-1] == 1:
                assert not self.inside_reduction
                yield
                return
            # calling codegen_body() will flush all the pending buffers
            # and write out a reduction loop
            self.codegen_body()
            self.inside_reduction = False
            yield
            # flush out any code before opening the next loop
            self.codegen_body()
            self.inside_reduction = True

        return ctx()

    def set_ranges(self, *lengths):
        assert len(lengths) == len(self.range_trees)
        return [
            ranges.construct(length)
            for length, ranges in zip(lengths, self.range_trees)
        ]

    @staticmethod
    def _split_iteration_ranges(
        groups: List[sympy.Expr], lengths: List[List[sympy.Expr]]
    ):
        sv = V.graph.sizevars
        new_ranges = [[] for _ in groups]
        remaining = [sv.simplify(g) for g in groups]
        var_count = itertools.count()

        def add_range(i, expr):
            expr = sv.simplify(expr)
            if not sv.maybe_guard_multiple_of(remaining[i], expr):
                raise CantSplit()
            # guard on the last item out
            sv.maybe_guard_equals(remaining[i], expr)
            remaining[i] = ir.IndexingDiv(remaining[i], expr)
            new_ranges[i].append(expr)
            return next(var_count)

        def make_combined(size, idx1, idx2):
            def getter(flat_vars):
                return size * flat_vars[idx1] + flat_vars[idx2]

            return getter

        return_getters_groups = []
        current_group = 0
        for length_group in lengths:
            return_getters = []
            for size in length_group:
                if sv.maybe_guard_equals(size, 1):
                    return_getters.append(lambda _: sympy.Integer(0))
                    continue

                while (
                    current_group < len(remaining)
                    and sv.size_hint(remaining[current_group]) == 1
                ):
                    # scroll to next group with remaining elements
                    current_group += 1

                if sv.size_hint(size) > sv.size_hint(remaining[current_group]):
                    # need to break size in two
                    if not sv.maybe_guard_multiple_of(size, remaining[current_group]):
                        raise CantSplit()
                    size1 = remaining[current_group]
                    size2 = ir.IndexingDiv(size, remaining[current_group])
                    return_getters.append(
                        make_combined(
                            size2,
                            add_range(current_group, size1),
                            add_range(current_group + 1, size2),
                        )
                    )
                else:
                    return_getters.append(
                        operator.itemgetter(add_range(current_group, size))
                    )
            return_getters_groups.append(return_getters)

        assert all(
            V.graph.sizevars.size_hint(s) == 1 for s in remaining
        ), f"failed to set ranges {remaining} {lengths}"

        return new_ranges, return_getters_groups

    @classmethod
    def is_compatible(cls, groups: List[sympy.Expr], lengths: List[List[sympy.Expr]]):
        try:
            cls._split_iteration_ranges(groups, lengths)
            return True
        except CantSplit:
            return False

    def split_and_set_ranges(self, lengths: List[List[sympy.Expr]]):
        """
        We may want to fuse `for i0 in s0*s1` into a tiled kernel with groups (s0, s1).

        To do this we need to split up the iteration space of i0 into something like:
            for i1 in s0:
              for i2 in s1:
                i0 = i1*s1 + i2
                ....

        This function matches and resplits lengths to the groups of
        this kernel to enable tiled + non-tiled fusions.
        """
        groups = [rt.numel for rt in self.range_trees]
        if not self.inside_reduction:
            groups[-1] = sympy.Integer(1)

        if len(lengths) == len(self.range_trees) and all(
            V.graph.sizevars.simplify(sympy_product(x) - g) == 0
            for x, g in zip(lengths, groups)
        ):
            return self.set_ranges(*lengths)

        new_ranges, return_getters_groups = self._split_iteration_ranges(
            groups, lengths
        )
        itervars = list(itertools.chain(*self.set_ranges(*new_ranges)))
        return [[fn(itervars) for fn in fns] for fns in return_getters_groups]

    def is_indirect_indexing(self, index: sympy.Expr):
        # tmpX  means indirect indexing
        return free_symbol_startswith(index, "tmp")

    def combine_contiguous_dims(self, index: sympy.Expr, tree: IterationRangesRoot):
        """
        More aggressive simplification to merge contiguous dims
        """
        if isinstance(index, (sympy.Integer, sympy.Symbol)):
            return index
        index_vars, sizes = tree.vars_and_sizes(index)
        if len(sizes) <= 1:
            return index
        new_sizes, reindex, prune = V.graph.sizevars._simplify_loops(
            index_vars, sizes, index_prevent_reordering([index], index_vars, sizes)
        )
        if new_sizes == sizes:
            return index
        new_index_vars = tree.construct(new_sizes)
        new_index = sympy_subs(index, dict(zip(index_vars, reindex(new_index_vars))))
        return new_index

    def indexing(
        self,
        index: sympy.Expr,
        copy_shape=None,
        dense_indexing=False,
    ):
        """
        Compute the index and mask to pass to tl.load() or tl.store()
        """
        index = self.simplify_indexing(index)
        index_vars = index.free_symbols
        index_str = texpr(self.rename_indexing(self.codegen_indexing(index)))
        indirect_indexing = self.is_indirect_indexing(index)

        need_dense = (
            config.triton.dense_indexing
            or dense_indexing
            or indirect_indexing
            or self._load_mask is not None
        ) and index != 0

        have_dense = True
        have_loop_vars = False
        mask = []
        dense_mask = []

        for tree in self.range_trees:
            if tree.prefix == "r" and not self.inside_reduction:
                continue
            if index_vars.intersection(tree.var_list):
                have_loop_vars = True
                have_dense = False
                mask.append(f"{tree.prefix}mask")
            dense_mask.append(f"{tree.prefix}mask")

        if (need_dense and not have_dense) or index == 0:
            index_str = f"{index_str} + tl.zeros({self.dense_size_str()}, tl.int32)"
            if index == 0:
                return index_str, "None"
            else:
                mask = dense_mask

        elif not have_loop_vars and copy_shape:
            mask = dense_mask
            index_str = f"{index_str} + tl.zeros({copy_shape}.shape, tl.int32)"
        elif indirect_indexing:
            mask = dense_mask

        if self._load_mask:
            mask.append(self._load_mask)
        elif not mask:
            mask = ["None"]

        if mask == ["xmask"] and index == 0 and self.range_trees[0].numel == 1:
            # This causes a triton error:
            # https://github.com/openai/triton/issues/633
            mask = ["None"]

        return index_str, " & ".join(mask)

    def var_ranges(self):
        return dict(
            itertools.chain.from_iterable(
                tree.var_ranges.items() for tree in self.range_trees
            )
        )

    def codegen_indexing(self, expr: sympy.Expr):
        expr = V.graph.sizevars.simplify_with_ranges(expr, self.var_ranges())
        for sym in sorted(expr.free_symbols, key=str):
            if sym in self.range_tree_nodes:
                self.range_tree_nodes[sym].codegen()
        return expr

    @contextlib.contextmanager
    def mask_loads(self, mask):
        """Context manager to add an additional mask to tl.load/store"""
        prior = self._load_mask
        if prior:
            mask = self.cse.generate(self.compute, f"{mask} & {prior}")

        self._load_mask = mask
        with self.swap_buffers(self.compute, self.compute):
            # TODO(jansel): do we need a reshape here?
            yield mask
        self._load_mask = prior

    def load(self, name: str, index: sympy.Expr):
        var = self.args.input(name)
        indirect_indexing = self.is_indirect_indexing(index)
        index, mask = self.indexing(index)

        if "rmask" in mask:
            # This eviction policy heuristic is untested.
            # ptillet suggested we should try only doing this for
            # the first N-1 loops and not for the final loop.
            ep = ", eviction_policy='evict_last'"
        else:
            ep = ""
        line = f"tl.load({var} + {index}, {mask}{ep})"
        if V.graph.get_dtype(name) in (torch.float16, torch.bfloat16):
            line += ".to(tl.float32)"

        if (
            self.inside_reduction
            and "rmask" not in mask
            and "tmp" not in mask
            and not indirect_indexing
        ):
            # can lift a common load outside of reduction loop
            # One exception is when this is an indirect_load.
            tmp = self.cse.generate(self.body, line)
        else:
            tmp = self.cse.generate(self.loads, line)

        if not self.inside_reduction or "rmask" not in mask:
            self.outside_loop_vars.add(tmp)
        return tmp

    def store(self, name, index, value, mode=None):
        var = self.args.output(name)
        index, mask = self.indexing(index, value, dense_indexing=True)
        if mode is None:
            line = f"tl.store({var} + {index}, {value}, {mask})"
        elif mode == "atomic_add":
            line = f"tl.atomic_add({var} + {index}, {value}, {mask})"
        else:
            raise NotImplementedError(f"store mode={mode}")
        self.stores.writeline(name, line)
        if not self.inside_reduction:
            self.outside_loop_vars.add(value)

    def reduction(self, name, dtype, src_dtype, reduction_type, index, value):
        assert self.inside_reduction
        default = triton_constant(ir.Reduction.default_value(reduction_type, src_dtype))
        masks = [f"{tree.prefix}mask" for tree in self.range_trees]
        if self._load_mask:
            masks.append(self._load_mask)
        sizes = [f"{tree.prefix.upper()}BLOCK" for tree in self.range_trees]
        sizes[-1] = "1"
        reduction_range_prefix = self.range_trees[-1].prefix
        reduction_sizes = ["1" for _ in self.range_trees]
        reduction_sizes[-1] = f"{reduction_range_prefix.upper()}BLOCK"

        if reduction_type == "any":
            reduction_type = "max"

        dim = len(self.range_trees) - 1
        result_var = self.cse.newvar()
        if (src_dtype, reduction_type, value) not in self.cse.reduction_cache:
            self.cse.reduction_cache[(src_dtype, reduction_type, value)] = result_var
            accumulator = f"_{result_var}"
            self.body.writeline(
                f"{accumulator} = tl.zeros({self.dense_size_str()}, {triton_compute_type(src_dtype)}) + {default}"
            )
            accumulator_index = None
            if reduction_type in {"argmax", "argmin"}:
                accumulator_index = f"_{result_var}_index"
                self.body.writeline(
                    f"{accumulator_index} = tl.zeros({self.dense_size_str()}, tl.int64)"
                )

            updated = value
            if reduction_type in {"min", "argmin"}:
                masks.append(f"({accumulator} > {value})")
            elif reduction_type in {"max", "argmax"}:
                masks.append(f"({accumulator} < {value})")
            elif reduction_type == "sum":
                updated = f"{accumulator} + {value}"
            else:
                raise NotImplementedError(f"reduction_type {reduction_type}")

            cond = " & ".join(masks)

            if accumulator_index:
                # argmax or argmin
                self.compute.writeline(
                    f"{accumulator_index} = tl.where({cond},  {reduction_range_prefix}index, {accumulator_index})",
                )
            self.compute.writeline(
                f"{accumulator} = tl.where({cond}, {updated}, {accumulator})"
            )

            if accumulator_index:
                # argmax, argmin
                self.suffix.writelines(
                    [
                        f"{accumulator_index}_reduce = tl.reshape(",
                        f"\ttl.{reduction_type}({accumulator}, {dim}), [{', '.join(sizes)}]).to(tl.int32)",
                        f"{accumulator_index}_mask = (tl.reshape(tl.arange(0, {reduction_range_prefix.upper()}BLOCK),",
                        f"\t[{', '.join(reduction_sizes)}]) == {accumulator_index}_reduce)",
                        f"{result_var} = tl.reshape(tl.sum(",
                        f"\ttl.where({accumulator_index}_mask, {accumulator_index}, 0), {dim}), [{', '.join(sizes)}])",
                    ]
                )
            else:
                self.suffix.writeline(
                    f"{result_var} = tl.reshape(tl.{reduction_type}({accumulator}, {dim}), [{', '.join(sizes)}])"
                )
        else:
            var_name = self.cse.reduction_cache[(src_dtype, reduction_type, value)]
            self.suffix.writeline(f"{result_var} = {var_name}")
        self.inside_reduction = False
        index, mask = self.indexing(index, result_var)
        assert "rmask" not in index
        self.inside_reduction = True
        self.outside_loop_vars.add(result_var)
        self.cse.store_cache[name] = result_var
        if name not in V.graph.removed_buffers:
            var = self.args.output(name)
            self.suffix.writeline(
                DeferredLine(name, f"tl.store({var} + {index}, {result_var}, {mask})")
            )

    def codegen_body(self):
        """
        Concat output code from index_code, loads, compute, stores,
        suffix into self.body.

        For pointwise kernels, this is called just once at the end.

        For reduction kernels, this generates a loop over the reduction
        axis.
        """
        if not (
            self.indexing_code
            or self.loads
            or self.stores
            or self.compute
            or self.suffix
        ):
            return

        if self.inside_reduction:
            self.body.writeline("for roffset in range(0, rnumel, RBLOCK):")
            with self.body.indent():
                # last range tree is always reduction
                self.range_trees[-1].codegen_header(self.body)
                self.body.splice(self.indexing_code)
                self.body.splice(self.loads)
                self.body.splice(self.compute)
                self.body.splice(self.stores)

            # invalidate any caches that came from inside the reduction loop
            self.cse.invalidate(self.outside_loop_vars)
            self.range_trees[-1].cache_clear()
        else:
            self.body.splice(self.indexing_code)
            self.body.splice(self.loads)
            self.body.splice(self.compute)
            self.body.splice(self.stores)
        self.body.splice(self.suffix)
        self.indexing_code.clear()
        self.loads.clear()
        self.compute.clear()
        self.stores.clear()
        self.suffix.clear()

    def codegen_kernel(self, name=None):
        from triton import next_power_of_2

        code = IndentedBuffer()
        size_hints = [
            next_power_of_2(V.graph.sizevars.size_hint(numel)) for numel in self.numels
        ]
        if not self.inside_reduction:
            size_hints.pop()
            heuristics = "pointwise"
        else:
            heuristics = "reduction"

        if name is None:
            code.splice(
                f"""
                    import triton
                    import triton.language as tl
                    from torchinductor.ir import ReductionHint
<<<<<<< HEAD
                    from torchinductor.triton_ops.autotune import {heuristics}, instance_descriptor
=======
                    from torchinductor.triton_ops.autotune import {heuristics}
                    from torchinductor.utils import instance_descriptor
>>>>>>> f704f1f3
                """
            )

        argdefs, _, signature = self.args.python_argdefs()
        triton_meta = {
            "signature": dict(enumerate(map(signature_of, signature))),
            "device": V.graph.scheduler.current_device.index,
            "configs": [config_of(signature)],
            "constants": {},
        }

        for tree in self.range_trees:
            if tree.prefix != "r" or self.inside_reduction:
<<<<<<< HEAD
                if config.dynamic_shapes and not isinstance(tree.numel, sympy.Integer):
                    triton_meta["signature"][len(argdefs)] = signature_of(
                        SizeArg(f"{tree.prefix}numel", tree.numel)
                    )
                    argdefs.append(f"{tree.prefix}numel")
                else:
                    triton_meta["constants"][len(argdefs)] = V.graph.sizevars.size_hint(
                        tree.numel
                    )
                    argdefs.append(f"{tree.prefix}numel: tl.constexpr")
=======
                triton_meta["signature"][len(argdefs)] = signature_of(
                    SizeArg(f"{tree.prefix}numel", tree.numel)
                )
                argdefs.append(f"{tree.prefix}numel")
                # constexpr version causes issues, see
                # https://github.com/pytorch/torchdynamo/pull/1362
                # triton_meta["constants"][len(argdefs)] = V.graph.sizevars.size_hint(
                #     tree.numel
                # )
                # argdefs.append(f"{tree.prefix}numel: tl.constexpr")
>>>>>>> f704f1f3

        for tree in self.range_trees:
            if tree.prefix != "r" or self.inside_reduction:
                argdefs.append(f"{tree.prefix.upper()}BLOCK : tl.constexpr")

        if self.inside_reduction:
            reduction_hint = self.reduction_hint
            heuristics_line = f"""
                @{heuristics}(size_hints={size_hints!r},
                              reduction_hint={reduction_hint},
                              filename=__file__,
                              meta={triton_meta!r})
                @triton.jit
            """
        else:
            heuristics_line = f"""
                @{heuristics}(size_hints={size_hints!r}, filename=__file__, meta={triton_meta!r})
                @triton.jit
            """
        code.splice(heuristics_line)
        code.writeline(f"def {name or 'KERNEL_NAME'}({', '.join(argdefs)}):")
        self.codegen_body()
        with code.indent():
            for old, new in self.args.aliases():
                code.writeline(f"{old} = {new}")
            code.splice(self.body)

        if name is not None:
            return code.getvalue()

        wrapper = IndentedBuffer()
        wrapper.writeline("async_compile.triton('''")
        wrapper.splice(code.getvalue(), strip=True)
        wrapper.writeline("''')")
        return wrapper.getvalue()

    def reshape_size_str(self, i=None, x=None):
        sizes = ["1"] * (len(self.range_trees) - int(self.numels[-1] == 1))
        if i is not None:
            sizes[i] = f"{x.upper()}BLOCK"
        return f"[{', '.join(sizes)}]"

    def dense_size_str(self):
        sizes = []
        for tree in self.range_trees:
            if tree.prefix != "r" or self.inside_reduction:
                sizes.append(f"{tree.prefix.upper()}BLOCK")
            elif tree.prefix == "r" and tree.numel != 1:
                sizes.append("1")
        return f"[{', '.join(sizes)}]"

    def call_kernel(self, code, name: str):
        _, call_args, _ = self.args.python_argdefs()
        grid = []
        # TODO(jansel): if there are constants, we shouldn't bother passing them as args
        for tree in self.range_trees:
            if isinstance(tree.numel, (sympy.Integer, sympy.Symbol)):
                expr = texpr(tree.numel)
            else:
                expr = f"{name}_{tree.prefix}numel"
                code.writeline(f"{expr} = {texpr(tree.numel)}")
            if tree.prefix != "r" or self.inside_reduction:
                call_args.append(expr)
            if tree.prefix != "r":
                grid.append(expr)
        call_args = ", ".join(call_args)
<<<<<<< HEAD
        stream = code.get_cuda_stream(V.graph.scheduler.current_device.index)
        code.writeline(
            f"{name}.run({call_args}, grid=grid({', '.join(grid)}), stream={stream})"
=======
        stream_name = code.write_get_cuda_stream(V.graph.scheduler.current_device.index)
        code.writeline(
            f"{name}.run({call_args}, grid=grid({', '.join(grid)}), stream={stream_name})"
>>>>>>> f704f1f3
        )


class TritonScheduling:
    def __init__(self, scheduler):
        self.scheduler = scheduler

    def group_fn(self, sizes):
        return tuple(V.graph.sizevars.simplify(sympy_product(s)) for s in sizes)

    def can_fuse(self, node1, node2):
        """
        Hook called by Scheduler to determine if the Triton backend
        can fuse node1 and node2.  These nodes might already be
        FusedSchedulerNodes.
        """
        _, (numel1, rnumel1) = node1.group
        _, (numel2, rnumel2) = node2.group

        if node1.is_reduction() and node2.is_reduction():
            return numel1 == numel2 and rnumel1 == rnumel2

        if not node1.is_reduction() and not node2.is_reduction():
            if not (numel1 == numel2 and rnumel1 == rnumel2):
                return False

            # check for a bad combined tiling
            tiling1 = self.select_tiling(node1.get_nodes(), numel1, rnumel1)
            tiling2 = self.select_tiling(node2.get_nodes(), numel1, rnumel1)
            tiling3 = self.select_tiling(
                node1.get_nodes() + node2.get_nodes(), numel1, rnumel1
            )
            if config.triton.tiling_prevents_pointwise_fusion:
                if len(tiling1) > 2:
                    if len(tiling2) > 2:
                        return tiling1 == tiling2 == tiling3
                    else:
                        return tiling1 == tiling3
                elif len(tiling2) > 2:
                    return tiling2 == tiling3

            return True

        if not node1.is_reduction() and node2.is_reduction():
            assert rnumel1 == 1 and rnumel2 != 1
            if numel1 == numel2 * rnumel2:
                if not all(
                    TritonKernel.is_compatible((numel2, rnumel2), n.get_ranges())
                    for n in node1.get_nodes()
                ):
                    return False
                if config.triton.tiling_prevents_reduction_fusion:
                    return self.select_tiling(node1.get_nodes(), numel1) in (
                        (numel1, 1),
                        (numel2, rnumel2, 1),
                    )
                return True

            return numel1 == numel2

        assert node1.is_reduction() and not node2.is_reduction()
        # swap args to hit the case above
        return self.can_fuse_horizontal(node2, node1)

    can_fuse_vertical = can_fuse
    can_fuse_horizontal = can_fuse

    def codegen_nodes(self, nodes):
        """
        Given a set of pre-fused nodes, generate a Triton kernel.
        """
        _, (numel, rnumel) = max(nodes, key=lambda x: int(x.is_reduction())).group
        node_schedule = []
        current_loop_writes = set()
        done = set()

        def fits_in_main_body(n):
            _, (node_numel, node_rnumel) = n.group
            return (node_numel == numel and node_rnumel == rnumel) or (
                node_numel == numel * rnumel and node_rnumel == 1
            )

        def fits_outside_reduction(n):
            _, (node_numel, node_rnumel) = n.group
            return node_numel == numel and node_rnumel == 1 and rnumel != 1

        @contextlib.contextmanager
        def end_current_reduction_loop():
            if current_loop_writes:
                # flush out any other runnable nodes to reduce number of loops
                for other_node in nodes[index + 1 :]:
                    if (
                        node not in done
                        and fits_in_main_body(other_node)
                        and not (
                            current_loop_writes & other_node.recursive_predecessors
                        )
                    ):
                        done.add(node)
                        current_loop_writes.add(node.get_name())
                        node_schedule.append(node)

            if node_schedule and node_schedule[-1] is EnableReduction:
                node_schedule.pop()
            else:
                node_schedule.append(DisableReduction)
            yield
            node_schedule.append(EnableReduction)
            current_loop_writes.clear()

        for index, node in enumerate(nodes):
            if node in done:
                continue
            done.add(node)

            if fits_in_main_body(node):
                if current_loop_writes & node.recursive_predecessors and rnumel != 1:
                    with end_current_reduction_loop():
                        pass  # need to start a new reduction loop
                current_loop_writes.add(node.get_name())
                node_schedule.append(node)
            elif fits_outside_reduction(node):
                with end_current_reduction_loop():
                    node_schedule.append(node)
            else:
                raise NotImplementedError(
                    f"unexpected group: ({numel}, {rnumel}) != {node.group[1]}"
                )

        for node in node_schedule:
            if node not in (EnableReduction, DisableReduction):
                node.mark_run()

        log.info("schedule: %s", node_schedule)
        return self.codegen_node_schedule(node_schedule, numel, rnumel)

    @staticmethod
    def reduction_hint(node):
        assert node.is_reduction()
        if all(
            dep.is_contiguous()
            for dep in itertools.chain(node.read_writes.reads, node.read_writes.writes)
        ):
            return ReductionHint.INNER
        else:
            return node.node.data.reduction_hint

    def codegen_node_schedule(self, node_schedule, numel, reduction_numel):
        tiled_groups = self.select_tiling(node_schedule, numel, reduction_numel)
        reductions = list(
            filter(
                lambda n: n not in (EnableReduction, DisableReduction)
                and n.is_reduction(),
                node_schedule,
            )
        )
        if len(reductions) > 0:
            hints = [self.reduction_hint(n) for n in reductions]
            if hints.count(hints[0]) == len(hints):
                reduction_hint_val = hints[0]
            else:
                reduction_hint_val = ReductionHint.DEFAULT
        else:
            reduction_hint_val = ReductionHint.DEFAULT
        with TritonKernel(*tiled_groups, reduction_hint=reduction_hint_val) as kernel:
            stack = contextlib.ExitStack()
            for node in node_schedule:
                if node is DisableReduction:
                    stack.enter_context(kernel.disable_reduction())
                elif node is EnableReduction:
                    stack.close()
                else:
                    node.codegen(kernel.split_and_set_ranges(node.get_ranges()))

        wrapper = V.graph.wrapper_code
        src_code = kernel.codegen_kernel()
        if src_code in wrapper.kernels:
            kernel_name = wrapper.kernels[src_code]
        else:
            kernel_name = wrapper.next_kernel_name()
            wrapper.kernels[src_code] = kernel_name
            subs_name = kernel_name if config.triton.ordered_kernel_names else "kernel"
            src_code = src_code.replace("KERNEL_NAME", subs_name)
            # TODO(voz): Ostensibly, we should not need this. But there are cases where C++ codegen does
            # not use BracesBuffer, so we have no good indicator of a C++ buffer atm.
            src_code = src_code.replace("#pragma CMT", "#")
            wrapper.define_kernel(kernel_name, src_code)
        kernel.call_kernel(wrapper, kernel_name)
        self.scheduler.free_buffers()

    @staticmethod
    @functools.lru_cache(32)
    def candidate_tilings(node):
        ranges, reduction_ranges = node.get_ranges()
        if len(ranges) <= 1:
            return ()

        rw = node.pointwise_read_writes()
        assert len(rw.range_vars) == len(ranges)

        deps = [
            dep
            for dep in itertools.chain(rw.reads, rw.writes)
            if dep.name not in V.graph.removed_buffers
        ]
        write_names = {dep.name for dep in rw.writes}

        tilings = []

        for dep in deps:
            strides = V.graph.sizevars.stride_hints(dep.index, rw.range_vars)
            assert len(strides) == len(ranges)
            try:
                split = strides.index(1) + 1
                if split == len(ranges):
                    continue
                if all(s == 0 for s in strides[split:]):
                    # if this is a broadcasted tensor and all dimensions after split are broadcast,
                    # this is not a real split
                    continue

            except ValueError:
                continue
            tiled_groups = (
                V.graph.sizevars.simplify(sympy_product(ranges[:split])),
                V.graph.sizevars.simplify(sympy_product(ranges[split:])),
            )
            # score by number of elements
            score = V.graph.sizevars.size_hint(
                sympy_product(
                    size for size, stride in zip(ranges, strides) if stride != 0
                )
            )
            if dep.name in write_names:
                # ngimel said contiguous writes is more important than reads
                score *= 2
            if CandidateTiling.is_good_size(tiled_groups[0]):
                score *= 2
            if CandidateTiling.is_good_size(tiled_groups[1]):
                score *= 2

            if (
                V.graph.sizevars.size_hint(
                    score - sympy_product(itertools.chain(ranges, reduction_ranges))
                )
                >= 0
            ):
                tilings.append(CandidateTiling(tiled_groups, score, dep.name))
        return tilings

    @classmethod
    def select_tiling(cls, node_schedule, numel, reduction_numel=sympy.Integer(1)):
        """
        Heuristics to decide how to tile kernels.
        Currently, we tile based on stride-1 dimensions.

        Returns:
            `(tile1, tile2, reduction_numel)` s.t. `tile1 * tile2 == numel`

        """
        if reduction_numel != 1 or config.triton.max_tiles <= 1:
            # TODO(jansel): should we tile reductions?
            return (numel, reduction_numel)

        seen_names = set()
        candidate_tiles = collections.Counter()
        for node in EnableReduction.filter(node_schedule):
            for tiling in cls.candidate_tilings(node):
                if tiling.name in seen_names:
                    continue
                seen_names.add(tiling.name)
                candidate_tiles[tiling.tiling] += tiling.score

        ranked_tilings = [tiling for tiling, score in candidate_tiles.most_common()]

        if config.triton.max_tiles >= 3:
            # Add one 3D tiling choice
            for i in range(1, len(ranked_tilings)):
                a0, a1 = ranked_tilings[0]
                b0, b1 = ranked_tilings[i]
                if V.graph.sizevars.size_hint(a1 - b1) == 0:
                    continue
                if V.graph.sizevars.size_hint(a1 - b1) < 0:
                    # swap so a0 is bigger
                    a0, a1 = ranked_tilings[i]
                    b0, b1 = ranked_tilings[0]
                assert V.graph.sizevars.size_hint(a1 - b1) > 0
                if V.graph.sizevars.maybe_guard_multiple_of(a1, b1):
                    tiling = (a0, ir.IndexingDiv(a1, b1), b1)
                    ranked_tilings = [tiling] + ranked_tilings
                    break  # only 1 choice for now

        for tiled_groups in ranked_tilings:
            new_groups = (*tiled_groups, reduction_numel)
            if all(
                TritonKernel.is_compatible(new_groups, node.get_ranges())
                for node in node_schedule
                if isinstance(node, torchinductor.scheduler.SchedulerNode)
            ):
                return new_groups

        return (numel, reduction_numel)

    def flush(self):
        pass


@dataclasses.dataclass
class CandidateTiling:
    tiling: List[sympy.Expr]
    score: int  # higher is better
    name: str = None

    @staticmethod
    def is_good_size(s):
        """Somewhat arbitrary heuristic used to boost scores for some sizes"""
        s = V.graph.sizevars.size_hint(s)
        return s >= 32 and (s % 32 == 0)


class DisableReduction:
    """
    Marker to invoke `kernel.disable_reduction()`.  This closes a
    reduction loop and allows for pointwise ops to occur on the output
    of a reduction.
    """


class EnableReduction:
    """
    Marker to end a DisableReduction block.
    """

    @staticmethod
    def filter(node_schedule):
        """
        Get the nodes from node_schedule skipping those in a
        DisableReduction block.
        """
        disabled = False
        for node in node_schedule:
            if node in (EnableReduction, DisableReduction):
                # Don't tile stuff outside the main reduction loop
                disabled = node is DisableReduction
            elif disabled:
                pass
            else:
                yield node


class CantSplit(Exception):
    pass<|MERGE_RESOLUTION|>--- conflicted
+++ resolved
@@ -11,14 +11,12 @@
 
 import sympy
 import torch
-from triton.runtime.jit import JITFunction
 
 import torchinductor
 
 from .. import config
 from .. import ir
 from ..ir import ReductionHint
-from ..triton_ops.autotune import instance_descriptor
 from ..utils import free_symbol_startswith
 from ..utils import has_triton_libdevice
 from ..utils import instance_descriptor
@@ -39,11 +37,8 @@
 
 
 def signature_of(arg):
-<<<<<<< HEAD
-=======
     from triton.runtime.jit import JITFunction
 
->>>>>>> f704f1f3
     if isinstance(arg, TensorArg):
         return JITFunction._type_of(arg.dtype)
     if isinstance(arg, SizeArg):
@@ -52,11 +47,8 @@
 
 
 def config_of(args):
-<<<<<<< HEAD
-=======
     from triton.runtime.jit import JITFunction
 
->>>>>>> f704f1f3
     divisible_by_16 = [
         i
         for i, arg in enumerate(args)
@@ -950,12 +942,8 @@
                     import triton
                     import triton.language as tl
                     from torchinductor.ir import ReductionHint
-<<<<<<< HEAD
-                    from torchinductor.triton_ops.autotune import {heuristics}, instance_descriptor
-=======
                     from torchinductor.triton_ops.autotune import {heuristics}
                     from torchinductor.utils import instance_descriptor
->>>>>>> f704f1f3
                 """
             )
 
@@ -969,18 +957,6 @@
 
         for tree in self.range_trees:
             if tree.prefix != "r" or self.inside_reduction:
-<<<<<<< HEAD
-                if config.dynamic_shapes and not isinstance(tree.numel, sympy.Integer):
-                    triton_meta["signature"][len(argdefs)] = signature_of(
-                        SizeArg(f"{tree.prefix}numel", tree.numel)
-                    )
-                    argdefs.append(f"{tree.prefix}numel")
-                else:
-                    triton_meta["constants"][len(argdefs)] = V.graph.sizevars.size_hint(
-                        tree.numel
-                    )
-                    argdefs.append(f"{tree.prefix}numel: tl.constexpr")
-=======
                 triton_meta["signature"][len(argdefs)] = signature_of(
                     SizeArg(f"{tree.prefix}numel", tree.numel)
                 )
@@ -991,7 +967,6 @@
                 #     tree.numel
                 # )
                 # argdefs.append(f"{tree.prefix}numel: tl.constexpr")
->>>>>>> f704f1f3
 
         for tree in self.range_trees:
             if tree.prefix != "r" or self.inside_reduction:
@@ -1058,15 +1033,9 @@
             if tree.prefix != "r":
                 grid.append(expr)
         call_args = ", ".join(call_args)
-<<<<<<< HEAD
-        stream = code.get_cuda_stream(V.graph.scheduler.current_device.index)
-        code.writeline(
-            f"{name}.run({call_args}, grid=grid({', '.join(grid)}), stream={stream})"
-=======
         stream_name = code.write_get_cuda_stream(V.graph.scheduler.current_device.index)
         code.writeline(
             f"{name}.run({call_args}, grid=grid({', '.join(grid)}), stream={stream_name})"
->>>>>>> f704f1f3
         )
 
 
