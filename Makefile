--- conflicted
+++ resolved
@@ -9,13 +9,7 @@
 PIP ?= python -m pip
 
 # versions used in CI
-<<<<<<< HEAD
-PYTORCH_VERSION ?= dev20220921
-# TODO: merge with PYTORCH_VERSION after the nightly issue in core is fixed
-PYTORCH_VERSION_CPU ?= dev20220916
-=======
 PYTORCH_VERSION ?= dev20220928
->>>>>>> f704f1f3
 TRITON_VERSION ?= 998fd5f9afe166247f441999c605dfe624ca9331
 
 
