import os

# add some debug printouts
debug = False

# dead code elimination
dce = False

# assume there will be no backwards
forward_only = False

# assume input tensors are dynamic
dynamic_shapes = True

# assume weight tensors are fixed size
static_weight_shapes = True

# enable some approximation algorithms
approximations = False

# put correctness assertions in generated code
size_asserts = True

# enable loop reordering based on input orders
pick_loop_orders = True

# generate inplace computations
inplace_buffers = False

# codegen benchmark harness
benchmark_harness = True

# control store vs recompute heuristic
realize_reads_threshold = 4
realize_bytes_threshold = 2000

# fallback to eager for random/dropout, this is slow but useful for debugging
fallback_random = False

# python_key_normalize versus aot_autograd
aot_autograd = True

# automatically create fallbacks when encountering an unhandled op
implicit_fallbacks = True

# Enables a fusion pass that groups nodes together before the scheduler
prefuse_nodes = True

# do bench to decide best layout, currently only for aten.conv
tune_layout = False

# Inductor compilation debug info
# 0: Nothing printed out when compilation fails
# 1: Dump the graph out to repro.py if compilation fails
# 2: Dumps the graph out to minify_repro.py with a minifier if compilation fails
# 3: Always dumps the last graph ran out to minify_repro.py, useful for segfaults/irrecoverable errors
repro_level = int(os.environ.get("INDUCTOR_REPRO_LEVEL", 0))

# fuse even in cases without common reads
aggressive_fusion = True

<<<<<<< HEAD
# maximum iterations of fusions to do
fusion_passes = 3
=======
# how many nodes to allow into a single fusion
max_fusion_size = 64
>>>>>>> a78b22c8


# config specific to codegen/cpp.pp
class cpp:
    threads = -1  # set to cpu_count()
    simdlen = None
    min_chunk_size = 4096
    cxx = (
        None,  # download gcc12 from conda-forge if conda is installed
        "g++-12",
        "g++-11",
        "g++-10",
        "clang++-12",
        "clang++-11",
        "clang++-10",
        "g++",
    )


# config specific to codegen/triton.py
class triton:

    # Use cudagraphs on output code
    cudagraphs = True

    # Monkey patching to lower overheads
    hackery = False

    # choose conv backend, "aten" or "triton" or "autotune"
    convolution = "aten"

    # choose mm backend, "aten" or "triton" or "autotune"
    mm = "aten"

    # Always load full blocks (rather than broadcasting inside the block)
    # Set default as True because otherwise will encouter `map::at` error
    # in triton if loading from 1-dim tensor using 2-dim pointer offset
    # https://triton-lang.slack.com/archives/C01L1FLTX70/p1656023403343639
    # could be set as False if triton fixes the bug later
    dense_indexing = False

    # limit tiling dimensions
    max_tiles = 2

    # put each kernel in its own file
    many_files = False

    # use triton.autotune?
    autotune = True

    use_bmm = False

    # should we stop a fusion to allow better tiling?
    tiling_prevents_pointwise_fusion = True
    tiling_prevents_reduction_fusion = True<|MERGE_RESOLUTION|>--- conflicted
+++ resolved
@@ -59,13 +59,8 @@
 # fuse even in cases without common reads
 aggressive_fusion = True
 
-<<<<<<< HEAD
-# maximum iterations of fusions to do
-fusion_passes = 3
-=======
 # how many nodes to allow into a single fusion
 max_fusion_size = 64
->>>>>>> a78b22c8
 
 
 # config specific to codegen/cpp.pp
