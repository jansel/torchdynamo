import collections
import dataclasses
import dis
import functools
import importlib
import inspect
import itertools
import logging
import operator
import sys
import traceback
import types
import typing
import weakref
from typing import Any
from typing import Dict
from typing import Iterable
from typing import List
from unittest.mock import patch

import torch

import torchdynamo.side_effects
import torchdynamo.variables.base
from torchdynamo.source import AttrSource
from torchdynamo.source import GetItemSource
from torchdynamo.source import GlobalSource
from torchdynamo.source import GlobalWeakRefSource
from torchdynamo.source import LocalSource
from torchdynamo.variables.builder import VariableBuilder

from . import exc
from . import skipfiles
from .allowed_functions import is_allowed
from .allowed_functions import is_builtin
from .bytecode_analysis import livevars_analysis
from .bytecode_transformation import Instruction
from .bytecode_transformation import cleaned_instructions
from .bytecode_transformation import create_instruction
from .bytecode_transformation import is_generator
from .bytecode_transformation import unique_id
from .codegen import PyCodegen
from .exc import Unsupported
from .exc import unimplemented
from .guards import GuardBuilder
from .output_graph import OutputGraph
from .resume_execution import ContinueExecutionCache
from .resume_execution import ReenterWith
from .utils import counters
from .utils import fake_tensors_available
from .utils import istype
from .variables.base import MutableLocal
from .variables.base import VariableTracker
from .variables.base import typestr
from .variables.builtin import BuiltinVariable
from .variables.constant import ConstantVariable
from .variables.dicts import ConstDictVariable
from .variables.functions import BaseUserFunctionVariable
from .variables.functions import NestedUserFunctionVariable
from .variables.functions import UserFunctionVariable
from .variables.lists import BaseListVariable
from .variables.lists import ListIteratorVariable
from .variables.lists import ListVariable
from .variables.lists import SliceVariable
from .variables.lists import TupleVariable
from .variables.misc import ClosureVariable
from .variables.misc import ContextManagerVariable
from .variables.misc import GetAttrVariable
from .variables.misc import GradModeVariable
from .variables.misc import PythonModuleVariable
from .variables.misc import UnknownVariable
from .variables.misc import WithExitFunctionVariable
from .variables.nn_module import NNModuleVariable
from .variables.tensor import TensorVariable
from .variables.torch import TorchVariable
from .variables.user_defined import UserDefinedVariable

log = logging.getLogger(__name__)


@dataclasses.dataclass
class BlockStackEntry:
    target: Instruction
    stack_index: int = None
    with_context: ContextManagerVariable = None

    def can_restore(self):
        return self.with_context is not None

    def resume_fn(self):
        assert self.stack_index is not None
        return ReenterWith(self.stack_index)

    def exit(self, tx):
        return self.with_context.exit(tx)


def stack_op(fn: typing.Callable):
    nargs = len(inspect.signature(fn).parameters)
    fn_var = BuiltinVariable(fn)

    @functools.wraps(fn)
    def impl(self: "InstructionTranslatorBase", inst: Instruction):
        self.push(fn_var.call_function(self, self.popn(nargs), {}))

    return impl


def generic_jump(truth_fn: typing.Callable, push: bool):
    def inner(self: "InstructionTranslatorBase", inst: Instruction):
        value: VariableTracker = self.pop()
        self.output.guards.update(value.guards)
        if value.is_python_constant():
            if truth_fn(value.as_python_constant()):
                push and self.push(value)
                self.jump(inst)
        elif isinstance(value, TensorVariable) and self.should_compile_partial_graph():
            # compile a partial subgraph prefix then jump into user code
            self.push(value)
            self.output.compile_subgraph(self, msg="generic_jump")
            self.pop()

            if_next = self.create_call_resume_at(self.next_instruction)
            push and self.push(value)
            if_jump = self.create_call_resume_at(inst.target)

            self.output.add_output_instructions(
                [(create_instruction(inst.opname, target=if_jump[0]))]
                + if_next
                + if_jump
            )
        elif not isinstance(value, TensorVariable) and value.has_unpack_var_sequence(
            self
        ):
            if truth_fn(len(value.unpack_var_sequence(self))):
                push and self.push(value)
                self.jump(inst)
        else:
            unimplemented(f"generic_jump {typestr(value)}")

    return inner


explain = False


def break_graph_if_unsupported(*, push):
    def decorator(inner_fn):
        @functools.wraps(inner_fn)
        def wrapper(self: "InstructionTranslatorBase", inst: Instruction):
            state = self.copy_graphstate()
            msg = None
            try:
                return inner_fn(self, inst)
            except Unsupported as exc:
                if not self.should_compile_partial_graph():
                    raise
                user_stack = "".join(
                    traceback.format_list(
                        [([self.frame_summary()] + list(reversed(exc.real_stack)))[-1]]
                    )
                ).strip()

                # torchdynamo.explain() formats this a little nicer, and presents a slightly
                # more actionable user code pointer
                if not explain:
<<<<<<< HEAD
                    log.info(f"Graph break: {exc} from user code at {user_stack}")
=======
                    log.warning(f"Graph break: {exc} from user code at {user_stack}")
>>>>>>> 5c97188d

                exc.remove_from_stats()
                exc.add_to_stats("graph_break")
                msg = exc.msg
            self.restore_graphstate(state)
            self.output.compile_subgraph(self, msg=msg)
            self.popn(push - dis.stack_effect(inst.opcode, inst.arg))

            for _ in range(push):
                self.push(UnknownVariable())

            resume_call_insts = self.create_call_resume_at(self.next_instruction)
            # Check if there is a block stack entry with GradModeVariable. And
            # wrap the instruction causing the graph break inside a try..finally
            # block. See more details at
            # https://github.com/pytorch/torchdynamo/issues/207
            cleanup = []
            if len(self.block_stack) == 1 and isinstance(
                self.block_stack[0].with_context, GradModeVariable
            ):
                ctx_variable = self.block_stack[0].with_context

                cg = PyCodegen(self)
                setup_finally, cleanup = ctx_variable.reconstruct(
                    cg, resume_call_insts[0]
                )
                self.output.add_output_instructions(setup_finally)

            self.output.add_output_instructions([inst])

            # Add the cleanup instructions from try..finally block
            self.output.add_output_instructions(cleanup)
            self.output.add_output_instructions(
                resume_call_insts,
            )

        return wrapper

    return decorator


class InstructionTranslatorBase(object):
    def cell_and_freevars(self):
        if not hasattr(self, "_cell_and_freevars"):
            self._cell_and_freevars = tuple(
                self.code_options["co_cellvars"] or []
            ) + tuple(self.code_options["co_freevars"] or [])
        return self._cell_and_freevars

    def prune_dead_locals(self):
        reads = livevars_analysis(self.instructions, self.current_instruction)
        # implicit use by super()
        # reads = reads | {"__class__"}
        # output variables?
        reads = reads | set(self.cell_and_freevars())
        self.symbolic_locals = collections.OrderedDict(
            [(k, v) for k, v in self.symbolic_locals.items() if k in reads]
        )
        self.output.side_effects.prune_dead_object_new(self)

    def call_function(
        self,
        fn: VariableTracker,
        args: List[VariableTracker],
        kwargs: Dict[str, VariableTracker],
    ):
        assert isinstance(fn, VariableTracker)
        assert isinstance(args, list)
        assert isinstance(kwargs, dict)
        assert all(
            isinstance(x, VariableTracker)
            for x in itertools.chain(args, kwargs.values())
        )
        self.push(fn.call_function(self, args, kwargs))

    def update_locals_and_stack(self, oldvar: VariableTracker, newvar: VariableTracker):
        def repl(v: VariableTracker):
            if v.mutable_local is oldvar.mutable_local:
                return newvar
            return v

        cache = dict()
        self.output.side_effects.apply(repl, cache)
        self.stack = [VariableTracker.apply(repl, x, cache) for x in self.stack]
        for k, x in self.symbolic_locals.items():
            self.symbolic_locals[k] = VariableTracker.apply(repl, x, cache)

    def replace_all(self, oldvar: VariableTracker, newvar: VariableTracker):
        if isinstance(
            oldvar.mutable_local, torchdynamo.side_effects.MutableSideEffects
        ):
            newvar = self.output.side_effects.mutation(oldvar, newvar)
        else:
            assert isinstance(
                oldvar.mutable_local, torchdynamo.variables.base.MutableLocal
            )
            newvar = newvar.clone(
                mutable_local=torchdynamo.variables.base.MutableLocal()
            )
        self.update_locals_and_stack(oldvar, newvar)
        return newvar

    def inline_user_function_return(self, fn, args, kwargs):
        """
        A call to some user defined function by inlining it.
        """
        state = self.copy_graphstate()
        try:
            result = InliningInstructionTranslator.inline_call(self, fn, args, kwargs)
            self.output.guards.update(fn.guards)
            return result
        except Exception:
            self.restore_graphstate(state)
            raise

    def step(self):
        """Process exactly one instruction, return False we should exit"""
        inst = self.instructions[self.instruction_pointer]
        self.current_instruction = inst
        self.instruction_pointer += 1
        if self.instruction_pointer < len(self.instructions):
            self.next_instruction = self.instructions[self.instruction_pointer]
        else:
            self.instruction_pointer = None
            self.next_instruction = None
        if inst.starts_line:
            self.lineno = inst.starts_line

        if len(self.stack) == 0 and self.should_compile_partial_graph():
            self.checkpoint = inst, self.copy_graphstate()

        log.debug(f"TRACE {inst.opname} {inst.argval} {self.stack}")

        try:
            if not hasattr(self, inst.opname):
                unimplemented(f"missing: {inst.opname}")
            getattr(self, inst.opname)(inst)
            return inst.opname != "RETURN_VALUE"
        except Unsupported as exc:
            exc.real_stack.append(self.frame_summary())
            if self.empty_checkpoint():
                raise
        except Exception as exc:
            real_stack = getattr(exc, "real_stack", [])
            real_stack.append(self.frame_summary())
            exc.real_stack = real_stack
            raise

        # generate code from checkpoint
        assert not self.output.output_instructions
        continue_inst, state = self.checkpoint
        self.restore_graphstate(state)
        self.output.compile_subgraph(self, partial_convert=True)
        self.output.add_output_instructions(
            [create_instruction("JUMP_ABSOLUTE", target=continue_inst)]
            + self.instructions
        )

    def run(self):
        try:
            while (
                self.instruction_pointer is not None
                and not self.output.should_exit
                and self.step()
            ):
                pass
        except Exception:
            raise
        finally:
            # Cleanup the outputGraph to delete the held tensors. We perform the
            # cleanup only for InstructionTranslator and not
            # InliningInstructionTranslator. The InliningInstructionTranslator
            # mutates the output object and is restored to original state if
            # there was an exception.
            if isinstance(self, InstructionTranslator):
                self.output.cleanup()

    def push(self, val):
        assert val is None or isinstance(
            val, VariableTracker
        ), f"push expects VariableTracker, got {typestr(val)}"
        self.stack.append(val)

    def push_many(self, vals: List[TensorVariable]):
        for val in vals:
            self.push(val)

    def pop(self) -> TensorVariable:
        return self.stack.pop()

    def popn(self, n: int) -> List[TensorVariable]:
        assert n >= 0
        return list(reversed([self.pop() for _ in range(n)]))

    def LOAD_FAST(self, inst):
        name = inst.argval
        if name.startswith(".") and name not in self.symbolic_locals:
            # This happens in dict/list comprehensions
            name = name.replace(".", "implicit")
        assert name not in self.cell_and_freevars()
        if name not in self.symbolic_locals:
            unimplemented("undefined LOAD_FAST")
        self.push(self.symbolic_locals[name])
        if name.startswith("___stack"):
            self.symbolic_locals.pop(name)

    def LOAD_DEREF(self, inst):
        assert inst.argval in self.cell_and_freevars()
        if inst.argval not in self.symbolic_locals:
            unimplemented(f"undefined LOAD_DEREF {inst.argval}")
        self.push(self.symbolic_locals[inst.argval])

    def STORE_FAST(self, inst):
        self.symbolic_locals[inst.argval] = self.pop()

    def DELETE_FAST(self, inst):
        del self.symbolic_locals[inst.argval]

    STORE_DEREF = STORE_FAST

    def LOAD_CLOSURE(self, inst):
        self.push(ClosureVariable(name=inst.argval))

    def LOAD_CONST(self, inst):
        self.push(ConstantVariable(value=inst.argval))

    def get_global_source(self, name):
        if self.output.root_globals is self.f_globals:
            source = GlobalSource(name)
        else:
            if "__name__" in self.f_globals:
                source = AttrSource(
                    self.import_source(self.f_globals["__name__"]), name
                )
            else:
                mangled_name = f"___unnamed_scope_{id(self.f_globals)}"
                if mangled_name not in self.output.root_globals:
                    self.output.install_global(mangled_name, self.f_globals)
                source = GetItemSource(GlobalSource(mangled_name), name)
        return source

    def LOAD_GLOBAL(self, inst):
        name = inst.argval
        if name in self.symbolic_globals:
            variable = self.output.side_effects[self.symbolic_globals[name]]
            self.push(self.output.side_effects.load_global(variable, name))
            return

        try:
            value = self.f_globals[name]
        except KeyError:
            return self.load_builtin(inst)

        source = self.get_global_source(name)
        self.push(VariableBuilder(self, source)(value))

    def STORE_GLOBAL(self, inst):
        value = self.pop()
        name = inst.argval
        source = self.get_global_source(name)
        if name not in self.symbolic_globals:
            self.symbolic_globals[name] = object()  # sentinel object
        variable = self.output.side_effects.track_global_existing(
            source, self.symbolic_globals[name]
        )
        self.output.side_effects.store_global(variable, name, value)

    def import_source(self, module_name):
        """Create an alias to a module for use in guards"""
        value = importlib.import_module(module_name)
        alias = f"__import_{module_name.replace('.', '_dot_')}"
        f_globals = self.output.root_globals
        assert alias not in f_globals or f_globals[alias] is value
        f_globals[alias] = value
        self.output.update_co_names(alias)
        return GlobalSource(alias)

    def resolve_name(self, name, package, level):
        """
        Copied from the Cpython implementation of __import__
        Resolve a relative module name to an absolute one.
        https://github.com/python/cpython/blob/5a094f0255eea1db58fb2cf14c200971e64ec36e/Lib/importlib/_bootstrap.py#L902
        """
        bits = package.rsplit(".", level - 1)
        if len(bits) < level:
            raise ImportError("attempted relative import beyond top-level package")
        base = bits[0]
        return "{}.{}".format(base, name) if name else base

    def calc_package(self):
        """
        Copied from the Cpython implementation of __import__
        https://github.com/python/cpython/blob/5a094f0255eea1db58fb2cf14c200971e64ec36e/Lib/importlib/_bootstrap.py#L1090
        """
        package = self.f_globals.get("__package__")
        spec = self.f_globals.get("__spec__")
        if package is not None:
            if spec is not None and package != spec.parent:
                log.warn(
                    "__package__ != __spec__.parent "
                    f"({package!r} != {spec.parent!r})",
                    ImportWarning,
                    stacklevel=3,
                )
            return package
        elif spec is not None:
            return spec.parent
        else:
            log.warn(
                "can't resolve package from __spec__ or __package__, "
                "falling back on __name__ and __path__",
                ImportWarning,
                stacklevel=3,
            )
            package = self.f_globals["__name__"]
            if "__path__" not in self.f_globals:
                package = package.rpartition(".")[0]
        return package

    def IMPORT_NAME(self, inst):
        level, fromlist = self.popn(2)
        level = level.as_python_constant()
        fromlist = fromlist.as_python_constant()
        module_name = inst.argval

        value = __import__(
            module_name,
            fromlist=fromlist,
            level=level,
            globals=self.f_globals,
        )

        if level != 0:
            pkg = self.calc_package()
            module_name = self.resolve_name(module_name, pkg, level)

        # For __import__, when the name variable is of the form package.module,
        # normally, the top-level package (the name up till the first dot) is
        # returned, not the module named by module_name. However, when a
        # non-empty fromlist argument is given, the module named by name is
        # returned. Therefore, we set the source correctly here.
        if not fromlist:
            top_level_module_name = module_name.partition(".")[0]
            source = self.import_source(top_level_module_name)
        else:
            source = self.import_source(module_name)

        if is_allowed(value):
            self.push(TorchVariable(value, source=source))
        elif istype(value, types.ModuleType):
            self.push(PythonModuleVariable(value, source=source))
        else:
            unimplemented(f"IMPORT_NAME {typestr(value)}")

    def IMPORT_FROM(self, inst):
        self.DUP_TOP(inst)
        self.LOAD_ATTR(inst)

    def load_builtin(self, inst):
        assert inst.argval in self.f_builtins
        val = self.f_builtins[inst.argval]
        assert is_builtin(val)
        self.push(VariableBuilder(self, GlobalSource(inst.argval))(val))

    def jump(self, inst):
        self.instruction_pointer = self.indexof[id(inst.target)]

    JUMP_FORWARD = jump
    JUMP_ABSOLUTE = jump

    POP_JUMP_IF_FALSE = generic_jump(operator.not_, False)
    POP_JUMP_IF_TRUE = generic_jump(operator.truth, False)
    JUMP_IF_FALSE_OR_POP = generic_jump(operator.not_, True)
    JUMP_IF_TRUE_OR_POP = generic_jump(operator.truth, True)

    def SETUP_LOOP(self, inst):
        # only exists in python<=3.7
        self.block_stack.append(BlockStackEntry(inst.target))

    def SETUP_EXCEPT(self, inst):
        # only exists in python<=3.7
        self.block_stack.append(BlockStackEntry(inst.target))

    def POP_BLOCK(self, inst):
        self.block_stack.pop()

    def SETUP_WITH(self, inst):
        ctx = self.pop()
        if not isinstance(ctx, ContextManagerVariable):
            unimplemented(f"SETUP_WITH {ctx}")
        self.output.guards.update(ctx.guards)

        if isinstance(self, InstructionTranslator):
            self.block_stack.append(BlockStackEntry(inst.target, len(self.stack), ctx))
        else:
            # can't restore this while inlining
            self.block_stack.append(BlockStackEntry(inst.target))
        self.push(
            WithExitFunctionVariable(
                ctx,
                inst.target,
                **VariableTracker.propagate(ctx),
            )
        )
        self.push(ctx.enter(self))

    def SETUP_FINALLY(self, inst):
        self.block_stack.append(BlockStackEntry(inst.target))

    def BEGIN_FINALLY(self, inst):
        self.push(None)

    def WITH_CLEANUP_START(self, inst):
        exit, exc = self.popn(2)
        if sys.version_info < (3, 8):
            assert exc.is_python_constant()
            assert exc.as_python_constant() is None
        else:
            assert exc is None
        self.push(exc)
        self.push(exit.call_function(self, [ConstantVariable(None)] * 3, {}))

    def WITH_CLEANUP_FINISH(self, inst):
        self.popn(2)
        self.push(None)

    def END_FINALLY(self, inst):
        assert self.pop() is None

    def FOR_ITER(self, inst):
        it = self.pop()
        if isinstance(it, ListIteratorVariable):
            self.output.guards.update(it.guards)
            try:
                val, next_iter = it.next_variables()
                self.replace_all(it, next_iter)
                self.push(next_iter)
                self.push(val)
            except StopIteration:
                self.jump(inst)
        else:
            unimplemented(f"FOR_ITER {typestr(it)}")

    def COMPARE_OP(self, inst):
        left, right = self.popn(2)
        left = left.as_specialized(self)
        right = right.as_specialized(self)
        options = VariableTracker.propagate([left, right])
        op = inst.argval
        supported_is_const = {
            "is": operator.is_,
            "is not": operator.is_not,
            "==": operator.eq,
            "!=": operator.ne,
        }
        supported_tensors = {
            ">": operator.gt,
            "<": operator.lt,
            ">=": operator.ge,
            "<=": operator.le,
            "==": operator.eq,
            "!=": operator.ne,
        }
        supported_any = dict(
            itertools.chain(supported_tensors.items(), supported_is_const.items())
        )
        if (
            isinstance(
                left,
                (
                    TensorVariable,
                    NNModuleVariable,
                    BaseListVariable,
                    UserDefinedVariable,
                    BaseUserFunctionVariable,
                    ConstDictVariable,
                ),
            )
            and isinstance(right, ConstantVariable)
            and right.value is None
            and op in supported_is_const
        ):
            # <non-None> is None
            self.push(
                ConstantVariable(
                    supported_is_const[op](object(), right.value), **options
                )
            )
        elif (
            isinstance(left, TensorVariable) or isinstance(right, TensorVariable)
        ) and op in supported_tensors:
            self.push(
                TensorVariable.create(
                    self,
                    supported_tensors[op](left.as_proxy(), right.as_proxy()),
                    **options,
                )
            )
        elif (
            left.is_python_constant()
            and right.is_python_constant()
            and op in supported_any
        ):
            # constant fold
            self.push(
                ConstantVariable(
                    supported_any[op](
                        left.as_python_constant(), right.as_python_constant()
                    ),
                    **options,
                )
            )
        elif op in ("in", "not in"):
            self.push(right.call_method(self, "__contains__", [left], {}))
            if op == "not in":
                self.UNARY_NOT(inst)
        else:
            unimplemented(f"COMPARE_OP {typestr(left)} {op} {typestr(right)}")

    def GET_ITER(self, inst):
        self.call_function(BuiltinVariable(iter), [self.pop()], {})

    @break_graph_if_unsupported(push=1)
    def CALL_FUNCTION(self, inst):
        args = self.popn(inst.argval)
        fn = self.pop()
        self.call_function(fn, args, {})

    @break_graph_if_unsupported(push=1)
    def CALL_FUNCTION_EX(self, inst):
        if inst.argval == 0:
            kwargsvars = ConstDictVariable({}, dict)
            argsvars = self.pop()
        elif inst.argval == 1:
            kwargsvars = self.pop()
            argsvars = self.pop()
        else:
            unimplemented("CALL_FUNCTION_EX")
        fn = self.pop()
        self.output.guards.update(argsvars.guards)
        self.output.guards.update(kwargsvars.guards)

        if (
            isinstance(fn, GetAttrVariable)
            and isinstance(fn.obj, TensorVariable)
            and fn.name == "view"
            and isinstance(argsvars, (ConstantVariable, TensorVariable))
        ):
            # Hack to handle special case in some bert models.  Converts
            # x.view(*shape) into x.view(shape), which is correct for view()
            # but not generally.  See test_transpose_for_scores().
            argsvars = TupleVariable([argsvars])

        if not isinstance(
            argsvars, BaseListVariable
        ) and argsvars.has_unpack_var_sequence(self):
            argsvars = TupleVariable(argsvars.unpack_var_sequence(self))

        if not isinstance(argsvars, BaseListVariable) or not isinstance(
            kwargsvars, ConstDictVariable
        ):
            unimplemented(f"non-static call {typestr(argsvars)} {typestr(kwargsvars)}")

        self.call_function(fn, argsvars.items, kwargsvars.items)

    @break_graph_if_unsupported(push=1)
    def CALL_FUNCTION_KW(self, inst):
        argnames = self.pop()
        args = self.popn(inst.argval)
        fn = self.pop()
        assert isinstance(argnames, ConstantVariable)
        argnames = argnames.value
        args, kwargs = args[: -len(argnames)], args[-len(argnames) :]
        kwargs = dict(zip(argnames, kwargs))
        assert len(kwargs) == len(argnames)
        self.call_function(fn, args, kwargs)

    def LOAD_METHOD(self, inst):
        self.LOAD_ATTR(inst)
        self.push(self.pop())
        self.push(None)

    def CALL_METHOD(self, inst):
        args = self.popn(inst.argval)
        dummy = self.pop()
        assert dummy is None
        fn = self.pop()
        self.call_function(fn, args, {})

    def LOAD_ATTR(self, inst):
        obj = self.pop()
        result = BuiltinVariable(getattr).call_function(
            self, [obj, ConstantVariable(inst.argval)], {}
        )
        self.push(result)

    def STORE_ATTR(self, inst):
        prior = self.copy_graphstate()
        val, obj = self.popn(2)
        try:
            self.output.guards.update(
                BuiltinVariable(setattr)
                .call_function(self, [obj, ConstantVariable(inst.argval), val], {})
                .guards
            )
            return
        except Unsupported as e:
            if not self.should_compile_partial_graph():
                raise
            e.remove_from_stats()
            e.add_to_stats("graph_break")
            self.restore_graphstate(prior)

        # break the graph
        self.output.compile_subgraph(self, "store_attr")
        self.output.add_output_instructions([inst])
        self.popn(2)
        self.output.add_output_instructions(
            self.create_call_resume_at(self.next_instruction)
        )

    @break_graph_if_unsupported(push=0)
    def STORE_SUBSCR(self, inst):
        val, obj, key = self.popn(3)
        result = obj.call_method(self, "__setitem__", [key, val], {})
        # no result is pushed, so need to lift the guards to global
        self.output.guards.update(result.guards)

    def BUILD_TUPLE(self, inst):
        items = self.popn(inst.argval)
        options = VariableTracker.propagate(items)
        self.push(TupleVariable(items, **options))

    def BUILD_SLICE(self, inst):
        items = self.popn(inst.argval)
        options = VariableTracker.propagate(items)
        self.push(
            SliceVariable(
                [x.as_specialized(self) for x in items],
                **options,
            )
        )

    def BUILD_LIST(self, inst):
        items = self.popn(inst.argval)
        options = VariableTracker.propagate(items)
        self.push(ListVariable(items, mutable_local=MutableLocal(), **options))

    def BUILD_LIST_UNPACK(self, inst, cls=ListVariable):
        seqs = self.popn(inst.argval)
        options = VariableTracker.propagate(seqs)
        items = list()
        for seq in seqs:
            try:
                items.extend(seq.unpack_var_sequence(self))
            except NotImplementedError:
                unimplemented(f"BUILD_LIST_UNPACK {seq}")
        self.push(cls(items, mutable_local=MutableLocal(), **options))

    def BUILD_TUPLE_UNPACK(self, inst):
        self.BUILD_LIST_UNPACK(inst, cls=TupleVariable)

    BUILD_TUPLE_UNPACK_WITH_CALL = BUILD_TUPLE_UNPACK

    def BUILD_MAP(self, inst):
        items = self.popn(inst.argval * 2)
        options = VariableTracker.propagate(items)
        result = dict()
        for k, v in zip(items[::2], items[1::2]):
            assert isinstance(k, ConstantVariable) or (
                isinstance(k, TensorVariable) and k.parameter_value is not None
            )

            result[ConstDictVariable.get_key(k)] = v
        assert len(result) == len(items) / 2
        self.push(
            ConstDictVariable(result, dict, mutable_local=MutableLocal(), **options)
        )

    def BUILD_CONST_KEY_MAP(self, inst):
        keys = self.pop()
        values = self.popn(inst.argval)
        options = VariableTracker.propagate([keys] + values)
        assert isinstance(keys, ConstantVariable)
        keys = keys.value
        assert istype(keys, tuple)
        assert len(keys) == len(values)
        self.push(
            ConstDictVariable(
                dict(zip(keys, values)),
                dict,
                mutable_local=MutableLocal(),
                **options,
            )
        )

    def MAP_ADD(self, inst):
        if sys.version_info < (3, 8):
            v, k = self.popn(2)
        else:
            k, v = self.popn(2)

        assert inst.argval > 0
        obj = self.stack[-inst.arg]
        assert isinstance(obj, ConstDictVariable)
        assert obj.mutable_local
        items = dict(obj.items)
        items[k.as_python_constant()] = v
        self.replace_all(
            obj,
            ConstDictVariable(
                items,
                obj.user_cls,
                **VariableTracker.propagate([obj, k, v]),
            ),
        )

    def LIST_APPEND(self, inst):
        v = self.pop()
        assert inst.argval > 0
        obj = self.stack[-inst.arg]
        assert isinstance(obj, ListVariable)
        assert obj.mutable_local
        self.replace_all(
            obj,
            ListVariable(
                obj.items + [v],
                **VariableTracker.propagate([obj, v]),
            ),
        )

    def MAKE_FUNCTION(self, inst):
        flags = inst.arg
        old_stack = list(self.stack)
        fn_name = self.pop()
        code = self.pop()
        defaults = None
        closure = None
        annotations = None
        kwdefaults = None

        if flags & 0x08:
            closure = self.pop()
        if flags & 0x04:
            annotations = self.pop()
        if flags & 0x02:
            kwdefaults = self.pop()
        if flags & 0x01:
            defaults = self.pop()

        options = VariableTracker.propagate(old_stack[len(self.stack) :])
        self.push(
            NestedUserFunctionVariable(
                fn_name,
                code,
                self.f_globals,
                defaults,
                kwdefaults,
                annotations,
                closure,
                closure_scope=self,
                **options,
            )
        )

    def UNPACK_SEQUENCE(self, inst):
        # TODO(jansel): rewrite this using unpack_var_sequence
        seq = self.pop()
        options = VariableTracker.propagate([seq])
        if isinstance(seq, BaseListVariable):
            assert len(seq.items) == inst.argval
            self.output.guards.update(seq.guards)
            for i in reversed(seq.items):
                self.push(i)
        elif seq.is_python_constant() and isinstance(seq, ConstantVariable):
            val = seq.as_python_constant()
            assert len(val) == inst.argval
            for i in reversed(val):
                self.push(ConstantVariable(i, **options))
        elif isinstance(seq, TensorVariable):
            proxy = seq.as_proxy()
            for i in reversed(range(inst.argval)):
                self.push(TensorVariable.create(self, proxy[i], **options))
        elif isinstance(seq, GetAttrVariable) and isinstance(seq.obj, TensorVariable):
            # x, y = a.shape
            proxy = getattr(seq.obj.as_proxy(), seq.name)
            for i in reversed(range(inst.argval)):
                self.push(TensorVariable.create(self, proxy[i], **options))
        else:
            unimplemented(f"UNPACK_SEQUENCE {seq}")

    def UNPACK_EX(self, inst):
        assert 0 <= inst.argval <= 0xFFFF
        prefix = inst.argval & 0xFF  # low byte
        suffix = inst.argval >> 8  # high byte
        seq = self.pop()
        options = VariableTracker.propagate(seq)
        if seq.has_unpack_var_sequence(self):
            vals = list(seq.unpack_var_sequence(self))
            assert len(vals) >= prefix + suffix
            vals_prefix = vals[:prefix]
            vals_list = vals[prefix : len(vals) - suffix]
            vals_suffix = vals[len(vals) - suffix :]
            for item in reversed(vals_suffix):
                self.push(item.add_options(options))
            self.push(TupleVariable(vals_list, **options))
            for item in reversed(vals_prefix):
                self.push(item.add_options(options))
        else:
            unimplemented(f"UNPACK_EX {seq}")

    def NOP(self, inst):
        pass

    def POP_TOP(self, inst):
        self.pop()

    def ROT_TWO(self, inst):
        a = self.pop()
        b = self.pop()
        self.push(a)
        self.push(b)

    def ROT_THREE(self, inst):
        a = self.pop()
        b = self.pop()
        c = self.pop()
        self.push(a)
        self.push(c)
        self.push(b)

    def ROT_FOUR(self, inst):
        a = self.pop()
        b = self.pop()
        c = self.pop()
        d = self.pop()
        self.push(a)
        self.push(d)
        self.push(c)
        self.push(b)

    def DUP_TOP(self, inst):
        a = self.pop()
        self.push(a)
        self.push(a)

    def DUP_TOP_TWO(self, inst):
        a = self.pop()
        b = self.pop()
        self.push(b)
        self.push(a)
        self.push(b)
        self.push(a)

    def FORMAT_VALUE(self, inst):
        flags = inst.arg
        if (flags & 0x04) == 0x04:
            fmt_spec = self.pop()
        else:
            fmt_spec = ConstantVariable("")

        value = self.pop()

        if (flags & 0x03) == 0x01:
            value = BuiltinVariable(str).call_function(self, [value], {})
        elif (flags & 0x03) == 0x02:
            value = BuiltinVariable(repr).call_function(self, [value], {})
        elif (flags & 0x03) == 0x03:
            value = BuiltinVariable(ascii).call_function(self, [value], {})

        fmt_var = ConstantVariable(
            "{:" + fmt_spec.as_python_constant() + "}"
        ).add_options(fmt_spec)

        self.call_function(BuiltinVariable(str.format), [fmt_var, value], {})

    def BUILD_STRING(self, inst):
        result = ""
        for _ in range(inst.arg):
            str_var = self.pop()
            assert isinstance(str_var, ConstantVariable)
            result = str_var.value + result
        self.push(ConstantVariable(value=result))

    def IS_OP(self, inst):
        assert inst.argval == 0 or inst.argval == 1
        if inst.argval == 0:
            new_argval = "is"
        else:
            new_argval = "is not"
        new_inst = create_instruction("COMPARE_OP", argval=new_argval)
        self.COMPARE_OP(new_inst)

    def CONTAINS_OP(self, inst):
        assert inst.argval == 0 or inst.argval == 1
        left, right = self.popn(2)
        op = inst.argval
        self.push(right.call_method(self, "__contains__", [left], {}))
        if op == 1:
            self.UNARY_NOT(inst)

    def LIST_EXTEND(self, inst):
        v = self.pop()
        assert inst.argval > 0
        obj = self.stack[-inst.arg]
        assert isinstance(obj, ListVariable)
        assert obj.mutable_local
        obj.call_method(self, "extend", [v], {})

    def LIST_TO_TUPLE(self, inst):
        self.push(BuiltinVariable(tuple).call_function(self, [self.pop()], {}))

    def DICT_MERGE(self, inst):
        v = self.pop()
        assert inst.argval > 0
        obj = self.stack[-inst.arg]
        assert isinstance(obj, ConstDictVariable)
        assert obj.mutable_local
        obj.call_method(self, "update", [v], {})

    def GEN_START(self, inst):
        self.pop()

    def GET_LEN(self, inst):
        tos = self.stack[-1]
        if tos.is_python_constant():
            self.push(ConstantVariable(len(tos.as_python_constant())))
        else:
            self.push(tos.call_method(self, "__len__", [], {}))

    def MATCH_MAPPING(self, inst):
        tos = self.stack[-1]
        assert isinstance(tos, ConstDictVariable)
        if isinstance(tos.items, collections.abc.Mapping):
            self.push(ConstantVariable(True))
        else:
            self.push(ConstantVariable(False))

    def MATCH_SEQUENCE(self, inst):
        tos = self.stack[-1]
        assert tos.is_python_constant()
        tos_value = tos.as_python_constant()
        if isinstance(tos_value, collections.abc.Sequence) and not isinstance(
            tos_value, (str, bytes, bytearray)
        ):
            self.push(ConstantVariable(True))
        else:
            self.push(ConstantVariable(False))

    def MATCH_KEYS(self, inst):
        tos = self.stack[-1]
        assert tos.is_python_constant()
        keys = tos.as_python_constant()
        tos1 = self.stack[-2]
        assert isinstance(tos1, ConstDictVariable)
        match_obj = tos1.items
        if all(key in match_obj for key in keys):
            self.push(TupleVariable(list(match_obj[key] for key in keys)))
            self.push(ConstantVariable(True))
        else:
            self.push(ConstantVariable(None))
            self.push(ConstantVariable(False))

    UNARY_POSITIVE = stack_op(operator.pos)
    UNARY_NEGATIVE = stack_op(operator.neg)
    UNARY_NOT = stack_op(operator.not_)
    UNARY_INVERT = stack_op(operator.invert)

    BINARY_POWER = stack_op(operator.pow)
    BINARY_MULTIPLY = stack_op(operator.mul)
    BINARY_MATRIX_MULTIPLY = stack_op(operator.matmul)
    BINARY_FLOOR_DIVIDE = stack_op(operator.floordiv)
    BINARY_TRUE_DIVIDE = stack_op(operator.truediv)
    BINARY_MODULO = stack_op(operator.mod)
    BINARY_ADD = stack_op(operator.add)
    BINARY_SUBTRACT = stack_op(operator.sub)
    BINARY_SUBSCR = break_graph_if_unsupported(push=1)(stack_op(operator.getitem))
    BINARY_LSHIFT = stack_op(operator.lshift)
    BINARY_RSHIFT = stack_op(operator.rshift)
    BINARY_AND = stack_op(operator.and_)
    BINARY_OR = stack_op(operator.or_)
    BINARY_XOR = stack_op(operator.xor)

    INPLACE_POWER = stack_op(operator.ipow)
    INPLACE_MULTIPLY = stack_op(operator.imul)
    INPLACE_MATRIX_MULTIPLY = stack_op(operator.imatmul)
    INPLACE_FLOOR_DIVIDE = stack_op(operator.ifloordiv)
    INPLACE_TRUE_DIVIDE = stack_op(operator.itruediv)
    INPLACE_MODULO = stack_op(operator.imod)
    INPLACE_ADD = stack_op(operator.iadd)
    INPLACE_SUBTRACT = stack_op(operator.isub)
    INPLACE_LSHIFT = stack_op(operator.ilshift)
    INPLACE_RSHIFT = stack_op(operator.irshift)
    INPLACE_AND = stack_op(operator.iand)
    INPLACE_XOR = stack_op(operator.ixor)
    INPLACE_OR = stack_op(operator.ior)

    def copy_graphstate(self):
        """Create a checkpoint of the current state by copying everything"""
        return (
            self.output.copy_graphstate(),
            collections.OrderedDict(self.symbolic_locals),
            list(self.stack),
            list(self.block_stack),
            self.instruction_pointer,
            self.current_instruction,
            self.next_instruction,
            self.lineno,
        )

    def restore_graphstate(self, state):
        """Restore a checkpoint created by self.copy_graphstate()"""
        (
            output_state,
            self.symbolic_locals,
            self.stack,
            self.block_stack,
            self.instruction_pointer,
            self.current_instruction,
            self.next_instruction,
            self.lineno,
        ) = state
        self.output.restore_graphstate(output_state)

    def empty_checkpoint(self):
        if self.checkpoint is None:
            return True
        output_graphstate = self.checkpoint[1][0]
        graphstate = self.checkpoint[1][1:]
        state = (*output_graphstate, *graphstate)
        for obj in state:
            if isinstance(obj, Iterable):
                if len(obj) != 0:
                    return False
        return True

    def frame_summary(self):
        return traceback.FrameSummary(
            getattr(self.f_code, "co_filename", "<unknown>"),
            self.lineno,
            getattr(self.f_code, "co_name", "<unknown>"),
            lookup_line=False,
        )

    def store_dict_key(self, name, value):
        self.output.guards.add(
            GlobalWeakRefSource(name).create_guard(GuardBuilder.WEAKREF_ALIVE)
        )
        self.f_globals[name] = weakref.ref(value)

    @property
    def fake_mode(self):
        return self._fake_mode

    def find_symbolic_locals_name(self, tensor_variable):
        for key, value in self.symbolic_locals.items():
            if value is tensor_variable:
                return key
        return None

    def __init__(
        self,
        output: OutputGraph,
        instructions: List[Instruction],
        f_globals: Dict[str, Any],
        f_builtins: Dict[str, Any],
        code_options: Dict[str, Any],
        symbolic_locals: Dict[str, VariableTracker],
        symbolic_globals: Dict[str, VariableTracker],
        f_code: types.CodeType,
    ):
        super(InstructionTranslatorBase, self).__init__()

        # Mutable state checkpointed by copy_graphstate()
        self.output: OutputGraph = output
        self.symbolic_locals: Dict[str, VariableTracker] = symbolic_locals
        self.symbolic_globals: Dict[str, VariableTracker] = symbolic_globals
        self.stack: List[VariableTracker] = []
        self.instruction_pointer: int = 0
        self.current_instruction: Instruction = create_instruction("NOP")
        self.next_instruction: typing.Optional[Instruction] = None
        self.block_stack: List[BlockStackEntry] = []
        self.lineno: int = code_options.get("co_firstlineno")

        # Properties of the input/output code
        self.instructions: List[Instruction] = instructions
        self.indexof: Dict[int, int] = {id(i): n for n, i in enumerate(instructions)}
        self.f_globals: Dict[str, Any] = f_globals
        self.f_builtins: Dict[str, Any] = f_builtins
        self.code_options: Dict[str, Any] = code_options
        self.f_code: types.CodeType = f_code

        if fake_tensors_available:
            with torch._subclasses.FakeTensorMode() as fake_mode:
                pass
            self._fake_mode = fake_mode

        self.checkpoint = None
        self.random_calls: List[tuple] = []

        if sys.version_info >= (3, 10):
            from .resume_execution import CO_ASYNC_GENERATOR
            from .resume_execution import CO_COROUTINE
            from .resume_execution import CO_GENERATOR
            from .resume_execution import CO_ITERABLE_COROUTINE

            if f_code.co_flags & (
                CO_GENERATOR | CO_COROUTINE | CO_ITERABLE_COROUTINE | CO_ASYNC_GENERATOR
            ):
                self.push(BuiltinVariable(None))


class InstructionTranslator(InstructionTranslatorBase):
    def __init__(
        self,
        instructions: List[Instruction],
        f_code,
        f_locals,
        f_globals,
        f_builtins,
        code_options,
        compiler_fn,
        one_graph,
    ):
        super(InstructionTranslator, self).__init__(
            output=OutputGraph(f_globals, code_options, compiler_fn, self),
            instructions=instructions,
            f_globals=f_globals,
            f_builtins=f_builtins,
            code_options=code_options,
            symbolic_locals=collections.OrderedDict(),  # set below
            # A global var is inserted only after a STORE_GLOBAL happens to it
            symbolic_globals=collections.OrderedDict(),
            f_code=f_code,
        )
        self.one_graph: bool = one_graph
        vars = list(code_options["co_varnames"])
        vars.extend(x for x in self.cell_and_freevars() if x not in vars)
        self.symbolic_locals = collections.OrderedDict(
            (k, VariableBuilder(self, LocalSource(k))(f_locals[k]))
            for k in vars
            if k in f_locals
        )

        # symbolic_locals contains the mapping from original f_locals to the
        # Variable objects. During the Variable building phase, each object also
        # has its associated guards. At the end, we will accumulate these
        # guards.
        #
        # One way of handling these guards is to just accumulate all of them
        # right now. However, many f_locals might not be used in the frame and
        # thus can unnecessarily increase guard execution overhead.  Therefore,
        # we selectively update output.guards as we run the Python Bytecode
        # instruction by instruction.
        #
        # An exception here is list/dict variables. Guards related to these
        # variables have indexed access, like Tensor_match on args[0], and if
        # args is not used in this frame, we will miss a LIST_LENGTH check like
        # len(args) == 2. Missing the LIST_LENGTH check causes problem for the
        # next invocation when args is not a list, and args[0] is a runtime
        # error. Therefore, we recursively add guards for list/dict variable here.
        for val in self.symbolic_locals.values():
            if isinstance(
                val, (ListIteratorVariable, BaseListVariable, ConstDictVariable)
            ):
                local_guards = VariableTracker.propagate(val)["guards"]
                index_guards = [
                    guard
                    for guard in local_guards
                    if guard.create_fn
                    in (
                        GuardBuilder.LIST_LENGTH,
                        GuardBuilder.DICT_KEYS,
                        GuardBuilder.ODICT_KEYS,
                        GuardBuilder.TUPLE_ITERATOR_LEN,
                    )
                ]
                self.output.guards.update(index_guards)

        self._freevars_ids = dict()
        for name in self.code_options["co_freevars"]:
            if name in f_locals:
                self._freevars_ids[name] = id(f_locals[name])

    def match_nested_cell(self, name, cell):
        """Match a cell in this method to one in a function we are inlining"""
        value = cell.cell_contents
        # TODO(jansel): check the id of the cell rather than the contents
        if id(value) != self._freevars_ids.get(name):
            return None
        return self.symbolic_locals[name]

    def should_compile_partial_graph(self):
        return all(b.can_restore() for b in self.block_stack) and not self.one_graph

    def create_call_resume_at(self, inst):
        self.instruction_pointer = None

        if inst.opname == "RETURN_VALUE":
            return [create_instruction("RETURN_VALUE")]

        reads = livevars_analysis(self.instructions, inst)
        argnames = tuple(
            k
            for k in self.symbolic_locals.keys()
            if k in reads and k not in self.cell_and_freevars()
        )
        nargs = len(self.stack) + len(argnames)

        name = unique_id(f"__resume_at_{inst.offset}")

        new_code: types.CodeType = ContinueExecutionCache.lookup(
            self.f_code,
            inst.offset,
            len(self.stack),
            argnames,
            tuple(b.resume_fn() for b in self.block_stack),
        )

        cg = PyCodegen(self)

        if new_code.co_freevars:
            cg.make_function_with_closure(name, new_code, len(self.stack))
        else:
            self.output.install_global(
                name, types.FunctionType(new_code, self.f_globals, name)
            )
            cg.extend_output(cg.load_function_name(name, len(self.stack)))

        cg.extend_output([cg.create_load(k) for k in argnames])
        cg.extend_output(
            [
                create_instruction("CALL_FUNCTION", nargs),
                create_instruction("RETURN_VALUE"),
            ]
        )
        return cg.get_instructions()

    def RETURN_VALUE(self, inst):
        if self.output.count_calls() == 0:
            raise exc.SkipFrame()
        self.instruction_pointer = None
        self.output.compile_subgraph(self)
        self.output.add_output_instructions([create_instruction("RETURN_VALUE")])


class InliningInstructionTranslator(InstructionTranslatorBase):
    """Trace and inline a called method"""

    @classmethod
    def inline_call(cls, parent, func, args, kwargs):
        with patch.dict(counters, {"unimplemented": counters["inline_call"]}):
            return cls.inline_call_(parent, func, args, kwargs)

    @staticmethod
    def inline_call_(parent, func, args, kwargs):
        assert isinstance(func, (UserFunctionVariable, NestedUserFunctionVariable))
        if func.has_self():
            unimplemented("inline with __self__")

        if func.get_name() == "patched_init":
            unimplemented("Patched init cannot be inlined.")

        if skipfiles.check(
            func.get_filename()
        ) and not skipfiles.is_torch_inline_allowed(func.get_filename()):
            unimplemented(
                f"inline in skipfiles: {func.get_name()} {func.get_filename()}"
            )

        try:
            sub_locals, closure_cells = func.bind_args(parent, args, kwargs)
        except TypeError as exc:
            log.warning(
                f"{func.get_filename()} {func.get_function()} {args} {kwargs} {exc}"
            )
            unimplemented("arg mismatch inlining")

        for v in itertools.chain(sub_locals.values(), closure_cells.values()):
            if not isinstance(v, VariableTracker):
                unimplemented(f"unconverted arg {v}")

        code: types.CodeType = func.get_code()
        if code.co_name in ("__setitem__", "__setattr__"):
            unimplemented(f"inline {code.co_name}")

        log.debug(f"INLINING {code} \n {dis.Bytecode(code).dis()} \n")

        if is_generator(code):
            tracer = InliningGeneratorInstructionTranslator(
                parent, code, sub_locals, parent.symbolic_globals, closure_cells, func
            )
        else:
            tracer = InliningInstructionTranslator(
                parent, code, sub_locals, parent.symbolic_globals, closure_cells, func
            )

        tracer.run()
        assert tracer.symbolic_result is not None
        func.export_freevars(parent, tracer)

        if tracer.f_globals is parent.f_globals:
            # Merge symbolic_globals back if parent and child are in the same namespace
            parent.symbolic_globals.update(tracer.symbolic_globals)

        log.debug(f"DONE INLINING {code}")

        if is_generator(code):
            assert tracer.symbolic_result.as_python_constant() is None
            return ListIteratorVariable(
                tracer.generated_items,
                mutable_local=MutableLocal(),
                **VariableTracker.propagate(tracer.symbolic_result),
            )
        else:
            return tracer.symbolic_result

    def __init__(
        self,
        parent: InstructionTranslatorBase,
        code: types.CodeType,
        symbolic_locals: Dict[str, VariableTracker],
        symbolic_globals: Dict[str, VariableTracker],
        closure_cells: Dict[str, VariableTracker],
        funcvar: BaseUserFunctionVariable,
    ):
        f_globals = funcvar.get_globals()
        f_builtins = f_globals["__builtins__"]
        if not isinstance(f_builtins, dict):
            f_builtins = f_builtins.__dict__
        super(InliningInstructionTranslator, self).__init__(
            output=parent.output,
            f_globals=f_globals,
            f_builtins=f_builtins,
            symbolic_locals=symbolic_locals,
            symbolic_globals=symbolic_globals,
            instructions=cleaned_instructions(code),
            code_options={k: getattr(code, k) for k in dir(code)},
            f_code=code,
        )
        self.parent = parent
        self.symbolic_result = None
        self.closure_cells = closure_cells

    @property
    def fake_mode(self):
        return self.parent.fake_mode

    def STORE_DEREF(self, inst):
        if inst.argval in self.closure_cells:
            cell = self.closure_cells[inst.argval]
            val = self.pop()
            if isinstance(cell, ClosureVariable):
                self.output.root_tx.symbolic_locals[cell.name] = val
            else:
                self.output.side_effects.store_cell(cell, val)
        else:
            if isinstance(
                self.symbolic_locals.get(inst.argval),
                torchdynamo.variables.NewCellVariable,
            ):
                self.output.side_effects.store_cell(
                    self.symbolic_locals[inst.argval], self.pop()
                )
            else:
                unimplemented("write to __closure__ while inlining")

    def LOAD_DEREF(self, inst):
        if inst.argval in self.closure_cells:
            cell = self.closure_cells[inst.argval]
            if isinstance(cell, ClosureVariable):
                self.push(self.output.root_tx.symbolic_locals[cell.name])
            else:
                self.push(self.output.side_effects.load_cell(cell))
        else:
            maybe_sym_local = self.symbolic_locals.get(inst.argval, None)
            if isinstance(maybe_sym_local, torchdynamo.variables.NewCellVariable):
                self.push(self.output.side_effects.load_cell(maybe_sym_local))
            else:
                super().LOAD_DEREF(inst)

    def LOAD_CLOSURE(self, inst):
        assert inst.argval in self.cell_and_freevars()
        self.push(self.closure_cells[inst.argval])

    def replace_all(self, oldvar: VariableTracker, newvar: VariableTracker):
        newvar = super().replace_all(oldvar, newvar)
        # recursively check and update parent's locals and stack in case oldvar is from parent
        translator = self
        while hasattr(translator, "parent"):
            translator = translator.parent
            translator.update_locals_and_stack(oldvar, newvar)
        return newvar

    def should_compile_partial_graph(self):
        return False  # inlining functions is all-or-nothing

    def create_call_resume_at(self, offset):
        unimplemented("cant resume while inlining")

    def RETURN_VALUE(self, inst):
        self.symbolic_result = self.pop()
        self.instruction_pointer = None


class InliningGeneratorInstructionTranslator(InliningInstructionTranslator):
    def __init__(self, *args, **kwargs):
        super(InliningGeneratorInstructionTranslator, self).__init__(*args, **kwargs)
        self.generated_items = []

    def YIELD_VALUE(self, inst: Instruction):
        self.generated_items.append(self.pop())
        # TODO(jansel): figure out why this is needed, it isn't in the docs for YIELD_VALUE
        self.push(ConstantVariable(None))<|MERGE_RESOLUTION|>--- conflicted
+++ resolved
@@ -164,11 +164,7 @@
                 # torchdynamo.explain() formats this a little nicer, and presents a slightly
                 # more actionable user code pointer
                 if not explain:
-<<<<<<< HEAD
                     log.info(f"Graph break: {exc} from user code at {user_stack}")
-=======
-                    log.warning(f"Graph break: {exc} from user code at {user_stack}")
->>>>>>> 5c97188d
 
                 exc.remove_from_stats()
                 exc.add_to_stats("graph_break")
