--- conflicted
+++ resolved
@@ -9,15 +9,8 @@
 PIP ?= python -m pip
 
 # versions used in CI
-<<<<<<< HEAD
-PYTORCH_VERSION ?= dev20220921
-# TODO: merge with PYTORCH_VERSION after the nightly issue in core is fixed
-PYTORCH_VERSION_CPU ?= dev20220916
+PYTORCH_VERSION ?= dev20220927
 TRITON_VERSION ?= 998fd5f9afe166247f441999c605dfe624ca9331
-=======
-PYTORCH_VERSION ?= dev20220927
-TRITON_VERSION ?= 889d9e34a114b1fe2e8871d21e713794344d12d3
->>>>>>> 2ca5a2a6
 
 
 default: develop
