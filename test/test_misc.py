#!/usr/bin/env pytest
import collections
import copy
import dataclasses
import dis
import enum
import functools
import math
import sys
import typing
import unittest
import weakref
from unittest.mock import patch

import numpy as np
import torch
from torch.testing._internal.jit_utils import JitTestCase

import torchdynamo.testing
from torchdynamo import bytecode_transformation
from torchdynamo.testing import CompileCounter
from torchdynamo.testing import requires_static_shapes
from torchdynamo.testing import same
from torchdynamo.testing import unsupported

mytuple = collections.namedtuple("mytuple", ["a", "b", "ab"])


def my_custom_function(x):
    return x + 1


class MiscTests(torchdynamo.testing.TestCase):
    def test_boolarg(self):
        def boolarg(aa, bb, flag):
            if flag:
                return aa - bb
            else:
                return bb - aa

        a = torch.randn(10, 10)
        b = torch.randn(10, 10)
        correct1 = boolarg(a, b, True)
        correct2 = boolarg(a, b, False)
        correct3 = boolarg(a, b, None)
        counter = CompileCounter()
        with torchdynamo.optimize_assert(counter):
            val1 = boolarg(a, b, True)
            val2 = boolarg(a, b, False)
            val3 = boolarg(a, b, None)
            val4 = boolarg(a, b, True)
        self.assertTrue(same(val1, correct1))
        self.assertTrue(same(val2, correct2))
        self.assertTrue(same(val3, correct3))
        self.assertTrue(same(val4, correct1))
        self.assertEqual(counter.frame_count, 3)

    def test_callpacked(self):
        def call_packed(args):
            a, b, c = args
            return a - b * c

        counter = CompileCounter()
        a = torch.randn(10, 10)
        b = torch.randn(10, 10)
        c = torch.randn(10, 10)
        correct = call_packed([a, b, c])
        with torchdynamo.optimize_assert(counter):
            val1 = call_packed([a, b, c])
            val2 = call_packed((a, b, c))
            val3 = call_packed([a, b, c])
            val4 = call_packed((a, b, c))
        self.assertTrue(same(val1, correct))
        self.assertTrue(same(val2, correct))
        self.assertTrue(same(val3, correct))
        self.assertTrue(same(val4, correct))
        self.assertEqual(counter.frame_count, 2)

    def test_raises(self):
        def fn(a, b, c, cls):
            x = a + b - c * 10
            raise cls(str(x))

        counter = CompileCounter()
        a = torch.randn(10, 10)
        b = torch.randn(10, 10)
        c = torch.randn(10, 10)
        with torchdynamo.optimize(counter):
            self.assertRaises(AssertionError, lambda: fn(a, b, c, AssertionError))
        self.assertEqual(counter.frame_count, 1)
        self.assertEqual(counter.op_count, 3)

    def test_inplace(self):
        def inplace1(a, b):
            o = torch.empty((10, 10))
            o.copy_(a)
            o -= b
            return o

        torchdynamo.testing.standard_test(self, inplace1, 2, expected_ops=3)

    def test_unpack4(self):
        def unpack4(a, b):
            a = a[:5, :]
            b = b[:5, :]
            x, y = a.size()
            o = torch.empty((x, y))
            o.copy_(a / b)
            return o

        torchdynamo.testing.standard_test(
            self, unpack4, 2, expected_ops=5, expected_ops_dynamic=8
        )

    def test_unpack5(self):
        def unpack5(a, b):
            a = a[:5, :]
            b = b[:5, :]
            x, y = a.shape
            o = torch.empty((x, y))
            o.copy_(a / b)
            return o

        torchdynamo.testing.standard_test(
            self, unpack5, 2, expected_ops=5, expected_ops_dynamic=8
        )

    def test_matmul1(self):
        def matmul_op1(a, b):
            return a @ b

        # TODO(jansel): FX doesn't support this, should add upstream support
        torchdynamo.testing.standard_test(self, matmul_op1, 2, expected_ops=1)

    def test_builtin_isinstance(self):
        def fn(x):
            t = torch.arange(1, 3)
            a = isinstance(x, torch.Tensor)
            b = isinstance(t, torch.Tensor)
            c = isinstance(x, int)
            d = isinstance(3, int)
            e = isinstance([1, 2, 3], list)
            f = isinstance({"foo": 1, "bar": 2}, dict)
            res = [a, b, c, d, e, f]
            # Can't run yet due to other unimplemented instructions
            # res += [isinstance(torch.nn.LazyLinear(2, 3), torch.nn.Linear)]
            return res

        torchdynamo.testing.standard_test(self, fn, 1, expected_ops=1)

    def test_fold(self):
        def fn(a):
            return a + math.sqrt(63)

        torchdynamo.testing.standard_test(self, fn, 1, expected_ops=1)

    def test_shape_unpack(self):
        def fn(x):
            a, b = x.size()
            return x * b

        i = torch.randn(5, 10)
        r1 = fn(i)
        with torchdynamo.optimize("eager"):
            r2 = fn(i)
        self.assertTrue(same(r1, r2))

    def test_empty_list(self):
        def fn(x, ll):
            if len(ll) == 0 and not ll and ll is not None:
                return x + 1

        i = torch.randn(5, 10)
        r1 = fn(i, [])
        with torchdynamo.optimize("eager"):
            r2 = fn(i, [])
            r3 = fn(i, tuple())
        self.assertTrue(same(r1, r2))
        self.assertTrue(same(r1, r3))

    def test_config_obj(self):
        class Cfg:
            def __init__(self):
                self.val = 0.5
                self.count = 3

        def fn(x, cfg):
            for i in range(cfg.count):
                x = x + cfg.val
            return x

        cfg1 = Cfg()
        cfg1.val = 1.0
        cfg2 = Cfg()
        v = torch.zeros(1)
        cnts = torchdynamo.testing.CompileCounter()
        with torchdynamo.optimize(cnts):
            v = fn(v, cfg1)  # 3
            v = fn(v, cfg2)  # 4.5
            cfg2.count = 1
            v = fn(v, cfg2)  # 5
            cfg2.val = 2.0
            v = fn(v, cfg2)  # 7
        self.assertEqual(v[0], 7)
        self.assertEqual(cnts.op_count, 8)

    def test_config_getattr_default(self):
        class Cfg:
            def __init__(self):
                self.val = 0.5
                self.count = 10

        def fn(x, cfg):
            if getattr(cfg, "just_add_7", False):
                return x + 7
            for i in range(cfg.count):
                x = x + cfg.val
            return x

        cfg1 = Cfg()
        v = torch.zeros(1)
        cnts = torchdynamo.testing.CompileCounter()
        with torchdynamo.optimize(cnts):
            self.assertEqual(fn(v, cfg1)[0], 5)
            self.assertEqual(fn(v, cfg1)[0], 5)
            cfg1.just_add_7 = True
            self.assertEqual(fn(v, cfg1)[0], 7)
            self.assertEqual(fn(v, cfg1)[0], 7)
            cfg1.just_add_7 = False
            self.assertEqual(fn(v, cfg1)[0], 5)
            self.assertEqual(fn(v, cfg1)[0], 5)
        self.assertEqual(cnts.frame_count, 3)

    def test_size_input(self):
        def fn(x, s):
            a, b = s
            return x + (a - b)

        v = torch.zeros(10, 20)
        cnts = torchdynamo.testing.CompileCounter()
        with torchdynamo.optimize(cnts):
            self.assertEqual(fn(v, v.size())[0, 0], -10)
            self.assertEqual(fn(v, (10, 20))[0, 0], -10)
            self.assertEqual(fn(v, [10, 20])[0, 0], -10)
        self.assertEqual(cnts.op_count, 2)

    def test_cell_output1(self):
        out = None

        def fn(a, b):
            nonlocal out
            out = a + b * 10

        v = torch.Tensor([100])
        cnts = torchdynamo.testing.CompileCounter()
        with torchdynamo.optimize(cnts):
            self.assertIsNone(fn(v, v))
            self.assertEqual(out[0], 1100)
        self.assertEqual(cnts.op_count, 2)

    def test_cell_output2(self):
        out = None

        def fn(a, b):
            nonlocal out
            c = unsupported(a, b)
            out = a + b * 10 + c

        v = torch.Tensor([100])
        cnts = torchdynamo.testing.CompileCounter()
        with torchdynamo.optimize(cnts):
            self.assertIsNone(fn(v, v))
            self.assertEqual(out[0], 1200)
        self.assertEqual(cnts.op_count, 3)

    def test_return_nested_function(self):
        out = None

        def fn(a, b):
            nonlocal out
            c = a + b
            d = a + 1.0

            def fn2(f: int = 7, g: float = 9.0):
                nonlocal out
                out = a + b * 10
                return c * f - d * g

            return fn2

        v1 = torch.Tensor([100])
        v2 = torch.Tensor([200])
        cnts = torchdynamo.testing.CompileCounter()
        with torchdynamo.optimize(cnts):
            self.assertEqual(fn(v1, v2)(1.5)[0], -459)
            self.assertEqual(out[0], 2100)
        self.assertEqual(cnts.frame_count, 2)
        self.assertEqual(cnts.op_count, 7)

    def test_tensor_dict1(self):
        def fn(inputs):
            return inputs["a"] - inputs["b"] * 1.5

        v1 = torch.Tensor([100])
        v2 = torch.Tensor([200])
        cnts = torchdynamo.testing.CompileCounter()
        with torchdynamo.optimize(cnts):
            self.assertEqual(fn({"a": v1, "b": v2})[0], -200)
        self.assertEqual(cnts.frame_count, 1)
        self.assertEqual(cnts.op_count, 2)

    def test_tensor_dict2(self):
        def fn1(inputs):
            total = torch.zeros(1)
            for k, v in inputs.items():
                total += v
            return total

        def fn2(inputs):
            total = torch.zeros(1)
            for v in inputs.values():
                total += v
            return total

        def fn3(inputs):
            total = torch.zeros(1)
            for k in inputs.keys():
                total += inputs[k]
            return total

        v1 = torch.Tensor([100])
        v2 = torch.Tensor([200])
        cnts = torchdynamo.testing.CompileCounter()
        torchdynamo.config.trace = True
        torchdynamo.config.debug = True
        with torchdynamo.optimize(cnts):
            self.assertEqual(fn1({"a": v1, "b": v2})[0], 300)
            self.assertEqual(fn2({"a": v1, "b": v2})[0], 300)
            self.assertEqual(fn3({"a": v1, "b": v2})[0], 300)
        self.assertEqual(cnts.frame_count, 3)
        self.assertEqual(cnts.op_count, 9)

    def test_dictcomp(self):
        def fn1(inputs):
            return {k: v + 1 for k, v in inputs.items()}

        v1 = torch.Tensor([100])
        v2 = torch.Tensor([200])
        cnts = torchdynamo.testing.CompileCounter()
        with torchdynamo.optimize(cnts):
            self.assertEqual(fn1({"a": v1, "b": v2})["a"], 101)
            self.assertEqual(fn1({"a": v1, "b": v2})["b"], 201)
        self.assertEqual(cnts.frame_count, 1)
        self.assertEqual(cnts.op_count, 2)

    def test_listcomp(self):
        def fn2(inputs):
            return torch.sum(torch.cat([v + 1 for k, v in inputs.items()], 0))

        v1 = torch.Tensor([100])
        v2 = torch.Tensor([200])
        cnts = torchdynamo.testing.CompileCounter()
        with torchdynamo.optimize(cnts):
            self.assertEqual(fn2({"a": v1, "b": v2}), 302)
        self.assertEqual(cnts.frame_count, 1)
        self.assertEqual(cnts.op_count, 4)

    def test_is_floating_point(self):
        def fn(a, b):
            x = a + 1.0
            if torch.is_floating_point(b):
                x = x + b
            return x + 2.0

        return torchdynamo.testing.standard_test(self, fn=fn, nargs=2, expected_ops=3)

    def test_is_floating_point2(self):
        def fn(a, b):
            x = a + 1.0
            if b.is_floating_point():
                x = x + b
            return x + 2.0

        return torchdynamo.testing.standard_test(self, fn=fn, nargs=2, expected_ops=3)

    def test_is_tensor(self):
        def fn(a, b):
            x = a + 1.0
            if torch.is_tensor(b):
                x = x + b
            return x + 2.0

        return torchdynamo.testing.standard_test(self, fn=fn, nargs=2, expected_ops=3)

    def test_numel(self):
        def fn(a):
            return a + a.numel() + torch.numel(a)

        return torchdynamo.testing.standard_test(
            self, fn=fn, nargs=1, expected_ops=2, expected_ops_dynamic=4
        )

    def test_pair(self):
        def fn(a):
            return (
                torch.zeros(torch.nn.modules.utils._pair(a.size()))
                + a
                + torch.ones(torch.nn.modules.utils._ntuple(3)(3)).sum()
            )

        return torchdynamo.testing.standard_test(
            self, fn=fn, nargs=1, expected_ops=5, expected_ops_dynamic=8
        )

    @patch.object(torchdynamo.config, "capture_scalar_outputs", True)
    def test_tensor_item_capture(self):
        def fn(a, b):
            return (a + b).sum().item()

        v1 = torch.randn((10, 10))
        v2 = torch.randn((10, 10))
        correct = fn(v1, v2)
        cnts = torchdynamo.testing.CompileCounter()
        with torchdynamo.optimize((cnts)):
            self.assertEqual(fn(v1, v2), correct)
        self.assertEqual(cnts.frame_count, 1)
        self.assertEqual(cnts.op_count, 3)

    @patch.object(torchdynamo.config, "capture_scalar_outputs", False)
    def test_tensor_item_no_capture(self):
        def fn(a, b):
            return (a + b).sum().item()

        v1 = torch.randn((10, 10))
        v2 = torch.randn((10, 10))
        correct = fn(v1, v2)
        cnts = torchdynamo.testing.CompileCounter()
        with torchdynamo.optimize((cnts)):
            self.assertEqual(fn(v1, v2), correct)
        self.assertEqual(cnts.frame_count, 1)
        self.assertEqual(cnts.op_count, 2)

    def test_namedtuple1(self):
        def fn(a, b):
            tmp = mytuple(a, b, a + b)
            return mytuple(tmp.a, tmp[1], tmp.ab + b)

        v1 = torch.Tensor([10])
        v2 = torch.Tensor([20])
        cnts = torchdynamo.testing.CompileCounter()
        with torchdynamo.optimize(cnts):
            self.assertEqual(fn(v1, v2).ab, 50)
        self.assertEqual(cnts.frame_count, 1)
        self.assertEqual(cnts.op_count, 2)

    def test_namedtuple2(self):
        def fn(packed):
            a, b, c = packed
            if hasattr(packed, "b"):
                b = packed.b + 1
            c = packed[2]
            return a + b + c

        v1 = torch.Tensor([1])
        v2 = torch.Tensor([2])
        v3 = torch.Tensor([3])
        cnts = torchdynamo.testing.CompileCounter()
        with torchdynamo.optimize(cnts):
            self.assertEqual(fn(mytuple(v1, v2, v3))[0], 7)
        self.assertEqual(cnts.frame_count, 1)
        self.assertEqual(cnts.op_count, 3)

    def test_range_input(self):
        def fn(a, rng):
            x = a
            for i in rng:
                x = x + i
            return x

        return torchdynamo.testing.standard_test(
            self, fn=functools.partial(fn, rng=range(3)), nargs=1, expected_ops=3
        )

    def test_no_grad(self):
        def fn1(a, b):
            x = a + 1
            # redundant no_grad should get ignored
            with torch.no_grad():
                x = x + b
            x = x + 2
            return x

        def fn2(a, b):
            x = a + 1
            with torch.set_grad_enabled(False):
                x = x + b
            x = x + 2
            return x

        def fn3(a, b):
            x = a + 1
            with torch.enable_grad():
                x = x + b
            x = x + 2
            return x

        def fn4(a, b):
            x = a + 1
            with torch.set_grad_enabled(True):
                if torch.is_grad_enabled():
                    x = x + b
            x = x + 2
            return x

        with torch.no_grad():
            torchdynamo.testing.standard_test(self, fn=fn1, nargs=2, expected_ops=3)
            torchdynamo.testing.standard_test(self, fn=fn2, nargs=2, expected_ops=3)
            torchdynamo.testing.standard_test(self, fn=fn3, nargs=2, expected_ops=5)
            torchdynamo.testing.standard_test(self, fn=fn4, nargs=2, expected_ops=5)
        with torch.enable_grad():
            torchdynamo.testing.standard_test(self, fn=fn1, nargs=2, expected_ops=5)
            torchdynamo.testing.standard_test(self, fn=fn2, nargs=2, expected_ops=5)
            torchdynamo.testing.standard_test(self, fn=fn3, nargs=2, expected_ops=3)
            torchdynamo.testing.standard_test(self, fn=fn4, nargs=2, expected_ops=3)

    def test_build_tuple_unpack(self):
        def fn1(a, b, c):
            return a - b / c

        def fn2(a, b, c):
            tmp1 = (a,)
            tmp2 = (b, c)
            args = (*tmp1, *tmp2)
            return fn1(*args)

        def fn3(a, *args):
            return fn1(a, *args)

        torchdynamo.testing.standard_test(self, fn=fn2, nargs=3, expected_ops=2)
        torchdynamo.testing.standard_test(self, fn=fn3, nargs=3, expected_ops=2)

    def test_list_mul(self):
        def fn(count):
            head_mask = count * [None] * count
            return head_mask

        cnts = torchdynamo.testing.CompileCounter()
        with torchdynamo.optimize(cnts):
            self.assertEqual(fn(2), [None] * 4)
        self.assertEqual(cnts.frame_count, 0)
        self.assertEqual(cnts.op_count, 0)

    def test_user_getattr1(self):
        class MyConfig(dict):
            def __getattr__(self, name):
                return self[name]

        def fn(cfg, x, y):
            return x + y + cfg.offset

        x = torch.randn(10)
        cfg = MyConfig(offset=5)
        cnts = torchdynamo.testing.CompileCounter()
        with torchdynamo.optimize(cnts):
            self.assertTrue(same(fn(cfg, x, x), 2 * x + 5))
        self.assertEqual(cnts.frame_count, 1)
        self.assertEqual(cnts.op_count, 2)

    def test_user_getattr2(self):
        class MyConfig:
            defined_on_class = 1

            def __init__(self):
                self.defined_on_object = 2

            def __getattr__(self, name):
                return 3

        def fn(cfg, x):
            return x + cfg.defined_on_class - cfg.defined_on_object + cfg.not_defined

        x = torch.randn(10)
        cfg = MyConfig()
        cnts = torchdynamo.testing.CompileCounter()
        with torchdynamo.optimize(cnts):
            self.assertTrue(same(fn(cfg, x), x + 1 - 2 + 3))
        self.assertEqual(cnts.frame_count, 1)
        self.assertEqual(cnts.op_count, 3)

    def test_user_property(self):
        class MyConfig:
            @property
            def prop5(self):
                return 5

        def fn(cfg, x, y):
            return x + y + cfg.prop5

        x = torch.randn(10)
        cfg = MyConfig()
        cnts = torchdynamo.testing.CompileCounter()
        with torchdynamo.optimize(cnts):
            self.assertTrue(same(fn(cfg, x, x), 2 * x + 5))
        self.assertEqual(cnts.frame_count, 1)
        self.assertEqual(cnts.op_count, 2)

    def test_dataclass_fields(self):
        @dataclasses.dataclass
        class MyDataClass:
            a: torch.Tensor
            b: torch.Tensor = None
            c: torch.Tensor = None
            d: torch.Tensor = None
            e: torch.Tensor = None

        def fn(obj):
            class_fields = dataclasses.fields(obj)
            assert len(class_fields)
            assert all(field.default is None for field in class_fields[1:])
            other_fields_are_none = all(
                getattr(obj, field.name) is None for field in class_fields[1:]
            )
            assert not other_fields_are_none

            total = getattr(obj, class_fields[0].name)
            for field in class_fields[1:]:
                v = getattr(obj, field.name)
                if v is not None:
                    total += v

            return total

        obj1 = MyDataClass(torch.randn(10), torch.randn(10), torch.randn(10))
        obj2 = MyDataClass(torch.randn(10), e=torch.randn(10))
        correct1 = fn(obj1)
        correct2 = fn(obj2)

        cnts = torchdynamo.testing.CompileCounter()
        with torchdynamo.optimize(cnts):
            self.assertTrue(same(fn(obj1), correct1))
        self.assertEqual(cnts.frame_count, 1)
        self.assertEqual(cnts.op_count, 2)

        torchdynamo.reset()
        cnts = torchdynamo.testing.CompileCounter()
        with torchdynamo.optimize(cnts):
            self.assertTrue(same(fn(obj2), correct2))
        self.assertEqual(cnts.frame_count, 1)
        self.assertEqual(cnts.op_count, 1)

    @requires_static_shapes
    def test_tensor_build_list_unpack(self):
        def fn(x):
            # seen in fastNLP_Bert
            return torch.cat([*x], dim=-1)

        val = torch.randn([1, 1, 473, 768])
        correct = fn(val)
        cnts = torchdynamo.testing.CompileCounter()
        with torchdynamo.optimize(cnts):
            self.assertTrue(same(fn(val), correct))
        self.assertEqual(cnts.frame_count, 1)
        self.assertEqual(cnts.op_count, 2)

    def test_numpy_int_constant(self):
        def fn(x, a, b):
            return x + (a % b)

        args = [torch.randn(10), 4096, np.int64(8)]
        correct = fn(*args)
        cnts = torchdynamo.testing.CompileCounter()
        with torchdynamo.optimize(cnts):
            self.assertTrue(same(fn(*args), correct))
            self.assertTrue(same(fn(*args), correct))
        self.assertEqual(cnts.frame_count, 1)
        self.assertEqual(cnts.op_count, 2)

    def test_dict_mutation_side_effect(self):
        def fn(d):
            d["c"] = d["a"] + d.pop("b")
            return d

        args1 = {"a": torch.randn(10), "b": torch.randn(10)}
        args2 = dict(args1)
        assert fn(args1) is args1
        cnts = torchdynamo.testing.CompileCounter()
        with torchdynamo.optimize(cnts):
            self.assertIs(fn(args2), args2)
            self.assertTrue(same(args1, args2))
        self.assertEqual(cnts.frame_count, 1)
        self.assertEqual(cnts.op_count, 1)

    def test_module_deepcopy(self):
        m1 = torch.nn.Sequential(
            torch.nn.Linear(10, 10),
            torch.nn.ReLU(),
            torch.nn.Linear(10, 10),
            torch.nn.ReLU(),
        )
        m2 = torch.nn.Sequential(
            torch.nn.Linear(10, 10),
            torch.nn.ReLU(),
            torch.nn.Linear(10, 10),
            torch.nn.ReLU(),
        )

        def fn(m, x):
            m_copy = copy.deepcopy(m)
            return m_copy(x)

        v = torch.randn(10)
        correct1 = fn(m1, v)
        correct2 = fn(m2, v)
        cnts = torchdynamo.testing.CompileCounter()
        with torchdynamo.optimize(cnts):
            for _ in range(10):
                self.assertTrue(same(fn(m1, v), correct1))
        with torchdynamo.optimize(cnts):
            for _ in range(10):
                self.assertTrue(same(fn(m2, v), correct2))
        self.assertEqual(cnts.frame_count, 1)
        self.assertEqual(cnts.op_count, 4)

    def test_type_copy(self):
        def fn(seq):
            a, b = seq
            return type(seq)([a + 1, b + 2, a + b])

        args1 = [torch.randn(10), torch.randn(10)]
        args2 = tuple([torch.randn(10), torch.randn(10)])
        correct1 = fn(args1)
        correct2 = fn(args2)
        cnts = torchdynamo.testing.CompileCounter()
        with torchdynamo.optimize(cnts):
            self.assertTrue(same(fn(args1), correct1))
            self.assertTrue(same(fn(args2), correct2))
            self.assertIsInstance(fn(args1), list)
            self.assertIsInstance(fn(args2), tuple)
        self.assertEqual(cnts.frame_count, 2)
        self.assertEqual(cnts.op_count, 6)

    def test_setattr_mutation1(self):
        class MyObj:
            def __init__(self, a, b):
                self.a = a
                self.b = b

        def fn(obj):
            obj.c = obj.a * obj.b + 1
            obj.b = obj.a * obj.c + 2
            obj.a = obj.b * obj.c + 3
            obj.c = obj.a * obj.b + 4
            obj.b = obj.a * obj.c + 5
            obj.a = obj.b * obj.c + 6
            return obj

        x1 = torch.randn(10)
        x2 = torch.randn(10)
        obj1 = MyObj(x1, x2)
        obj2 = MyObj(x1, x2)
        fn(obj2)
        cnts = torchdynamo.testing.CompileCounter()
        with torchdynamo.optimize(cnts):
            self.assertIs(fn(obj1), obj1)
        self.assertTrue(same(obj1.a, obj2.a))
        self.assertTrue(same(obj1.b, obj2.b))
        self.assertTrue(same(obj1.c, obj2.c))
        self.assertEqual(cnts.frame_count, 1)
        self.assertEqual(cnts.op_count, 12)

    def test_setattr_mutation2(self):
        class MyObj:
            def __init__(self, x):
                self.a = x + 1
                self.b = x + 2

        def fn(x):
            x = x / 3.0
            obj = MyObj(x)
            obj.c = obj.a * obj.b + 1
            obj.b = obj.a * obj.c + 2
            obj.a = obj.b * obj.c + 3
            return obj

        x1 = torch.randn(10)
        obj2 = fn(x1)

        cnts = torchdynamo.testing.CompileCounter()
        with torchdynamo.optimize(cnts):
            obj1 = fn(x1)
        self.assertTrue(same(obj1.a, obj2.a))
        self.assertTrue(same(obj1.b, obj2.b))
        self.assertTrue(same(obj1.c, obj2.c))
        self.assertEqual(cnts.frame_count, 1)
        self.assertEqual(cnts.op_count, 9)

    def test_setattr_mutation3(self):
        # TODO(jansel): dead code eliminate the object creation
        class MyObj:
            def __init__(self, x):
                super().__init__()
                self.a = x + 1
                self.b = x + 2

        def fn(x):
            x = x / 3.0
            obj = MyObj(x)
            obj.c = obj.a * obj.b + 1
            obj.b = obj.a * obj.c + 2
            obj.a = obj.b * obj.c + 3
            return obj.a, obj.b, obj.c

        x1 = torch.randn(10)
        obj2 = fn(x1)

        cnts = torchdynamo.testing.CompileCounter()
        with torchdynamo.optimize(cnts):
            obj1 = fn(x1)
        self.assertTrue(same(obj1, obj2))
        self.assertEqual(cnts.frame_count, 1)
        self.assertEqual(cnts.op_count, 9)

    def test_user_defined_class_name(self):
        class MyClassFoo:
            pass

        def fn1(a, b, c):
            tmp = MyClassFoo()
            if tmp.__class__.__name__ == "MyClassFoo":
                return a - b / c

        torchdynamo.testing.standard_test(self, fn=fn1, nargs=3)

    def test_manual_seed(self):
        def fn(a, b):
            x = a + b
            torch.manual_seed(9000)
            return x + 1

        torchdynamo.testing.standard_test(self, fn=fn, nargs=2, expected_ops=3)

    def test_usr_cls_staticmethod(self):
        class Foo:
            @staticmethod
            def bar(a, b):
                return a + b

        def fn(a, b):
            return Foo.bar(a, b) - 1

        torchdynamo.testing.standard_test(self, fn=fn, nargs=2)

    def test_usr_cls_classmethod(self):
        class Foo:
            @classmethod
            def bar(cls, a, b):
                return a + b

        def fn(a, b):
            return Foo.bar(a, b) - 1

        torchdynamo.testing.standard_test(self, fn=fn, nargs=2)

    def test_dunder_methods(self):
        class Foo:
            def __init__(self, val):
                super().__init__()
                self.val = val

            def __add__(self, other):
                return Foo(self.val + other.val)

            def __mul__(self, other):
                return Foo(self.val * other.val)

            def __truediv__(self, other):
                return Foo(self.val / other.val)

            def __sub__(self, other):
                return Foo(self.val - other.val)

        def fn(a, b, c):
            return Foo(a) + Foo(b) * Foo(c) / Foo(a) - Foo(b)

        torchdynamo.testing.standard_test(self, fn=fn, nargs=3, expected_ops=4)

    def test_function_annotation(self):
        class Variable:
            pass

        def fn(x):
            x = x / 3.0

            def inner(y: typing.List[Variable]):
                return x + 1

            return inner

        x1 = torch.randn(10)
        obj2 = fn(x1)([])

        cnts = torchdynamo.testing.CompileCounter()
        with torchdynamo.optimize_assert(cnts):
            obj1 = fn(x1)([])
        self.assertTrue(same(obj1, obj2))
        self.assertEqual(cnts.frame_count, 2)
        self.assertEqual(cnts.op_count, 2)

    def test_nested_closure(self):
        v0 = torch.randn(10)

        def fn1():
            v1 = torch.randn(10)

            def fn2(*args, **kwargs):
                assert len(args) == 1
                assert len(kwargs) == 1
                v2 = torch.randn(10) + args[0] + kwargs["b"]

                def fn3(v3=torch.randn(10)):
                    def fn4():
                        return v0 + v1 + v2 + v3 + 1

                    return fn4

                return fn3

            return fn2(1, b=2)()

        cnts = torchdynamo.testing.CompileCounter()
        with torchdynamo.optimize_assert(cnts):
            tmp1 = fn1()
            tmp2 = fn1()
            self.assertTrue(tmp1().shape, (10,))
            self.assertTrue(same(tmp1(), tmp1()))
            self.assertFalse(same(tmp1(), tmp2()))
        self.assertEqual(cnts.frame_count, 2)
        self.assertEqual(cnts.op_count, 9)

    def test_nested_closure_mutation(self):
        def fn1():
            v1 = torch.randn(10)

            def fn2():
                v2 = torch.randn(10)

                def fn3():
                    nonlocal v1, v2
                    v1 += 1
                    v2 += 2
                    return v1 + v2

                return fn3

            rv = fn2()
            rv()
            rv()
            return rv

        torch.manual_seed(9000)
        counter1 = fn1()
        result1 = [counter1(), counter1(), counter1()]

        cnts = torchdynamo.testing.CompileCounter()
        with torchdynamo.optimize_assert(cnts):
            torch.manual_seed(9000)
            counter2 = fn1()
            result2 = [counter2(), counter2(), counter2()]
            result1.append(counter1())
        result2.append(counter2())

        self.assertTrue(same(result1, result2))
        self.assertEqual(cnts.frame_count, 2)
        self.assertEqual(cnts.op_count, 11)

    def test_write_to_closures_in_inlining(self):
        out = []
        for use_dynamo in [False, True]:

            def make_counter():
                x = torch.randn(10)

                def counter():
                    nonlocal x
                    x = x + 1
                    return x

                return counter

            torch.manual_seed(0)
            counter = make_counter()
            if not use_dynamo:
                out.append(counter() + counter())
            else:
                cnts = torchdynamo.testing.CompileCounter()

                @torchdynamo.optimize(cnts, nopython=True)
                def fn(counter):
                    return counter() + counter()

                out.append(fn(counter))
                self.assertEqual(cnts.frame_count, 1)
                self.assertEqual(cnts.op_count, 3)
                self.assertFalse(same(counter() + counter(), out[-1]))

        self.assertTrue(same(out[0], out[1]))

    def test_top_package_import(self):
        def fn(x):
            import torch.fx

            assert not isinstance(x, torch.fx.Proxy)
            return torch.sin(x)

        x = torch.randn(4, 5)
        ref = fn(x)
        cnts = torchdynamo.testing.CompileCounter()
        with torchdynamo.optimize_assert(cnts):
            res = fn(x)
        self.assertTrue(same(ref, res))

    def test_optimize_on_module(self):
        class MockModule(torch.nn.Module):
            def __init__(self):
                super().__init__()
                self.relu = torch.nn.ReLU()

            def custom_member(self):
                # Just for checking that Dynamo returned mod object can redirect
                # to this method
                pass

            def forward(self, x):
                return self.relu(x)

        cnts1 = torchdynamo.testing.CompileCounter()
        mod = MockModule()
        optimized_mod = torchdynamo.optimize(cnts1, nopython=True)(mod)

        a = torch.randn(10)
        ref = mod(a)
        res = optimized_mod(a)

        optimized_mod.custom_member()

        self.assertTrue(same(ref, res))

    def test_nested_optimize_decorator(self):
        cnts2 = torchdynamo.testing.CompileCounter()
        cnts3 = torchdynamo.testing.CompileCounter()

        @torchdynamo.run()
        def fn1(x):
            return torch.sin(x) * 10

        @torchdynamo.optimize(cnts2, nopython=True)
        def fn2(x):
            return fn1(x) + 1

        @torchdynamo.optimize(cnts3, nopython=True)
        def fn3(x):
            return torch.relu(fn2(x))

        fn3(torch.randn(4, 5))
        self.assertEqual(cnts2.frame_count, 0)
        self.assertEqual(cnts3.frame_count, 1)
        self.assertEqual(cnts3.op_count, 4)

    def test_nested_optimize_run(self):
        cnts = torchdynamo.testing.CompileCounter()

        @torchdynamo.optimize(cnts, nopython=True)
        def fn(x):
            return torch.relu(torch.cos(x) + torch.sin(x))

        fn(torch.randn(4))
        self.assertEqual(cnts.frame_count, 1)

        fn(torch.randn(4, 4))
        self.assertEqual(cnts.frame_count, 2)

        # Test that run works on a decorated fn
        fn = torchdynamo.run(fn)
        fn(torch.randn(4, 4, 4))
        self.assertEqual(cnts.frame_count, 2)

    def test_nested_optimize(self):
        cnts1 = torchdynamo.testing.CompileCounter()
        cnts2 = torchdynamo.testing.CompileCounter()

        def fn(x):
            return torch.relu(torch.cos(x) + torch.sin(x))

        fn1 = torchdynamo.optimize(cnts1, nopython=True)(fn)
        fn2 = torchdynamo.optimize(cnts2, nopython=True)(fn1)

        # The first optimize in the nesting should be ignored
        fn2(torch.randn(4))
        self.assertEqual(cnts2.frame_count, 1)
        self.assertEqual(cnts1.frame_count, 0)

        # Since the fn code object is already compiled, calling fn1 should
        # directly call the compiled_fn callable.
        torchdynamo.run()(fn1)(torch.randn(4))
        self.assertEqual(cnts1.frame_count, 0)

        # Test same behavior by reversing the calls
        torchdynamo.reset()
        cnts1 = torchdynamo.testing.CompileCounter()
        cnts2 = torchdynamo.testing.CompileCounter()
        fn1 = torchdynamo.optimize(cnts1, nopython=True)(fn)
        fn2 = torchdynamo.optimize(cnts2, nopython=True)(fn1)
        fn1(torch.randn(4))
        self.assertEqual(cnts1.frame_count, 1)
        torchdynamo.run()(fn2)(torch.randn(4))
        self.assertEqual(cnts2.frame_count, 0)

    def test_nested_disable_decorator(self):
        cnts = torchdynamo.testing.CompileCounter()

        @torchdynamo.disable()
        def fn1(x):
            return torch.sin(x) * 10

        @torchdynamo.optimize(cnts)
        def fn2(x):
            x = x + 1
            x = x + 1
            x = fn1(x)  # graph break
            x = x + 1
            x = x + 1
            return x

        @torchdynamo.optimize(cnts, nopython=True)
        def fn3(x):
            return fn2(x)

        fn2(torch.randn(4, 5))
        self.assertEqual(cnts.frame_count, 2)
        self.assertEqual(cnts.op_count, 4)

        try:
            fn3(torch.randn(4, 5))
            self.assertFalse(True)
        except torchdynamo.exc.Unsupported as e:
            self.assertIn("call torchdynamo.disable() wrapped function", str(e))

    def test_torch_size(self):
        cnts = torchdynamo.testing.CompileCounter()

        def fn(x):
            output_size = torch.Size([10, 10])
            x = x.view(*output_size)
            return (x,)

        x = torch.randn(100, requires_grad=True)
        x_clone = x.clone()
        ref = fn(x)

        with torchdynamo.optimize(cnts, nopython=True):
            res = fn(x_clone)

        self.assertTrue(same(ref, res))

    def test_torch_seed(self):
        cnts = torchdynamo.testing.CompileCounter()

        def fn(x):
            attention_seed = int(torch.seed() % sys.maxsize)
            torch.manual_seed(attention_seed)
            return (x,)

        x = torch.randn(100, requires_grad=True)
        ref = fn(x)

        with torchdynamo.optimize(cnts, nopython=True):
            res = fn(x)

        self.assertTrue(same(ref, res))

    def test_is_tensor_like(self):
        cnts = torchdynamo.testing.CompileCounter()

        def f(x):
            if torch.overrides.is_tensor_like(x):
                return (x * 2,)
            return (torch.ones(10) + x,)

        x = torch.randn(10)
        ref0 = f(x)
        ref1 = f(4)
        with torchdynamo.optimize(cnts, nopython=True):
            res0 = f(x)
            res1 = f(4)
        self.assertTrue(same(ref0, res0))
        self.assertTrue(same(ref1, res1))

    def test_version_ci(self):
        # temporary test to check that the ci torch version is set correctly
        self.assertTrue(hasattr(torch, "_subclasses"))

    @unittest.skipIf(not torch.cuda.is_available(), "requires cuda")
    def test_rand(self):
        cnts = torchdynamo.testing.CompileCounter()
        device = "cuda"

        def fn():
            return torch.randn(10, device=device)

        torch.manual_seed(10)
        ref_run1 = fn()

        torch.manual_seed(10)
        ref_run2 = fn()
        self.assertTrue(same(ref_run1, ref_run2))

        torch.manual_seed(10)
        with torchdynamo.optimize(cnts, nopython=True):
            res = fn()

        self.assertTrue(same(res, ref_run1))

    def test_slice_input(self):
        cnts = torchdynamo.testing.CompileCounter()

        def getitem(a, idx):
            if isinstance(idx, slice):
                return (
                    torch.zeros(1),
                    a[idx]
                    + [
                        100,
                    ],
                )
            else:
                return (torch.zeros(1), a[idx])

        layers = list(range(10))
        ref0 = getitem(layers, slice(0, 2, 1))
        ref1 = getitem(layers, 2)
        ref2 = getitem(layers, slice(3, 8, 2))
        with torchdynamo.optimize(cnts, nopython=True):
            res0 = getitem(layers, slice(0, 2, 1))
            res1 = getitem(layers, 2)
            res2 = getitem(layers, slice(3, 8, 2))

        self.assertTrue(ref0 == res0)
        self.assertTrue(ref1 == res1)
        self.assertTrue(ref2 == res2)

    def test_grad(self):
        cnts = torchdynamo.testing.CompileCounter()

        def fn(a, b):
            out = a * b
            out.sum().backward()
            real_out = torch.sigmoid(a.grad + b)
            return real_out

        inps = [torch.randn(4, requires_grad=True) for _ in range(2)]
        for inp in inps:
            inp.grad = None
        ref = fn(*inps)

        for inp in inps:
            inp.grad = None
        with torchdynamo.optimize(cnts):
            res = fn(*inps)

        self.assertTrue(same(ref, res))

    @unittest.skipIf(sys.version_info < (3, 10), "use linetable when python >= 3.10")
    def test_linetable_writer(self):
        def fn():
            a = 10
            b = 20
            c = a + b
            f = "linetable_writer"
            return f"Test if {f} generates correct co_linetable: {c}"

        inst = dis.get_instructions(fn)
        result = bytecode_transformation.assemble(inst, fn.__code__.co_firstlineno)
        self.assertTrue(result[1] == fn.__code__.co_linetable)

    @unittest.skipIf(sys.version_info >= (3, 10), "use lnotab when python < 3.10")
    def test_lnotab_writer(self):
        def fn():
            a = 10
            b = 20
            c = a + b
            f = "lnotab_writer"
            return f"Test if {f} generates correct co_lnotab: {c}"

        inst = dis.get_instructions(fn)
        result = bytecode_transformation.assemble(inst, fn.__code__.co_firstlineno)
        self.assertTrue(result[1] == fn.__code__.co_lnotab)

    def test_python_slice(self):
        def f1(input):
            y = 0
            for i, x in enumerate(input[2:], 1):
                y = y + x
            return y

        def f2(input):
            y = 0
            for i, x in enumerate(input.shape[2:], 1):
                y = y + x
            return y

        cnts = torchdynamo.testing.CompileCounter()
        with torchdynamo.optimize(cnts):
            res1 = f1([1, 2, 3, 5])
            res2 = f2(torch.rand([2, 3, 4, 5]))

        self.assertEqual(res1, 8)
        self.assertEqual(res2, 9)

    def test_const_dict_variable_python_type(self):
        from torchdynamo.variables import ConstDictVariable

        d1 = {"a": 10, "b": 20}
        d2 = collections.OrderedDict([("x", 12), ("y", 22)])
        self.assertEqual(ConstDictVariable(d1, dict).python_type(), dict)
        self.assertEqual(
            ConstDictVariable(d2, collections.OrderedDict).python_type(),
            collections.OrderedDict,
        )

    def test_builtin_subclasses_as_method_on_class_type(self):
        class Foo:
            def __init__(name):
                self.ame_ = name

            def get_name(self):
                return "Foo " + self.name_

        class Bar(Foo):
            def __init__(name):
                self.name_ = name

            def get_name(self):
                return "Bar " + self.name_

        class Baz(Foo):
            def __init__(name):
                self.name_ = name

            def get_name(self):
                return "Baz " + self.name_

        subs_of_foo_reg = Foo.__subclasses__()

        counter = CompileCounter()

        @torchdynamo.optimize_assert(counter)
        def fn():
            return Foo.__subclasses__()

        subs_of_foo_optim = fn()

        self.assertEqual(len(subs_of_foo_reg), 2)
        self.assertEqual(subs_of_foo_reg, subs_of_foo_optim)

    def test_builtin_subclasses_as_method_on_var(self):
        class Foo:
            def __init__(name):
                self.name_ = name

            def get_name(self):
                return "Foo " + self.name_

        class Bar(Foo):
            def __init__(name):
                self.name_ = name

            def get_name(self):
                return "Bar " + self.name_

        class Baz(Bar):
            def __init__(name):
                self.name_ = name

            def get_name(self):
                return "Baz " + self.name_

        subs_of_foo_reg = Foo.__subclasses__()
        sub_of_foo_subclass_var_reg = subs_of_foo_reg[0].__subclasses__()

        sub_of_foo_subclass_var_optim = list()
        counter = CompileCounter()

        @torchdynamo.optimize_assert(counter)
        def fn():
            return Foo.__subclasses__()

        @torchdynamo.optimize_assert(counter)
        def fn_single(subs_of_foo_optim):
            return subs_of_foo_optim[0].__subclasses__()

        subs_of_foo_optim = fn()
        sub_of_foo_subclass_var_optim = fn_single(subs_of_foo_optim)

        self.assertEqual(len(sub_of_foo_subclass_var_optim), 1)
        self.assertEqual(sub_of_foo_subclass_var_optim, sub_of_foo_subclass_var_reg)

    def test_enum_no_graphbreaks(self):
        class Foo(enum.Enum):
            FOO = 0
            BAR = 1

        def fn(x, foo):
            if foo is Foo.FOO:
                x = torch.add(x, 1.0)
            x = torch.mul(x, 1.0)
            return x

        x = torch.randn(1)
        cnts = torchdynamo.testing.CompileCounter()
        with torchdynamo.optimize(cnts, nopython=True):
            fn(x, Foo.FOO)
        self.assertEqual(cnts.op_count, 2)

        torchdynamo.reset()
        cnts = torchdynamo.testing.CompileCounter()
        with torchdynamo.optimize(cnts, nopython=True):
            fn(x, Foo.BAR)
        self.assertEqual(cnts.op_count, 1)

    def test_id_of_nn_module(self):
        class M(torch.nn.Module):
            def forward(self, x, ref_id):
                self_id = id(self)
                if self_id == ref_id:
                    x = torch.mul(x, 1.0)
                x = torch.add(x, 1.0)
                return x

        m = M().eval()
        data = torch.randn(1)
        cnts = torchdynamo.testing.CompileCounter()
        correct_ref_id = id(m)
        with torchdynamo.optimize(cnts, nopython=True):
            m(data, correct_ref_id)
        self.assertEqual(cnts.op_count, 2)

        torchdynamo.reset()
        cnts = torchdynamo.testing.CompileCounter()
        incorrect_ref_id = id(m) + 1
        with torchdynamo.optimize(cnts, nopython=True):
            m(data, incorrect_ref_id)
        self.assertEqual(cnts.op_count, 1)

    def test_inline_func_jump_on_tensor_condition(self):
        def f1(input):
            if input == 0:
                return input + 1
            else:
                return input + 2

        def f2(input):
            return f1(input)

        cnts = torchdynamo.testing.CompileCounter()
        with torchdynamo.optimize(cnts):
            res1 = f2(torch.tensor([1.0]))
            res2 = f2(torch.tensor([0.0]))

        self.assertEqual(res1, 3)
        self.assertEqual(res2, 1)

    def test_frozenset_torch_func_contains(self):
        funcs = frozenset([torch.add])

        def fn(x, func):
            if func in funcs:
                x = torch.add(x, 1.0)
            x = torch.mul(x, 1.0)
            return x

        x = torch.randn(1)
        cnts = torchdynamo.testing.CompileCounter()
        with torchdynamo.optimize(cnts, nopython=True):
            fn(x, torch.add)
        self.assertEqual(cnts.op_count, 2)

        torchdynamo.reset()
        cnts = torchdynamo.testing.CompileCounter()
        with torchdynamo.optimize(cnts, nopython=True):
            fn(x, torch.mul)
        self.assertEqual(cnts.op_count, 1)

    @patch.object(torchdynamo.config, "fake_tensor_propagation", True)
    def test_unsupported_fake_tensor(self):
        def f(x):
            return torch.quantize_per_tensor(
                torch.tensor([-1.0, 0.0, 1.0, 2.0]), 0.1, 10, torch.quint8
            )

        x = torch.randn(2, 2)
        with self.assertRaises(RuntimeError):
            with torchdynamo.optimize_assert(torchdynamo.testing.CompileCounter()):
                f(x)

        torchdynamo.reset()
        with patch.object(torchdynamo.config, "fake_tensor_propagation", False):
            with torchdynamo.optimize_assert(torchdynamo.testing.CompileCounter()):
                f(x)

    def test_inline_list_mutation(self):
        def f1(x):
            x.append(torch.ones(8))
            return x

        def f2():
            x = [torch.ones(6)]
            f1(x)
            return x

        res1 = f2()
        cnts = torchdynamo.testing.CompileCounter()
        with torchdynamo.optimize(cnts):
            res2 = f2()
        self.assertTrue(same(res1, res2))

    def test_inline_dict_mutation(self):
        def f1(d):
            d["c"] = d["a"] + d.pop("b")
            return d

        def f2():
            d = {"a": torch.ones(5), "b": torch.ones(5)}
            f1(d)
            return d

        res1 = f2()
        cnts = torchdynamo.testing.CompileCounter()
        with torchdynamo.optimize(cnts):
            res2 = f2()
        self.assertTrue(same(res1, res2))

    def test_recursive_inline_list_mutation(self):
        def f1(x, y):
            x.append(torch.tensor([1.1]))
            y.append(torch.tensor([1.2]))
            return x, y

        def f2(x, y):
            x.append(torch.tensor([2.1]))
            y.append(torch.tensor([2.2]))
            f1(x, y)
            return x, y

        def f3(x):
            x.append(torch.tensor([3.1]))
            y = [torch.tensor([3.2])]
            f2(x, y)
            return x, y

        def f4():
            x = [torch.tensor([4.1])]
            return f3(x)

        res1 = f4()
        cnts = torchdynamo.testing.CompileCounter()
        with torchdynamo.optimize(cnts):
            res2 = f4()
        self.assertTrue(same(res1, res2))

    def test_disallow_in_graph(self):
        cnts = torchdynamo.testing.CompileCounter()

        @torchdynamo.optimize(cnts)
        def fn(a):
            x = torch.add(a, 1)
            x = torch.add(x, 1)
            x = torch.sub(x, 1)
            x = torch.add(x, 1)
            x = torch.add(x, 1)
            return x

        torchdynamo.disallow_in_graph(torch.sub)
        fn(torch.randn(10))
        torchdynamo.allow_in_graph(torch.sub)

        # check for graph break on sub
        self.assertEqual(cnts.frame_count, 2)
        self.assertEqual(cnts.op_count, 4)

    def test_allow_in_graph(self):
        cnts = torchdynamo.testing.CompileCounter()

        @torchdynamo.optimize(cnts)
        def fn(a):
            x = torch.add(a, 1)
            x = torch.add(x, 1)
            x = my_custom_function(x)
            x = torch.add(x, 1)
            x = torch.add(x, 1)
            return x

        torchdynamo.allow_in_graph(my_custom_function)
        fn(torch.randn(10))
        torchdynamo.disallow_in_graph(my_custom_function)

        # check for no graph break
        self.assertEqual(cnts.frame_count, 1)
        self.assertEqual(cnts.op_count, 5)

    def test_sample_input(self):
        from torch.testing._internal.common_methods_invocations import SampleInput

        def fn(sample):
            if isinstance(sample.input, torch.Tensor):
                return sample.input * 2
            return torch.zeros(())

        sample = SampleInput(torch.ones(2))
        ref = fn(sample)

        with torchdynamo.optimize("eager"):
            res = fn(sample)

        self.assertTrue(same(ref, res))

    def test_release_input_memory(self):
        x = torch.rand([4])
        x_ref = weakref.ref(x)

        cnts = torchdynamo.testing.CompileCounter()

        @torchdynamo.optimize(cnts)
        def foo(x):
            return x + x

        out = foo(x)
        self.assertTrue(same(out, x + x))
        del x
        self.assertIs(x_ref(), None)

    def test_release_module_memory(self):

        mod = torch.nn.Linear(10, 10)
        x = torch.rand([10, 10])
        mod_weight_ref = weakref.ref(mod.weight)
        mod_ref = weakref.ref(mod)

        # Modules that are passed into torchdynamo optimized functions
        # will normally be held onto through the generated GraphModule,
        # which contains the modules. remove the reference in this backend
        # and test that no additional references are being held.
        class NoLeakBackend:
            def __call__(self, gm: torch.fx.GraphModule, example_inputs):
                gm.mod = None

                def foo(*args, **kwargs):
                    return (1,)

                return foo

        no_leak_backend = NoLeakBackend()

        @torchdynamo.optimize(no_leak_backend)
        def foo(mod, x):
            return mod(x)

        foo(mod, x)
        del mod
        del x
        self.assertIsNone(mod_ref(), None)
        self.assertIsNone(mod_weight_ref(), None)

    def test_update_locals_and_stack_uses_shared_cache(self):
        def fn(x):
            perm = [0, 3, 5]
            perm = [i for i in range(min(perm))] + perm
            perm.extend(i for i in range(x.dim()) if i not in perm)
            return perm

        x = torch.rand([2, 2, 2, 2, 2, 2])
        res1 = fn(x)
        cnts = torchdynamo.testing.CompileCounter()
        with torchdynamo.optimize(cnts):
            res2 = fn(x)
        self.assertTrue(same(res1, res2))

    def test_dict_reconstruct_keeps_original_order(self):
        def fn():
            modules = collections.OrderedDict([("act", torch.nn.ReLU())])
            module_dict = torch.nn.ModuleDict(modules)

            next_modules = {"fc4": torch.nn.Linear(5, 6), "act3": torch.nn.Sigmoid()}
            modules.update(next_modules.items())
            module_dict.update(next_modules)
            return modules, module_dict

        cnts = torchdynamo.testing.CompileCounter()
        with torchdynamo.optimize(cnts):
            modules, module_dict = fn()

        self.assertEqual(len(module_dict), len(modules))
        for k1, m2 in zip(modules, module_dict.children()):
            self.assertTrue(modules[k1] is m2)

    def test_side_effects_codegen_update_mutated(self):
        # codegen to update mutated variables with side effect
        # should after stack value's codegen
        def f1(x):
            alist = [x]
            alist.append(x + 1)
            alist[0].sum().item()  # graph break
            res = alist.pop()
            res.sum().item()  # graph break
            return res

        def f2(a, b):
            d = {"a": a + 1, "b": b + 2}
            x = d.pop("b")
            x.sum().item()  # graph break
            y = d["a"] + x
            y.sum().item()  # graph break
            d["c"] = y
            return d

        x = torch.rand([2, 3])
        a = torch.rand([5, 6])
        b = torch.rand([5, 6])
        res11 = f1(x)
        res21 = f2(a, b)
        cnts = torchdynamo.testing.CompileCounter()
        with torchdynamo.optimize(cnts):
            res12 = f1(x)
            res22 = f2(a, b)
        self.assertTrue(same(res11, res12))
        self.assertTrue(same(res21, res22))

    def test_list_append_return_none(self):
        def fn(x):
            alist = []
            blist = alist.append(x + 1)
            return alist, blist

        x = torch.tensor([2.3])
        res = fn(x)
        cnts = torchdynamo.testing.CompileCounter()
        with torchdynamo.optimize(cnts):
            res2 = fn(x)
        self.assertEqual(res, res2)

    def test_tensor_types(self):
        def fn(dtype, tensor_type):
            x = torch.empty(4, dtype=dtype)
            assert isinstance(x, tensor_type)

        with torchdynamo.optimize("eager"):
            fn(torch.float32, torch.FloatTensor)
            fn(torch.float64, torch.DoubleTensor)
            fn(torch.float16, torch.HalfTensor)
            fn(torch.bfloat16, torch.BFloat16Tensor)
            fn(torch.uint8, torch.ByteTensor)
            fn(torch.int8, torch.CharTensor)
            fn(torch.int64, torch.LongTensor)
            fn(torch.int, torch.IntTensor)
            fn(torch.int16, torch.ShortTensor)
            fn(torch.bool, torch.BoolTensor)

    def test_nan(self):
        def f(x, n):
            return x * 2 + n

        x = torch.randn(4)
        n = float("nan")

        cnts = torchdynamo.testing.CompileCounter()
        with torchdynamo.optimize(cnts):
            f(x, n)
            f(x, n)
        self.assertEqual(cnts.frame_count, 1)

    @patch.object(torchdynamo.config, "capture_scalar_outputs", True)
    def test_item(self):
        class MyMod(torch.nn.Module):
            def forward(self, x):
                z = torch.max(x)
                return z.int().item()

        with torchdynamo.optimize("eager", nopython=True):
            x = torch.tensor([[10.6763, 11.7445, -2.2369]])
            model = MyMod()
            y = model(x)

        self.assertEqual(y, 11)

    @patch.object(torchdynamo.config, "capture_scalar_outputs", True)
    def test_item_changes(self):
        class MyMod(torch.nn.Module):
            def forward(self, x):
                z = torch.max(x)
                return z.int().item()

        with torchdynamo.optimize("eager", nopython=True):
            x = torch.tensor([[10.6763, 11.7445, -2.2369]])
            model = MyMod()
            y = model(x)
            z = model(torch.tensor([[y - 5, y + 10, y + 50]]))

        self.assertEqual(y, 11)
        self.assertEqual(z, 61)

    @patch.object(torchdynamo.config, "capture_scalar_outputs", True)
    def test_item_changes_new_shape(self):
        class MyMod(torch.nn.Module):
            def forward(self, x):
                z = torch.max(x)
                return z.int().item()

        with torchdynamo.optimize("eager", nopython=True):
            x = torch.tensor([[10.6763, 11.7445, -2.2369]])
            model = MyMod()
            y = model(x)
            z = model(torch.tensor([[y - 5, y + 50], [y + 5, y - 50]]))

        self.assertEqual(y, 11)
        self.assertEqual(z, 61)

    def test_cross_entropy_loss_fancy_ctor(self):
        output = None
        rand_5 = torch.randn(5)
        rand_3_5 = torch.randn(3, 5)
        target = torch.empty(3, dtype=torch.long).random_(5)

        with torchdynamo.optimize("eager", nopython=True):
            loss = torch.nn.CrossEntropyLoss(
                weight=rand_5, reduce=False, label_smoothing=0.5
            )
            input = rand_3_5
            dynamo_output = loss(input, target)

        loss = torch.nn.CrossEntropyLoss(
            weight=rand_5, reduce=False, label_smoothing=0.5
        )
        input = rand_3_5
        output = loss(input, target)

        self.assertTrue(torch.allclose(dynamo_output, output))

    def test_cross_entropy_loss_simple_ctor(self):
        output = None
        rand_3_5 = torch.randn(3, 5)
        target = torch.empty(3, dtype=torch.long).random_(5)

        with torchdynamo.optimize("eager", nopython=True):
            loss = torch.nn.CrossEntropyLoss()
            input = rand_3_5
            dynamo_output = loss(input, target)

        loss = torch.nn.CrossEntropyLoss()
        input = rand_3_5
        output = loss(input, target)

        self.assertTrue(torch.allclose(dynamo_output, output))

    def test_large_reduction_list(self):
        dtype = torch.float32
        device = "cpu"

        def check_sum_all(tensor: torch.Tensor) -> None:
            pylist = tensor.reshape(-1).tolist()
            self.assertTrue(same(tensor.sum(), torch.tensor(sum(pylist))))

        check_sum_all(torch.randn(200000, dtype=dtype, device=device))

    @patch.object(torchdynamo.config, "raise_on_backend_error", True)
    def test_raise_on_backend_error(self):
        def my_compiler(gm, _):
            raise RuntimeError("duck!")

        @torchdynamo.optimize(my_compiler)
        def fn(a, b):
            return a + b / (a - b)

        self.assertRaises(
            torchdynamo.exc.BackendCompilerFailed,
            lambda: fn(torch.randn(10), torch.randn(10)),
        )

    def test_named_parameters(self):
        n_embd = 768
        block_size = 128
        vocab_size = 65
        embd_pdrop = 0.1

        class MyModel2(torch.nn.Module):
            def __init__(self):
                super().__init__()
                self.tok_emb = torch.nn.Embedding(vocab_size, n_embd)
                self.pos_emb = torch.nn.Parameter(torch.zeros(1, block_size, n_embd))
                self.drop = torch.nn.Dropout(embd_pdrop)

            def forward(self, x):
                return x

        class MyModel(torch.nn.Module):
            def __init__(self):
                super().__init__()
                self.tok_emb = torch.nn.Embedding(vocab_size, n_embd)
                self.pos_emb = torch.nn.Parameter(torch.zeros(1, block_size, n_embd))
                self.drop = torch.nn.Dropout(embd_pdrop)
                self.submod2 = MyModel2()

            def forward(self, x):
                return x

        # Regular
        params = []
        mod = MyModel()
        actual_params = list(mod.named_parameters())

        with torchdynamo.optimize("eager", nopython=True):
            params = list(mod.named_parameters())

        self.assertEqual(len(actual_params), len(params))
        for idx in range(len(params)):
            k_a, v_a = actual_params[idx]
            k, v = params[idx]
            self.assertEqual(k_a, k)
            self.assertTrue(torch.allclose(v_a, v))

        # Prefix
        params = []
        mod = MyModel()
        actual_params = list(mod.named_parameters(prefix="foo"))

        with torchdynamo.optimize("eager", nopython=True):
            params = list(mod.named_parameters(prefix="foo"))

        self.assertEqual(len(actual_params), len(params))
        for idx in range(len(params)):
            k_a, v_a = actual_params[idx]
            k, v = params[idx]
            self.assertEqual(k_a, k)
            self.assertTrue(torch.allclose(v_a, v))

    def test_module_complex_iter(self):
        n_embd = 768
        block_size = 128
        vocab_size = 65
        embd_pdrop = 0.1

        class FakeGPT(torch.nn.Module):
            def __init__(self):
                super().__init__()
                self.tok_emb = torch.nn.Embedding(vocab_size, n_embd)
                self.pos_emb = torch.nn.Parameter(torch.zeros(1, block_size, n_embd))
                self.drop = torch.nn.Dropout(embd_pdrop)
                self.ln_f = torch.nn.LayerNorm(n_embd)
                self.head = torch.nn.Linear(n_embd, vocab_size, bias=False)

                self.block_size = block_size
                self.names = []

            def forward(self, idx, targets=None):
                from torch.nn import functional as F

                b, t = idx.size()
                assert (
                    t <= self.block_size
                ), "Cannot forward, model block size is exhausted."

                # forward the GPT model
                token_embeddings = self.tok_emb(
                    idx
                )  # each index maps to a (learnable) vector
                position_embeddings = self.pos_emb[
                    :, :t, :
                ]  # each position maps to a (learnable) vector
                x = self.drop(token_embeddings + position_embeddings)
                x = self.blocks(x)
                x = self.ln_f(x)
                logits = self.head(x)

                # if we are given some desired targets also calculate the loss
                loss = None
                if targets is not None:
                    loss = F.cross_entropy(
                        logits.view(-1, logits.size(-1)), targets.view(-1)
                    )

                return logits, loss

            def foo(self, memo=None, prefix="", remove_duplicate=False):
                for mn, m in self.named_modules(
                    memo=memo, prefix=prefix, remove_duplicate=remove_duplicate
                ):
                    for pn, p in self.named_parameters():
                        fpn = "%s.%s" % (mn, pn) if mn else pn
                        self.names.append(fpn)

        # Test plain recurse
        model_a = FakeGPT()
        model_a.foo()
        a_names = model_a.names

        model_b = FakeGPT()
        with torchdynamo.optimize("eager", nopython=True):
            model_b.foo()

        self.assertEqual(a_names, model_b.names)

        # Test with prefix
        model_a = FakeGPT()
        model_a.foo(prefix="abc")
        a_names = model_a.names

        model_b = FakeGPT()
        with torchdynamo.optimize("eager", nopython=True):
            model_b.foo(prefix="abc")

        self.assertEqual(a_names, model_b.names)

    def test_numpy_variable_isinstance(self):
        def fn(x, m):
            if isinstance(m, np.ndarray):
                return x + 1
            else:
                return x - 1

        x = torch.tensor([2.3])
        m = np.array([1, 2, 3])
        ref = fn(x, m)
        cnts = torchdynamo.testing.CompileCounter()
        with torchdynamo.optimize(cnts):
            res = fn(x, m)
        self.assertEqual(ref, res)

<<<<<<< HEAD
    def test_generate_tensor_from_list_of_numpy_primitive_type(self):
        # Test sth like torch.LongTensor(list(np.int64, np.int64, ...))
        def fn():
            x = np.array([1, 2, 3, 4, 5, 6], dtype=np.int64)
            y = list((x[0], x[2], x[4]))
            z = torch.LongTensor(y)
            return z

        ref = fn()
        cnts = torchdynamo.testing.CompileCounter()
        with torchdynamo.optimize(cnts):
            res = fn()
        self.assertTrue(same(ref, res))
=======
    def test_change_backends(self):
        @torchdynamo.optimize("eager", nopython=True)
        def fn1():
            return x + 1

        @torchdynamo.optimize("ts")
        def fn2():
            return x + 2

        @torchdynamo.optimize("eager", nopython=False)
        def fn3():
            return x + 1

        x = torch.tensor([3, 5])

        fn1()
        fn1()
        fn3()
        self.assertRaises(torchdynamo.exc.ResetRequired, fn2)
        fn1()
        torchdynamo.reset()
        fn2()
        fn2()
        self.assertRaises(torchdynamo.exc.ResetRequired, fn1)
        self.assertRaises(torchdynamo.exc.ResetRequired, fn3)
        fn2()
>>>>>>> 4c1d8f07


class TestTracer(JitTestCase):
    def test_jit_save(self):
        def fn():
            class Foo(torch.nn.Module):
                def __init__(self):
                    super(Foo, self).__init__()
                    self.a = 3

                @torch.jit.export
                def __getstate__(self):
                    return (3, self.training)

                @torch.jit.export
                def __setstate__(self, state):
                    self.a = state[0]
                    self.training = state[1]

                def forward(self, x):
                    return x + self.a

            f = Foo()

            return torch.jit.trace(f, (torch.rand(3, 4),))

        fn()
        with torchdynamo.optimize("eager"):
            fn()<|MERGE_RESOLUTION|>--- conflicted
+++ resolved
@@ -2033,21 +2033,6 @@
             res = fn(x, m)
         self.assertEqual(ref, res)
 
-<<<<<<< HEAD
-    def test_generate_tensor_from_list_of_numpy_primitive_type(self):
-        # Test sth like torch.LongTensor(list(np.int64, np.int64, ...))
-        def fn():
-            x = np.array([1, 2, 3, 4, 5, 6], dtype=np.int64)
-            y = list((x[0], x[2], x[4]))
-            z = torch.LongTensor(y)
-            return z
-
-        ref = fn()
-        cnts = torchdynamo.testing.CompileCounter()
-        with torchdynamo.optimize(cnts):
-            res = fn()
-        self.assertTrue(same(ref, res))
-=======
     def test_change_backends(self):
         @torchdynamo.optimize("eager", nopython=True)
         def fn1():
@@ -2074,7 +2059,6 @@
         self.assertRaises(torchdynamo.exc.ResetRequired, fn1)
         self.assertRaises(torchdynamo.exc.ResetRequired, fn3)
         fn2()
->>>>>>> 4c1d8f07
 
 
 class TestTracer(JitTestCase):
