#!/usr/bin/env python
import argparse
import collections
import copy
import csv
import functools
import io
import itertools
import logging
import os
import random
import signal
import subprocess
import sys
import time
import warnings

import numpy as np
import pandas as pd
import torch
from microbenchmarks.operator_inp_utils import OperatorInputsMode
from scipy.stats import gmean
from scipy.stats import ttest_ind
from torch._subclasses.fake_tensor import FakeTensorMode
from torch.utils._pytree import tree_map

import torchdynamo
import torchdynamo.utils
from torchdynamo.optimizations import backends
from torchdynamo.optimizations.log_args import conv_args_analysis
from torchdynamo.profiler import Profiler
from torchdynamo.profiler import fx_insert_profiling
from torchdynamo.testing import CompileCounterWithBackend
from torchdynamo.testing import dummy_fx_compile
from torchdynamo.testing import format_speedup
from torchdynamo.testing import same
from torchdynamo.utils import clone_inputs

try:
    from functorch._src.aot_autograd import set_model_name
except ImportError:

    def set_model_name(name):
        pass


log = logging.getLogger(__name__)

# We are primarily interested in TF32
torch.backends.cuda.matmul.allow_tf32 = True

current_name = ""
current_device = ""
current_batch_size = None
output_filename = None

CI_SKIP_INFERENCE = [
    # TorchBench
    "detectron2",
    "dlrm",
    "fambench_dlrm",
    "fastNLP_Bert",
    "hf_Reformer",
    "moco",
    "pyhpc_",
    "Super_SloMo",
    "tacotron2",
    "yolov3",
    # Huggingface
    "AlbertForQuestionAnswering",
    "AllenaiLongformerBase",
    "BartForCausalLM",
    "BertForQuestionAnswering",
    "BigBird",
    "BlenderbotSmallForConditionalGeneration",
    "DebertaForQuestionAnswering",
    "DebertaV2ForQuestionAnswering",
    "DistilBertForQuestionAnswering",
    "ElectraForQuestionAnswering",
    "GPT2ForSequenceClassification",
    "GPTNeoForSequenceClassification",
    "LayoutLMForSequenceClassification",
    "MBartForConditionalGeneration",
    "MegatronBertForQuestionAnswering",
    "MobileBertForQuestionAnswering",
    "PLBartForConditionalGeneration",
    "RobertaForQuestionAnswering",
    # TIMM
    # Some of these happen intermittently on CI, not locally
    "cait_m36_384",
    "dla102",
    "ghostnet_100",
    "hrnet_w18",
    "inception_v3",
    "swin_base_patch4_window7_224",
    "visformer_small",
    "volo_d1_224",
]

CI_SKIP_TRAINING = [
    # TorchBench
    "attention_is_all_you_need_pytorch",
    "hf_Albert",
    "hf_Bart",
    "hf_GPT2",
    "mobilenet_",
    "pytorch_struct",
    "timm_regnet",
    "vgg16",
    "Background_Matting",  # from functionalization
    "speech_transformer",  # from functionalization
    "vision_maskrcnn",  # from functionalization
    "timm_efficientnet",  # from functionalization (only fails for inductor)
    # OOM
    "resnet50_quantized_qat",
    # Huggingface
    "AlbertForMaskedLM",
    "BartForConditionalGeneration",
    "DebertaForMaskedLM",
    "DebertaV2ForMaskedLM",
    "GPTNeoForCausalLM",
    "M2M100ForConditionalGeneration",
    "MT5ForConditionalGeneration",
    "MegatronBertForCausalLM",
    "MobileBertForMaskedLM",
    "PegasusForConditionalGeneration",
    "T5ForConditionalGeneration",
    "T5Small",
    "XGLMForCausalLM",
    "XLNetLMHeadModel",
    "PegasusForCausalLM",
    # TIMM
    "coat_lite_mini",
    "convnext_base",
    "deit_base_distilled_patch16_224",
    "levit_128",
    "nasnetalarge",
    "mobilevit_s",
    "pnasnet5large",
    "rexnet_100",
    "twins_pcpvt_base",
    # https://github.com/pytorch/torchdynamo/issues/1135
    "gmixer_24_224",
    "gmlp_s16_224",
    "jx_nest_base",
    "mixer_b16_224",
    "tnt_s_patch16_224",
    "xcit_large_24_p8_224",
]


def output_csv(filename, headers, row):
    assert filename
    existed = os.path.exists(filename)
    output = csv.writer(
        io.TextIOWrapper(
            open(filename, "ab", buffering=0),
            "utf-8",
            write_through=True,
        ),
        lineterminator="\n",
    )
    if not existed:
        output.writerow(headers)
    output.writerow([(f"{x:.4f}" if isinstance(x, float) else x) for x in row])


class NullContext:
    def __enter__(self):
        pass

    def __exit__(self, exc_type, exc_val, exc_tb):
        pass


@functools.lru_cache(None)
def patch_torch_manual_seed():
    """Make torch manual seed deterministic. Helps with accuracy testing."""

    def deterministic_torch_manual_seed(*args, **kwargs):
        from torch._C import default_generator

        seed = 1337
        import torch.cuda

        if not torch.cuda._is_in_bad_fork():
            torch.cuda.manual_seed_all(seed)
        return default_generator.manual_seed(seed)

    torch.manual_seed = deterministic_torch_manual_seed


def synchronize():
    pass


def print_summary(filename):
    if not (filename and os.path.exists(filename)):
        return
    data = pd.read_csv(filename)
    width = max(map(len, data.columns))
    for col in data.columns:
        try:
            if col in ("dev", "name", "batch_size"):
                continue
            elif col in ("pct_ops", "pct_time"):
                print(col.ljust(width), f"{data[col].mean():.1%}")
            elif col in ("graphs", "graph_calls", "captured_ops", "total_ops"):
                print(col.ljust(width), f"{data[col].mean():.1f}")
            else:
                cdata = data[col].clip(1)
                print(
                    col.ljust(width),
                    f"gmean={gmean(cdata):.2f}x mean={cdata.mean():.2f}x",
                )
        except Exception:
            pass


def timed(model, model_iter_fn, example_inputs, times=1, return_result=False):
    synchronize()
    reset_rng_state()
    t0 = time.perf_counter()
    # Dont collect outputs to correctly measure timing
    for _ in range(times):
        result = model_iter_fn(model, example_inputs, collect_outputs=False)
        synchronize()
    t1 = time.perf_counter()
    return (t1 - t0, result) if return_result else t1 - t0


class Stats:
    totals = collections.defaultdict(collections.Counter)

    @classmethod
    def reset_counters(cls):
        for k, v in torchdynamo.utils.counters.items():
            cls.totals[k].update(v)
        ok = torchdynamo.utils.counters["frames"]["ok"]
        total = torchdynamo.utils.counters["frames"]["total"]
        torchdynamo.utils.counters.clear()
        return ok, total

    @classmethod
    def print_summary(cls):
        for k, v in sorted(cls.totals.items()):
            lines = "\n  ".join(map(str, v.most_common(50)))
            print(f"STATS {k}\n  {lines}")

    @classmethod
    def aot_summary(cls):
        return [cls.totals["aot_autograd"]["total"], cls.totals["aot_autograd"]["ok"]]


def coverage_experiment(
    args, model_iter_fn, model, example_inputs, start_latency, peak_memory
):
    """
    Test operator/model coverage of TorchDynamo and record statistics
    taken from a profiler.  This target is mainly intended to check
    correctness.

    Writes to ./coverage.csv
    """
    profiler = Profiler()
    frozen_model_iter_fn = torchdynamo.run(model_iter_fn)
    with profiler.prof:
        frozen_model_iter_fn(model, example_inputs)
    coverage_result = profiler.results()
    output_csv(
        output_filename,
        (
            "dev",
            "name",
            "batch_size",
            "graphs",
            "graph_calls",
            "captured_ops",
            "total_ops",
            "pct_ops",
            "pct_time",
            "start_latency",
        ),
        [
            current_device,
            current_name,
            current_batch_size,
        ]
        + coverage_result.tocsv()
        + [
            start_latency,
        ],
    )
    return coverage_result


def speedup_experiment_fx2trt(args, model_iter_fn, model, example_inputs):
    """
    Measure speedups over eager using the trt inference backend. TRT backend is based fx graph
    generated by torchdynamo.
    Writes to ./speedups_fx2trt.csv
    """
    return speedup_experiment(args, model_iter_fn, model, example_inputs)


def recompile_profiler_experiment(args, model_iter_fn, model, example_inputs):
    prof = torchdynamo.utils.CompileProfiler()
    opt_model_iter_fn = torchdynamo.optimize(prof, nopython=args.nopython)(
        model_iter_fn
    )
    opt_model_iter_fn(model, example_inputs)
    output_csv(
        output_filename, ["model", "profiler report"], [current_name, prof.report()]
    )
    met = prof.get_metrics()
    guard_failures = len(met["guard_failures"])
    return [guard_failures]


def randomize_input(inputs):
    if isinstance(inputs, (list, tuple)):
        return type(inputs)([randomize_input(x) for x in inputs])
    elif isinstance(inputs, torch.Tensor):
        if inputs.dtype in (torch.float32, torch.float64):
            torchdynamo.utils.counters["randomize_input"]["times"] += 1
            return torch.randn_like(inputs)
        elif inputs.dtype == torch.int64:
            # Note: we can not simply tune integer tensors as follows
            #   `return torch.randint_like(inputs, high=inputs.max().item())`
            # This may break some invariants between tensors.
            # E.g. in embedding lookup case, one tensor is the length
            # and another is an indices tensor.
            return inputs
        else:
            raise RuntimeError(
                f"randomize_input need support tensor of type {inputs.dtype}"
            )
    else:
        raise RuntimeError(
            f"randomize_input can not handle input of type {type(inputs)}"
        )


def cold_start_experiment(args, model_iter_fn, model, example_inputs, optimize_ctx):
    compile_iters = 2
    total_iters = compile_iters + 2
    timings = np.zeros((total_iters, 2), np.float64)
    # if we randomize the input, we should also check the result is correct
    should_check_result = should_randomize_input = args.randomize_input
    is_correct = True

    optimized_model_iter_fn = optimize_ctx(model_iter_fn)
    for rep in range(total_iters):
        inputs = (
            randomize_input(copy.deepcopy(example_inputs))
            if should_randomize_input
            else example_inputs
        )

        # interleave the runs to handle frequency scaling and load changes
        timings[rep, 0], expected_output = timed(
            model, model_iter_fn, inputs, return_result=True
        )
        timings[rep, 1], actual_output = timed(
            model, optimized_model_iter_fn, inputs, return_result=True
        )
        if should_check_result:
            is_correct = is_correct and same(expected_output, actual_output)
    pvalue = ttest_ind(timings[:, 0], timings[:, 1]).pvalue
    worst = np.max(timings, axis=0)

    def breakeven(dynamo_times, eager_times):
        """
        Solve for the number of iterations it takes dynamo to 'catch up' with eager,
        taking into account the time it spent compiling.  Assumes all compilation
        happens up front and the model is static thereafter, which is definitely not
        true in general but might be across torchbench.

            dc1, dc2 = dynamo compilation iterations (with Prof Exec)
            d, e = dynamo, eager warmed up iteration
            B = num iters to break even
            dc1 + dc2 + (B-2)d = B*e
            B = (dc1 + dc2 - 2d) / (e - d)
        """
        dc1, dc2, d = dynamo_times[0], dynamo_times[1], np.median(dynamo_times[2:])
        e = np.median(eager_times)
        if d < e:
            return (dc1 + dc2 + 2 * d) / (e - d)
        else:
            # if optimized dynamo is not faster than eager we'll compute
            # a nonsense negative number
            return 0

    speedup = worst[0] / worst[1]
    eager_times, dynamo_times = timings[:, 0], timings[:, 1]
    output_csv(
        output_filename,
        ("dev", "name", "batch_size", "cold-start speedup", "breakeven iters"),
        [
            current_device,
            current_name,
            current_batch_size,
            float(speedup),
            breakeven(dynamo_times, eager_times),
        ],
    )

    def format_speedup(
        speedup, pvalue, breakeven_iters, is_correct=True, pvalue_threshold=0.1
    ):
        if not is_correct:
            return "ERROR"
        if pvalue > pvalue_threshold:
            return f"{speedup:.3f}x breakeven={breakeven_iters:.2f} iters SAME"
        return f"{speedup:.3f}x breakeven={breakeven_iters:.2f} iters p={pvalue:.2f}"

    return format_speedup(
        speedup, pvalue, breakeven(dynamo_times, eager_times), is_correct=is_correct
    )


def speedup_experiment(args, model_iter_fn, model, example_inputs, **kwargs):
    """
    Measure speedups over eager.

    Writes to ./speedups.csv
    """
    if args.dynamic_shapes:
        return speedup_experiment_ds(args, model_iter_fn, model, example_inputs)

    timings = np.zeros((args.repeat, 2), np.float64)
    # if we randomize the input, we should also check the result is correct
    should_check_result = should_randomize_input = args.randomize_input
    is_correct = True

    import contextlib

    @contextlib.contextmanager
    def maybe_profile(*args, **kwargs):
        if kwargs.pop("enabled", True):
            with torch.profiler.profile(*args, **kwargs) as p:
                yield p
        else:
            yield

    with maybe_profile(enabled=args.export_profiler_trace) as p:
        frozen_model_iter_fn = torchdynamo.run(model_iter_fn)
        for rep in range(args.repeat):
            inputs = (
                randomize_input(copy.deepcopy(example_inputs))
                if should_randomize_input
                else example_inputs
            )

            # interleave the runs to handle frequency scaling and load changes
            timings[rep, 0], expected_output = timed(
                model, model_iter_fn, inputs, return_result=True
            )
            timings[rep, 1], actual_output = timed(
                model, frozen_model_iter_fn, inputs, return_result=True
            )
            if should_check_result:
                is_correct = is_correct and same(expected_output, actual_output)
    if args.export_profiler_trace:
        name = args.profiler_trace_name + "_" + model.name + ".json"
        name = os.path.join(torchdynamo.config.base_dir, name)
        p.export_chrome_trace(name)
    pvalue = ttest_ind(timings[:, 0], timings[:, 1]).pvalue
    median = np.median(timings, axis=0)
    speedup = median[0] / median[1]
    if args.dump_raw_metrics:
        np.save(
            f"{output_filename[:-4]}-raw_timings-{current_name}-{current_device}.npy",
            timings,
        )

    headers = ("dev", "name", "batch_size", "speedup")
    row = [current_device, current_name, current_batch_size, float(speedup)]
    if "start_latency" in kwargs:
        headers = headers + ("start_latency", "peak_memory")
        row.append(kwargs["start_latency"])
        row.append(kwargs["peak_memory"])

    output_csv(
        output_filename,
        headers,
        row,
    )
    headers, data = torchdynamo.utils.compile_times(repr="csv", aggregate=True)
    assert (
        output_filename.find(".csv") > 0
    ), f"expected output_filename to be a .csv, but got {output_filename}"
    output_csv(
        output_filename[:-4] + "_compilation_metrics.csv",
        ["dev", "name", "batch_size"] + headers,
        [current_device, current_name, current_batch_size] + data,
    )
    return format_speedup(speedup, pvalue, is_correct=is_correct)


def speedup_experiment_ds(args, model_iter_fn, model, example_inputs):
    """
    Run dynamic shapes benchmarks.

    Requires dynamic shape compatible models, which provide a list of example inputs.

    Warms up using the first input example and then iterates the inputs,
    measuring (and expecting minimal) variance between the runtime for different examples.

    """
    timings = np.zeros((args.repeat, len(example_inputs), 2), np.float64)

    if args.repeat > 5:
        print(
            f"\ndynamic shapes experiments are slow, consider setting --repeat less than {args.repeat}\n"
        )

    nwarmup = 4
    for rep in range(args.repeat):
        # Start each rep fresh, e.g. only warmup on example 0
        torchdynamo.reset()
        optimized_model_iter_fn = optimize_ctx(model_iter_fn)
        for _ in range(nwarmup):
            optimized_model_iter_fn(model, example_inputs[0])

        for input_idx, inputs in enumerate(example_inputs):
            # interleave the runs to handle frequency scaling and load changes
            timings[rep, input_idx, 0] = timed(
                model, model_iter_fn, inputs, return_result=False
            )
            # different from regular speedup_experiment, we _DO_ want to allow recompilation
            timings[rep, input_idx, 1] = timed(
                model, optimized_model_iter_fn, inputs, return_result=False
            )
    medians = np.median(timings, axis=0)
    speedups = list(medians[:, 0] / medians[:, 1])
    speedups_mean = np.mean(speedups)
    speedups_median = np.median(speedups)
    speedups_var = np.var(speedups)

    # TODO this x[0] is not going to work in general but bert only has 1 input
    shapes = [x[0].shape for x in example_inputs]
    shape_keys = sorted(set(shapes))
    shape_speedups = {
        shape: list(
            map(
                lambda it: it[1],
                filter(lambda it: it[0] == shape, zip(shapes, speedups)),
            )
        )
        for shape in shape_keys
    }
    output_str = (
        f"mean: {speedups_mean:.3f}, median: {speedups_median:.3f}, var: {speedups_var:.3f}"
        + "\nSpeedups by shape: "
        + "\n".join(
            [
                f"{shape}: "
                + ", ".join([f"{speedup: .3g}" for speedup in shape_speedups[shape]])
                for shape in shape_keys
            ]
        )
    )
    output_csv(
        output_filename,
        ("dev", "name", "batch_size", "speedup mean", "speedup median", "speedup var"),
        [
            current_device,
            current_name,
            current_batch_size,
            speedups_mean,
            speedups_median,
            speedups_var,
        ],
    )
    return output_str


def overhead_experiment(*args, model_iter_fn):
    """
    Measure overheads of TorchDynamo by running with no backend (only
    eager+FX), and reporting speedup/slowdown over eager.

    Writes to ./overheads.csv
    """
    return speedup_experiment(*args, model_iter_fn)


def print_fx(gm, example_inputs):
    print(gm.graph)
    return gm


def print_aten_ops(gm, example_inputs):
    from functorch.compile import aot_module

    def trace_printer(gm, _):
        print(gm.graph)
        return gm

    return aot_module(gm, fw_compiler=trace_printer, bw_compiler=trace_printer)


def baselines(models, model_iter_fn, example_inputs, args):
    """
    Common measurement code across all baseline experiments.
    """
    models = list(models)
    for idx, (name, model) in enumerate(models):
        if idx == 0:
            result0 = model_iter_fn(model, example_inputs)
        elif model is not None:
            try:
                result = model_iter_fn(model, example_inputs)
                if same(result0, result):
                    continue
                print(name, "is INCORRECT")
            except Exception:
                log.exception("error checking %s", name)
            models[idx] = (name, None)
    timings = np.zeros((args.repeat, len(models)), np.float64)
    timings.fill(1.0e10)
    for rep in range(args.repeat):
        for idx, (name, model) in enumerate(models):
            if model is not None:
                try:
                    timings[rep, idx] = timed(model, model_iter_fn, example_inputs)
                except Exception:
                    pass
    pvalue = [
        ttest_ind(timings[:, 0], timings[:, i]).pvalue
        for i in range(1, timings.shape[1])
    ]
    median = np.median(timings, axis=0)
    speedup = median[0] / median[1:]
    for idx, (name, model) in enumerate(models[1:]):
        if model is None:
            speedup[idx] = 0.0
    result = " ".join(
        [
            format_speedup(s, p, m is not None)
            for s, p, m in zip(speedup, pvalue, [m for n, m in models[1:]])
        ]
    )
    output_csv(
        output_filename,
        ("dev", "name", "batch_size") + tuple(n for n, m in models[1:]),
        [current_device, current_name, current_batch_size]
        + [f"{x:.4f}" for x in speedup],
    )
    return result


def try_script(model, example_inputs):
    try:
        return torch.jit.script(model)
    except Exception:
        return None


def speedup_experiment_ts(args, model_iter_fn, model, example_inputs):
    """
    Measure baseline performance (without using TorchDynamo) of TorchScript and optimize_for_inference.

    Writes to ./baseline_ts.csv
    """
    if args.training:
        return baselines(
            [
                ("eager", model),
                ("ts", try_script(model, example_inputs)),
            ],
            model_iter_fn,
            example_inputs,
            args,
        )

    return baselines(
        [
            ("eager", model),
            ("ts", try_script(model, example_inputs)),
            (
                "ofi",
                backends.ofi(try_script(model, example_inputs), example_inputs),
            ),
            # ("nnc", backends.nnc(try_script(model, example_inputs), example_inputs)),
            # ("nvfuser", backends.nvfuser(try_script(model, example_inputs), example_inputs)),
        ],
        model_iter_fn,
        example_inputs,
        args,
    )


def speedup_experiment_sr(args, model_iter_fn, model, example_inputs):
    """
    Measure baseline performance (without using TorchDynamo) of static runtime.

    Writes to ./baseline_sr.csv
    """

    if current_name not in ("opacus_cifar10", "timm_nfnet", "hf_T5"):
        sr = backends.static_runtime(try_script(model, example_inputs), example_inputs)
    else:
        # segfaults on these models
        sr = None
    return baselines(
        [
            ("eager", model),
            (
                "sr",
                sr,
            ),
        ],
        model_iter_fn,
        example_inputs,
        args,
    )


def speedup_experiment_onnx(args, model_iter_fn, model, example_inputs):
    """
    Measure baseline performance (without using TorchDynamo) of ONNXRT and TensorFlow.

    Writes to ./baseline_onnx.csv
    """
    if current_device == "cpu":
        m_onnxrt = backends.onnxrt_cpu(
            try_script(model, example_inputs), example_inputs
        )
    else:
        m_onnxrt = backends.onnxrt_cuda(
            try_script(model, example_inputs), example_inputs
        )

    if current_name != "timm_resnest":
        m_onnx2tf = backends.onnx2tf(try_script(model, example_inputs), example_inputs)
    else:
        # this one takes 8+ hours to finish
        m_onnx2tf = None

    return baselines(
        [
            ("eager", model),
            ("onnxrt", m_onnxrt),
            ("onnx2tf", m_onnx2tf),
        ],
        model_iter_fn,
        example_inputs,
        args,
    )


def speedup_experiment_trt(args, model_iter_fn, model, example_inputs):
    """
    Measure baseline performance (without using TorchDynamo) of TensorRT.

    Writes to ./baseline_trt.csv
    """
    m_onnx2trt = backends.onnx2tensorrt(
        try_script(model, example_inputs), example_inputs
    )

    m_torch2trt = backends.torch2trt(model, example_inputs)

    if current_name != "opacus_cifar10":
        m_fx2trt = backends.fx2trt(model, example_inputs)
    else:
        # fx2trt infinite loops on one model
        m_fx2trt = None

    return baselines(
        [
            ("eager", model),
            ("onnx2trt", m_onnx2trt),
            ("torch2trt", m_torch2trt),
            ("fx2trt", m_fx2trt),
        ],
        model_iter_fn,
        example_inputs,
        args,
    )


def read_batch_size_from_file(args, filename, model_name):
    batch_size = None
    if os.path.exists("benchmarks"):
        filename = os.path.join("benchmarks", filename)
    assert os.path.exists(filename), filename
    with open(filename, "r") as f:
        lines = f.readlines()
        lines = [i.split(",") for i in lines if len(i.strip()) > 0]
        for val in lines:
            cur_name, b = val
            if model_name == cur_name:
                batch_size = int(b)
    if batch_size is None:
        log.warning("Could not find batch size for {}".format(model_name))
    elif batch_size == -1:
        raise RuntimeError(
            f"Batch size is unset for {model_name} in {args.batch_size_file}"
        )
    print(f"batch size: {batch_size}")
    return batch_size


class TimeOutException(Exception):
    pass


def alarm_handler(signum, frame):
    raise TimeOutException()


def exit_after(s):
    """
    Decorator to raise TimeoutException if the fn is taking more than s seconds
    to run.
    """

    def outer(fn):
        def inner(*args, **kwargs):
            signal.signal(signal.SIGALRM, alarm_handler)
            signal.alarm(s)
            try:
                result = fn(*args, **kwargs)
            finally:
                signal.alarm(0)
            return result

        return inner

    return outer


def get_peak_memory():
    return torch.cuda.max_memory_allocated() / 10**9


def compilation_profiling_experiment(
    model_iter_fn, model, example_inputs, backend="pytorch"
):
    # Get the context
    cnt = CompileCounterWithBackend(backend)
    if backend == "pytorch":
        ctx = NullContext()
    else:
        ctx = torchdynamo.optimize(cnt)

    # Exit the process after 600 seconds
    timeout = 600

    @exit_after(timeout)
    def wrapper():
        # Reset and warmup
        torchdynamo.reset()
        torch.cuda.empty_cache()
        t0 = time.perf_counter()
        with ctx:
            model_iter_fn(model, example_inputs)
            model_iter_fn(model, example_inputs)
            model_iter_fn(model, example_inputs)
        t1 = time.perf_counter()
        compilation_latency = t1 - t0

        # Measure memory
        torch.cuda.reset_peak_memory_stats()
        with ctx:
            model_iter_fn(model, example_inputs)
        peak_memory = get_peak_memory()
        graphs = cnt.frame_count
        return compilation_latency, peak_memory, graphs

    try:
        compilation_latency, peak_memory, graphs = wrapper()
    except TimeOutException:
        print(f"Timeout: {backend} took more than {timeout} seconds to compile")
        compilation_latency = timeout
        peak_memory = 0
        graphs = 0
    except Exception:
        compilation_latency = 0
        peak_memory = 0
        graphs = 0

    return compilation_latency, peak_memory, graphs


def null_experiment(args, model_iter_fn, model, example_inputs):
    """
    A no-op experiment useful for making sure TorchBenchark alone works properly.
    """

    return []


def cast_to(dtype, model, inputs):
    # cast model and inputs to fp16
    if dtype == torch.float16:
        model = model.half()
    else:
        model = model.to(dtype)

    inputs = tree_map(
        lambda x: x.to(dtype)
        if isinstance(x, torch.Tensor) and x.is_floating_point()
        else x,
        inputs,
    )
    return model, inputs


def cast_to_fp16(model, inputs):
    return cast_to(torch.float16, model, inputs)


def cast_to_fp64(model, inputs):
    return cast_to(torch.float64, model, inputs)


def cast_to_fp32(model, inputs):
    return cast_to(torch.float32, model, inputs)


def reset_rng_state():
    torch.manual_seed(1337)
    random.seed(1337)
    np.random.seed(1337)


class DummyGradScaler:
    def scale(self, loss):
        return loss


class BenchmarkRunner:
    def __init__(self):
        self.model_iter_fn = None
        self.use_amp = False
        self.grad_scaler = DummyGradScaler()
        self.autocast = NullContext
        self._args = None

    def setup_amp(self):
        if self.args.amp and self.args.training:
            assert self.args.devices == ["cuda"], "AMP is supported only for CUDA"
            self.grad_scaler = torch.cuda.amp.GradScaler()
            self.autocast = torch.cuda.amp.autocast

    @property
    def args(self):
        return self._args

    @args.setter
    def args(self, args):
        self._args = args

    @property
    def skip_models(self):
        return set()

    @property
    def slow_models(self):
        return set()

    @property
    def very_slow_models(self):
        return set()

    @property
    def non_deterministic_models(self):
        return set()

    @property
    def skip_not_suitable_for_training_models(self):
        return set()

    @property
    def failing_torchinductor_models(self):
        return set()

    @property
    def failing_fx2trt_models(self):
        return set()

    @property
    def failing_dynamic_shape_models(self):
        return set()

    @property
    def get_tolerance_and_cosine_flag(self, is_training, current_device, name):
        raise NotImplementedError()

    @property
    def equal_nan(self):
        equal_nan = True
        if self.args.float32:
            equal_nan = False
        return equal_nan

    def iter_models(self, args):
        for model_name in self.iter_model_names(args):
            for device in args.devices:
                try:
                    yield self.load_model(
                        device,
                        model_name,
                        batch_size=args.batch_size,
                    )
                except NotImplementedError:
                    continue  # bad benchmark implementation

    def validate_model(self, model, example_inputs):
        """
        Runs the eager model with example inputs to ensure that eager passes.
        """
        model = copy.deepcopy(model)
        example_inputs = clone_inputs(example_inputs)
        if self.args.float32:
            model, example_inputs = cast_to_fp32(model, example_inputs)
        elif self.args.float16:
            model, example_inputs = cast_to_fp16(model, example_inputs)

        try:
            self.model_iter_fn(model, example_inputs)
        except Exception:
            raise NotImplementedError("Eager model failed to run")

    def decay_batch_exp(self, batch_size, factor=0.5, divisor=2):
        out_batch_size = batch_size * factor
        if out_batch_size > divisor:
            out_batch_size = (out_batch_size + 1) // divisor * divisor
        else:
            out_batch_size = batch_size - 1
        return max(0, int(out_batch_size))

    def profile_compilation(self, device, model_name, backend):
        """
        Profiles compilation characteristics, e.g., compilation latency and memory.
        """

        try:
            batch_size = None
            if self.args.batch_size_file:
                batch_size = read_batch_size_from_file(
                    self.args, self.args.batch_size_file, model_name
                )
            elif self.args.batch_size:
                batch_size = self.args.batch_size
            device, name, model, example_inputs, batch_size = self.load_model(
                device,
                model_name,
                batch_size=batch_size,
            )
        except NotImplementedError:
<<<<<<< HEAD
            log.warning(f"{model_name} failed to load", exc_info=True)
=======
            log.warning(f"{model_name} failed to load")
>>>>>>> ffd056dc

        assert (
            device == "cuda"
        ), "The memory measurement is currently specific to CUDA devices"
        experiment = functools.partial(
            compilation_profiling_experiment,
            model_iter_fn=self.model_iter_fn,
            model=model,
            example_inputs=example_inputs,
        )
        time, memory, graphs = experiment(backend=backend)

        output_csv(
            output_filename,
            ("dev", "name", "batch_size", "time", "memory", "graphs"),
            [device, model_name, batch_size, time, memory, graphs],
        )

    def batch_size_finder(self, device, model_name, initial_batch_size=128):
        batch_size = initial_batch_size
        while batch_size >= 1:
            torch.cuda.empty_cache()
            try:
                device, name, model, example_inputs, _ = self.load_model(
                    device,
                    model_name,
                    batch_size,
                )
                self.model_iter_fn(model, example_inputs)
                return batch_size
            except RuntimeError as e:
                error_str = str(e)
                if "channels_last" in error_str:
                    break
            batch_size = self.decay_batch_exp(batch_size)
        return 1

    def get_benchmark_indices(self, length):
        start = self._args.partition_id * (length // self._args.total_partitions)
        end = (
            (self._args.partition_id + 1) * (length // self._args.total_partitions)
            if self._args.partition_id < self._args.total_partitions - 1
            else length
        )
        return start, end

    def run_one_model(
        self,
        name,
        model,
        example_inputs,
        optimize_ctx,
        experiment,
        diff=False,
        branch=None,
    ):
        model_iter_fn = self.model_iter_fn
        if diff:
            assert branch is None, "Branch set during top level flow."
            import git

            repo = git.Repo(
                "../torchdynamo"
            )  # Hack assumption of torchbenchmark positioning
            curr_branch = repo.active_branch.name
            if curr_branch != "main":
                if repo.is_dirty():
                    raise RuntimeError(
                        "--diff_main called on dirty branch. Commit, stash, or reset."
                    )
                # Run current
                try:
                    self.run_one_model(
                        name,
                        model,
                        model_iter_fn,
                        example_inputs,
                        optimize_ctx,
                        experiment,
                        diff=False,
                        branch=curr_branch,
                    )
                    # Swap to main
                    repo.git.checkout("main")
                    # Run main
                    self.run_one_model(
                        name,
                        model,
                        model_iter_fn,
                        example_inputs,
                        optimize_ctx,
                        experiment,
                        diff=False,
                        branch="main",
                    )
                finally:
                    # Swap back
                    repo.git.checkout(curr_branch)
                return
            else:
                raise RuntimeError(
                    "--diff_main called on main branch, what are you diffing?"
                )
        elif branch:
            print("RUNNING ON BRANCH:", branch)

        fp64_outputs = None
        # Skip float64 checks for CI because it has smaller DRAM, leading to OOMs.
        if not self.args.skip_fp64_check:
            # Collect the fp64 reference outputs to be used later for accuracy checking.
            try:
                fp64_outputs = model_iter_fn(
                    *cast_to_fp64(
                        copy.deepcopy(model),
                        clone_inputs(example_inputs),
                    )
                )
            except Exception:
                fp64_outputs = None

        if self.args.float32:
            model, example_inputs = cast_to_fp32(model, example_inputs)
        elif self.args.float16:
            model, example_inputs = cast_to_fp16(model, example_inputs)

        # TODO - See if there is a better places to move these experiments
        if experiment.func is cold_start_experiment or self.args.dynamic_shapes:
            with self.pick_grad(name, self.args.training):
                # skip correctness check for ds benchmark, becuase example_inputs are not
                # compatible with the code below, and the same benchmarks can be run in
                # non-dynamic shapes mode for correctness checks
                correct_result = model_iter_fn(
                    copy.deepcopy(model), clone_inputs(example_inputs)
                )
                reset_rng_state()
                torchdynamo.reset()
                results = []
                results.append(experiment(model, example_inputs, optimize_ctx))
                print(" ".join(map(str, results)))
                return 0

        tolerance, cos_similarity = self.get_tolerance_and_cosine_flag(
            self.args.training, current_device, name
        )

        experiment_kwargs = dict()
        with self.pick_grad(name, self.args.training):
            mode = "train" if self.args.training else "eval"
            sys.stdout.write(f"{current_device:4} {mode:5} {current_name:34} ")
            sys.stdout.flush()
            for submod in itertools.chain([model], model.modules()):
                assert not torchdynamo.utils.is_jit_model(submod)

            reset_rng_state()
            correct_result = model_iter_fn(
                copy.deepcopy(model), clone_inputs(example_inputs)
            )

            reset_rng_state()
            if current_name not in self.non_deterministic_models:
                correct_rerun_result = model_iter_fn(
                    copy.deepcopy(model), clone_inputs(example_inputs)
                )
                if not same(
                    correct_result,
                    correct_rerun_result,
                    fp64_outputs,
                    equal_nan=self.equal_nan,
                ):
                    print("INCORRECT - Variation in Eager runs itself")
                    if not self.args.skip_accuracy_check:
                        return sys.exit(-1)

            torch.cuda.reset_peak_memory_stats()
            t0 = time.perf_counter()
            reset_rng_state()
            torchdynamo.reset()
            try:
                optimized_model_iter_fn = optimize_ctx(model_iter_fn)
                new_result = optimized_model_iter_fn(model, example_inputs)
            except Exception as e:
                log.exception("unhandled error")
                print("ERROR")
                print(e)
                return sys.exit(-1)
            if current_name in self.non_deterministic_models:
                # This model has non-deterministic output so we cant
                # check correctness.
                # TODO(jansel): submit upstream fix for this
                pass
            elif not same(
                correct_result,
                new_result,
                fp64_outputs,
                equal_nan=self.equal_nan,
                cos_similarity=cos_similarity,
                tol=tolerance,
            ):
                print("INCORRECT")
                if not self.args.skip_accuracy_check:
                    return sys.exit(-1)
            ok, total = Stats.reset_counters()
            results = []
            # run with torchdynamo few times to populate the cache
            for _ in range(3):
                optimized_model_iter_fn(model, example_inputs)
            _, frames_second_pass = Stats.reset_counters()  # should be 0

            if frames_second_pass > 0:
                optimized_model_iter_fn(model, example_inputs)
                _, frames_third_pass = Stats.reset_counters()  # should be 0
            else:
                frames_third_pass = 0

            t1 = time.perf_counter()
            peak_memory = get_peak_memory()
            if output_filename and "coverage" in output_filename:
                results.append(
                    f"{ok:3}/{total:3} +{frames_third_pass} frames {t1-t0:3.0f}s {peak_memory} GBs"
                )

            if experiment.func in (coverage_experiment, speedup_experiment):
                experiment_kwargs["start_latency"] = t1 - t0
                experiment_kwargs["peak_memory"] = peak_memory

            if not hasattr(model, name):
                model.name = name
            results.append(experiment(model, example_inputs, **experiment_kwargs))
            print(" ".join(map(str, results)))


def help(fn):
    return fn.__doc__


def parse_args():

    parser = argparse.ArgumentParser()
    parser.add_argument(
        "--filter", "-k", action="append", help="filter benchmarks with regexp"
    )
    parser.add_argument(
        "--exclude", "-x", action="append", help="filter benchmarks with regexp"
    )
    parser.add_argument(
        "--total-partitions",
        type=int,
        default=1,
        choices=range(1, 10),
        help="Total number of partitions we want to divide the benchmark suite into",
    )
    parser.add_argument(
        "--partition-id",
        type=int,
        default=0,
        help="ID of the benchmark suite partition to be run. Used to divide CI tasks",
    )
    parser.add_argument("--devices", "-d", action="append", help="cpu or cuda")
    parser.add_argument(
        "--repeat", "-n", type=int, default=30, help="number of timing runs"
    )
    parser.add_argument(
        "--randomize-input",
        action="store_true",
        help="Whether to randomize the input values. Dimensions will be kept the same.",
    )
    parser.add_argument(
        "--threads", "-t", type=int, help="number of threads to use for eager"
    )
    parser.add_argument(
        "--nopython", action="store_true", help="Turn graph breaks into errors"
    )
    parser.add_argument(
        "--no-skip",
        action="store_true",
        help="run models that are in the global SKIP list",
    )
    parser.add_argument(
        "--prims-nvfuser", action="store_true", help="user prims + nvfuser backend"
    )
    parser.add_argument(
        "--dump-raw-metrics",
        action="store_true",
        help="dump raw timing metrics from speedup experiment",
    )
    parser.add_argument(
        "--log-operator-inputs",
        action="store_true",
        default=False,
    )
    parser.add_argument(
        "--channels-last",
        action="store_true",
        default=False,
        help="use channels last format",
    )
    parser.add_argument("--batch_size", type=int, help="batch size for benchmarking")
    parser.add_argument(
        "--batch-size-file", type=str, help="String to load batch size from"
    )
    parser.add_argument("--cosine", action="store_true", help="use cosine similarity")
    parser.add_argument(
        "--ci", action="store_true", help="Flag to tell that its a CI run"
    )
    parser.add_argument(
        "--skip-fp64-check", action="store_true", help="skip accuracy check using fp64"
    )
    parser.add_argument(
        "--fast", "-f", action="store_true", help="skip slow benchmarks"
    )
    parser.add_argument("--only", help="Run just one model")
    parser.add_argument(
        "--training",
        action="store_true",
        help="Performs training",
    )
    parser.add_argument(
        "--dynamic-shapes",
        action="store_true",
        help="Runs a dynamic shapes version of the benchmark, if available.",
    )
    parser.add_argument(
        "--use-eval-mode",
        action="store_true",
        help="sets model.eval() to reduce randomness",
    )
    parser.add_argument(
        "--skip-accuracy-check",
        action="store_true",
        help="keeps running even when accuracy fails",
    )
    parser.add_argument(
        "--generate-aot-autograd-stats",
        action="store_true",
        help="Generates AOT Autograd stats like how mnay graphs are sent to AOT",
    )
    parser.add_argument(
        "--inductor-settings",
        action="store_true",
        help="Use same settings as --inductor for baseline comparisons",
    )
    parser.add_argument(
        "--raise-on-assertion-error",
        action="store_true",
        help="Fail a benchmark if torchdynamo triggers an internal assertion",
    )
    parser.add_argument(
        "--raise-on-backend-error",
        action="store_true",
        help="Fail a benchmark if backend throws an exception",
    )
    parser.add_argument(
        "--output",
        help="Overrides the output filename",
    )
    parser.add_argument(
        "--export-profiler-trace",
        action="store_true",
        help="exports trace of kineto profiler",
    )
    parser.add_argument("--profiler_trace_name", help="Overwrites exported trace name")

    parser.add_argument(
        "--diff_main",
        action="store_true",
        help="Delta this branch against main. In the future, we may add support for picking the branch.",
    )

    group_fuser = parser.add_mutually_exclusive_group()
    # --nvfuser is now the default, keep the option to not break scripts
    group_fuser.add_argument("--nvfuser", action="store_true", help=argparse.SUPPRESS)
    group_fuser.add_argument("--nnc", action="store_true", help="enable NNC for GPUs")

    group_prec = parser.add_mutually_exclusive_group()
    group_prec.add_argument("--float16", action="store_true", help="cast model to fp16")
    group_prec.add_argument("--float32", action="store_true", help="cast model to fp32")
    group_prec.add_argument(
        "--amp", action="store_true", help="use automatic mixed precision"
    )

    group_printout = parser.add_mutually_exclusive_group()
    group_printout.add_argument(
        "--verbose", "-v", action="store_true", help="enable verbose debug printouts"
    )
    group_printout.add_argument(
        "--quiet", "-q", action="store_true", help="suppress debug printouts"
    )

    group = parser.add_mutually_exclusive_group()
    group.add_argument(
        "--coverage", action="store_true", help="(default) " + help(coverage_experiment)
    )
    group.add_argument(
        "--speedup-ltc",
        action="store_true",
        help="speedup using the ltc backend",
    )
    group.add_argument(
        "--speedup-ltc-trivial",
        action="store_true",
        help="speedup using the ltc backend without reusing compiled graph",
    )
    group.add_argument(
        "--cold-start", action="store_true", help=help(cold_start_experiment)
    )
    group.add_argument(
        "--overhead", action="store_true", help=help(overhead_experiment)
    )
    group.add_argument(
        "--speedup-ts", action="store_true", help=help(speedup_experiment_ts)
    )
    group.add_argument(
        "--speedup-sr", action="store_true", help=help(speedup_experiment_sr)
    )
    group.add_argument(
        "--speedup-onnx", action="store_true", help=help(speedup_experiment_onnx)
    )
    group.add_argument(
        "--speedup-trt", action="store_true", help=help(speedup_experiment_trt)
    )
    group.add_argument(
        "--speedup-dynamo-ts",
        action="store_true",
        help="TorchDynamo frontend with torchscript backend",
    )
    group.add_argument(
        "--speedup-fx2trt", action="store_true", help=help(speedup_experiment_fx2trt)
    )
    group.add_argument(
        "--speedup-fx2trt-fp16",
        action="store_true",
        help=help(speedup_experiment_fx2trt),
    )
    group.add_argument(
        "--accuracy-aot-nop",
        action="store_true",
        help="Accuracy testing and speedup for AOT vs Eager",
    )
    group.add_argument(
        "--accuracy-aot-ts",
        action="store_true",
        help="Accuracy testing and speedup for AOT with Torchscript(NNC/NVFuser) vs Eager",
    )
    group.add_argument(
        "--accuracy-aot-ts-mincut",
        action="store_true",
        help="Accuracy testing and speedup for AOT with Torchscript(NNC/NVFuser) with mincut vs Eager",
    )
    group.add_argument(
        "--print-fx",
        action="store_true",
        help="Print fx traces captured from model",
    )
    group.add_argument(
        "--print-aten-ops",
        action="store_true",
        help="Print traces of aten ops captured by AOT autograd",
    )
    group.add_argument(
        "--inductor",
        action="store_true",
        help="Measure speedup with TorchInductor",
    )
    group.add_argument(
        "--inductor-dynamic",
        action="store_true",
        help="Measure speedup with TorchInductor",
    )
    group.add_argument(
        "--backend",
        choices=torchdynamo.list_backends(),
        help="measure speedup with a given backend",
    )
    group.add_argument("--nothing", action="store_true", help=help(null_experiment))
    group.add_argument(
        "--log-conv-args",
        action="store_true",
        help="Dump convolution input/weight/bias's shape/stride/dtype and other options to json",
    )
    group.add_argument(
        "--recompile_profiler",
        action="store_true",
        help="Run the dynamo recompilation profiler on each model.",
    )
    group.add_argument(
        "--find-batch-sizes",
        action="store_true",
        help="finds the largest batch size that could fit on GPUs",
    )
    group.add_argument(
        "--profile-backend",
        type=str,
        help="reports the peak memory and compilation latency for a backend",
    )
    args = parser.parse_args()
    return args


def main(runner, original_dir=None):
    patch_torch_manual_seed()

    args = parse_args()

    # Pass the parsed args object to benchmark runner object
    runner.args = args

    # defaults
    args.filter = args.filter or [r"."]
    args.exclude = args.exclude or [r"^$"]
    args.inductor_settings = (
        args.inductor or args.inductor_dynamic or args.inductor_settings
    )

    if args.ci:
        # Only dump error on CI
        args.quiet = True
        args.raise_on_assertion_error = True
        args.raise_on_backend_error = True
        # fp64 check cause OOM on CI
        args.skip_fp64_check = True
        # Repeat less on CI
        args.repeat = 2
        args.exclude += CI_SKIP_INFERENCE
        if args.training:
            args.exclude += CI_SKIP_TRAINING

    if args.partition_id > args.total_partitions or args.partition_id < 0:
        print("Invalid partition id")
        return sys.exit(-1)

    if not args.devices:
        if torch.cuda.is_available():
            args.devices = ["cuda"]
        else:
            log.warning("torch.cuda.is_available() == False, using CPU")
            args.devices = ["cpu"]

    if args.devices != ["cpu"] and torch.cuda.is_available():
        global synchronize
        synchronize = torch.cuda.synchronize

    if (
        args.devices == ["cuda"]
        and torch.cuda.get_device_properties(0).total_memory < 25 * 2**30
    ):
        # OOM errors on an RTX 3090 with 24gb RAM
        runner.skip_models.update(
            {
                # torchbench
                "hf_Longformer",
                "hf_BigBird",
                "timm_nfnet",
                "timm_efficientdet",
                # timm
                "beit_base_patch16_224",
                "cait_m36_384",
                "convmixer_768_32",
                "deit_base_distilled_patch16_224",
                "dm_nfnet_f0",
                "dpn107",
                "dm_nfnet_f0",
            }
        )
        if args.training:
            runner.skip_models.add("hf_T5")
        if args.inductor_settings:
            runner.skip_models.update({"dhen_5x_dense_over"})
        if args.inductor_settings and args.training:
            runner.skip_models.update(
                {"ctr_mbl_feed_30x_dense_over", "ctr_mbl_feed_30x_over", "dhen_5x_over"}
            )

    if torchdynamo.config.dynamic_shapes:
        # TODO(jansel): fix bugs in these
        runner.skip_models.update(runner.failing_dynamic_shape_models)

    if args.nnc:
        torch._C._jit_override_can_fuse_on_cpu(True)
        torch._C._jit_override_can_fuse_on_gpu(True)
        torch._C._jit_set_texpr_fuser_enabled(True)
        torch._C._jit_set_nvfuser_enabled(False)

    if args.threads:
        torch.set_num_threads(args.threads)

    if args.verbose:
        torchdynamo.config.log_level = logging.DEBUG

    if args.quiet:
        torchdynamo.config.log_level = logging.ERROR

    torchdynamo.config.raise_on_assertion_error = args.raise_on_assertion_error
    torchdynamo.config.raise_on_backend_error = args.raise_on_backend_error

    if args.training:
        runner.model_iter_fn = runner.forward_and_backward_pass
        runner.skip_models.update(runner.skip_not_suitable_for_training_models)
    else:
        runner.model_iter_fn = runner.forward_pass

    if args.fast:
        runner.skip_models.update(runner.slow_models)

    if args.devices == ["cpu"]:
        runner.skip_models.update(runner.very_slow_models)

    if args.inductor_settings:
        runner.skip_models.update(runner.failing_torchinductor_models)
        if args.float16:
            # TODO(jansel): check if correctness issue is real
            runner.skip_models.add("yolov3")
        if args.training:
            # dropout,etc makes results not match
            args.skip_accuracy_check = True

    if args.float16:
        # these give `INCORRECT - Variation in Eager runs itself` sometimes
        runner.non_deterministic_models.update(
            {
                "demucs",
                "pyhpc_equation_of_state",
                "timm_efficientdet",
                "pyhpc_isoneutral_mixing",
                "pyhpc_turbulent_kinetic_energy",
                "shufflenet_v2_x1_0",
            }
        )

    if args.no_skip:
        runner.skip_models.clear()

    experiment = null_experiment
    global current_name, current_device, current_batch_size, output_filename, optimize_ctx
    optimize_ctx = NullContext()

    if args.overhead:
        optimize_ctx = torchdynamo.optimize(dummy_fx_compile, nopython=args.nopython)
        experiment = speedup_experiment
        output_filename = "overheads.csv"
    elif args.cold_start:
        optimize_ctx = torchdynamo.optimize("aot_nvfuser", nopython=args.nopython)
        experiment = cold_start_experiment
        assert args.nvfuser, "TODO - Add another aot string for mem fusion with NNC"
        backend_str = "nvfuser" if args.nvfuser else "nnc"
        output_filename = f"cold_start_{backend_str}.csv"
        # TODO(whc) should we move this to a more general part of the script?
        torch.backends.cuda.matmul.allow_tf32 = True
    elif args.inductor or args.inductor_dynamic:
        import torchinductor.config

        torchinductor.config.debug = args.verbose
        if args.threads:
            torchinductor.config.cpp.threads = args.threads

        if args.inductor_dynamic:
            torchinductor.config.triton.cudagraphs = False
            torchinductor.config.dynamic_shapes = True
        else:
            torchinductor.config.dynamic_shapes = False
            if args.export_profiler_trace:
                print("Profiling requested, setting cudagraphs to False")
                torchinductor.config.triton.cudagraphs = False

        optimize_ctx = torchdynamo.optimize("inductor", nopython=args.nopython)
        experiment = speedup_experiment
        output_filename = "inductor.csv"
    elif args.speedup_ltc:
        optimize_ctx = torchdynamo.optimize(
            backends.ltc_reuse_graph, nopython=args.nopython
        )
        experiment = speedup_experiment
        output_filename = "speedups_ltc.csv"
    elif args.speedup_ltc_trivial:
        optimize_ctx = torchdynamo.optimize(
            backends.ltc_trivial, nopython=args.nopython
        )
        experiment = speedup_experiment
        output_filename = "speedups_ltc_trivial.csv"
    elif args.speedup_ts:
        experiment = speedup_experiment_ts
        output_filename = "baseline_ts.csv"
    elif args.speedup_sr:
        experiment = speedup_experiment_sr
        output_filename = "baseline_sr.csv"
    elif args.speedup_onnx:
        experiment = speedup_experiment_onnx
        output_filename = "baseline_onnx.csv"
    elif args.speedup_trt:
        experiment = speedup_experiment_trt
        output_filename = "baseline_trt.csv"
    elif args.speedup_dynamo_ts:
        optimize_ctx = torchdynamo.optimize(backends.ts, nopython=args.nopython)
        experiment = speedup_experiment
        output_filename = "speedup_dynamo_ts.csv"
    elif args.speedup_fx2trt:
        optimize_ctx = torchdynamo.optimize(
            backends.fx2trt_compiler, nopython=args.nopython
        )
        experiment = speedup_experiment_fx2trt
        output_filename = "speedups_fx2trt.csv"
        runner.skip_models.update(runner.failing_fx2trt_models)
        args.float32 = True
        args.float16 = False
        args.cosine = True
    elif args.speedup_fx2trt_fp16:
        optimize_ctx = torchdynamo.optimize(
            backends.fx2trt_compiler_fp16, nopython=args.nopython
        )
        experiment = speedup_experiment_fx2trt
        output_filename = "speedups_fx2trt_fp16.csv"
        args.float32 = False
        args.float16 = True
        args.cosine = True
    elif args.accuracy_aot_nop:
        optimize_ctx = torchdynamo.optimize("aot_nop", nopython=args.nopython)
        experiment = speedup_experiment
        output_filename = "accuracy_aot_nop.csv"
    elif args.accuracy_aot_ts:
        optimize_ctx = torchdynamo.optimize("aot_ts", nopython=args.nopython)
        experiment = speedup_experiment
        backend_str = "nvfuser" if args.nvfuser else "nnc"
        output_filename = f"accuracy_aot_{backend_str}.csv"
    elif args.accuracy_aot_ts_mincut:
        optimize_ctx = torchdynamo.optimize("aot_nvfuser", nopython=args.nopython)
        # accuracy_ctx = torchdynamo.optimize(
        #     "aot_nvfuser_nodecomps", nopython=args.nopython
        # )
        experiment = speedup_experiment
        assert args.nvfuser, "TODO - Add another aot string for mem fusion with NNC"
        backend_str = "nvfuser" if args.nvfuser else "nnc"
        output_filename = f"accuracy_aot_{backend_str}_mincut.csv"
    elif args.prims_nvfuser:
        optimize_ctx = torchdynamo.optimize("prims_nvfuser", nopython=args.nopython)
        experiment = speedup_experiment
        backend_str = "prims_nvfuser"
        output_filename = f"accuracy_aot_{backend_str}.csv"
    elif args.print_fx:
        optimize_ctx = torchdynamo.optimize(
            print_fx,
            nopython=args.nopython,
        )
    elif args.print_aten_ops:
        optimize_ctx = torchdynamo.optimize(
            print_aten_ops,
            nopython=args.nopython,
        )
    elif args.nothing:
        pass
    elif args.backend:
        optimize_ctx = torchdynamo.optimize(args.backend, nopython=args.nopython)
        experiment = speedup_experiment
        output_filename = f"speedup_{args.backend}.csv"
    elif args.log_conv_args:
        optimize_ctx = torchdynamo.optimize(conv_args_analysis, nopython=args.nopython)
        output_filename = "log_conv_args.csv"
    elif args.recompile_profiler:
        output_filename = "recompile_profiler_log.csv"
        experiment = recompile_profiler_experiment
    else:
        optimize_ctx = torchdynamo.optimize(fx_insert_profiling, nopython=args.nopython)
        experiment = coverage_experiment
        output_filename = "coverage.csv"

    runner.setup_amp()

    if args.output:
        output_filename = args.output

    if output_filename:
        output_filename = os.path.join(torchdynamo.config.base_dir, output_filename)

    if args.find_batch_sizes and args.only:
        for device in args.devices:
            batch_size = runner.batch_size_finder(device, args.only)
            print(args.only, batch_size)
            output_csv(output_filename, [], [args.only, batch_size])
        return

    if args.profile_backend and args.only:
        if output_filename is None:
            output_filename = "backends_profile.csv"
        for device in args.devices:
            runner.profile_compilation(device, args.only, args.profile_backend)
        return

    if args.export_profiler_trace:
        if args.profiler_trace_name is None:
            if args.backend:
                args.profiler_trace_name = args.backend
            elif args.inductor or args.inductor_dynamic:
                args.profiler_trace_name = "inductor"
            else:
                args.profiler_trace_name = "profile"
        else:
            args.profiler_trace_name = args.profiler_trace_name

    experiment = functools.partial(experiment, args, runner.model_iter_fn)

    if args.only:
        model_name = args.only
        for device in args.devices:
            batch_size = args.batch_size
            if args.batch_size_file:
                batch_size = read_batch_size_from_file(
                    args, args.batch_size_file, model_name
                )
            try:
                device, name, model, example_inputs, batch_size = runner.load_model(
                    device,
                    model_name,
                    batch_size=batch_size,
                )
            except NotImplementedError:
<<<<<<< HEAD
                log.warning(f"{args.only} failed to load", exc_info=False)
=======
                log.warning(f"{args.only} failed to load")
>>>>>>> ffd056dc
                continue  # bad benchmark implementation

            current_name = name
            current_device = device
            current_batch_size = batch_size
            set_model_name(name)

            if args.float32:
                model, example_inputs = cast_to_fp32(model, example_inputs)
            elif args.float16:
                model, example_inputs = cast_to_fp16(model, example_inputs)

            if args.log_operator_inputs:
                log_operator_inputs(
                    model, example_inputs, runner.model_iter_fn, name, args
                )
                continue

            runner.run_one_model(
                name,
                model,
                example_inputs,
                optimize_ctx,
                experiment,
                diff=args.diff_main,
            )
        if args.generate_aot_autograd_stats:
            stats_file = output_filename.split(".csv")[0] + "_stats.csv"
            output_csv(
                stats_file,
                ("dev", "name", "batch_size", "total_aot_graphs", "ok_aot_graphs"),
                [
                    current_device,
                    current_name,
                    current_batch_size,
                    *Stats.aot_summary(),
                ],
            )
    else:
        if output_filename and os.path.exists(output_filename):
            os.unlink(output_filename)
        if original_dir:
            os.chdir(original_dir)
        for name in runner.iter_model_names(args):
            current_name = name
            placeholder_batch_size = 0
            try:
                subprocess.check_call([sys.executable] + sys.argv + [f"--only={name}"])
            except subprocess.SubprocessError:
                print("ERROR")
                for device in args.devices:
                    output_csv(
                        output_filename, [], [device, name, placeholder_batch_size, 0.0]
                    )
        print_summary(output_filename)


def log_operator_inputs(model, example_inputs, model_iter_fn, name, args):
    mode = "training" if args.training else "eval"
    output = os.path.join(os.path.dirname(args.output), f"{name}_{mode}.txt")

    # TODO - add option for coalescing inputs over multiple runs
    if os.path.exists(output):
        print(f"Skipping {name}, {output} already exists")
        return

    print(f"Running {name}")

    operator_mode = OperatorInputsMode()
    fake_tensor_mode = FakeTensorMode()

    with torch._subclasses.fake_tensor.FakeCopyMode(fake_tensor_mode):
        model_fake = copy.deepcopy(model)
        example_inputs_fake = copy.deepcopy(example_inputs)
    try:
        with fake_tensor_mode, operator_mode:
            model_iter_fn(model_fake, example_inputs_fake, collect_outputs=False)
    except Exception as e:
        print(f"{name} failed to run with fake tensors, trying real. Exception: {e}")
        operator_mode = OperatorInputsMode()
        try:
            with operator_mode:
                model_iter_fn(model, example_inputs, collect_outputs=False)
        except Exception as e2:
            print(f"{name} failed to run with real. Exception: {e2}")
            raise

    print(f"Writing output to {output}")
    operator_mode.log_to_file(output)


if __name__ == "__main__":
    logging.basicConfig(level=logging.WARNING)
    warnings.filterwarnings("ignore")
    main()<|MERGE_RESOLUTION|>--- conflicted
+++ resolved
@@ -1053,11 +1053,7 @@
                 batch_size=batch_size,
             )
         except NotImplementedError:
-<<<<<<< HEAD
             log.warning(f"{model_name} failed to load", exc_info=True)
-=======
-            log.warning(f"{model_name} failed to load")
->>>>>>> ffd056dc
 
         assert (
             device == "cuda"
@@ -1871,11 +1867,7 @@
                     batch_size=batch_size,
                 )
             except NotImplementedError:
-<<<<<<< HEAD
                 log.warning(f"{args.only} failed to load", exc_info=False)
-=======
-                log.warning(f"{args.only} failed to load")
->>>>>>> ffd056dc
                 continue  # bad benchmark implementation
 
             current_name = name
