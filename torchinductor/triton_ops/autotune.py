<<<<<<< HEAD
=======
import builtins
>>>>>>> d1ae510d
import hashlib
import json
import logging
import os.path
<<<<<<< HEAD
import textwrap
=======
import time
>>>>>>> d1ae510d
from typing import List

import triton
from triton import Config
from triton import cdiv
from triton import heuristics
from triton import next_power_of_2
from triton.ops.matmul import get_configs_io_bound
from triton.ops.matmul_perf_model import early_config_prune as mm_early_config_prune

from torchinductor import config
from torchinductor.triton_ops.mm_perf_model import estimate_matmul_time
from torchinductor.utils import conditional_product

from .conv_perf_model import early_config_prune as conv_early_config_prune
from .conv_perf_model import estimate_conv_time

log = logging.getLogger(__name__)


<<<<<<< HEAD
def load_cached_autotuning(
    cache_filename: str, configs_hash: str, configs: List[Config]
):
    """
    Read a cached autotuning result from disk
=======
class CachingAutotuner(triton.code_gen.Autotuner):
    """
    Simplified version of Triton autotuner that has no invalidation key
    and caches the best config to disk.
>>>>>>> d1ae510d
    """
    if not os.path.exists(cache_filename):
        return None

<<<<<<< HEAD
    best_config = json.loads(open(cache_filename).read())
    if best_config.get("configs_hash") != configs_hash:
        return None

    matching_configs = [
        cfg
        for cfg in configs
        if all(val == best_config.get(key) for key, val in cfg.kwargs.items())
    ]
    if len(matching_configs) != 1:
        return None

    return matching_configs[0]


def hash_configs(configs: List[Config]):
    """
    Hash used to check for changes in configurations
    """
    hasher = hashlib.sha256()
    for cfg in configs:
        hasher.update(
            f"{sorted(cfg.kwargs.items())} {cfg.num_warps} {cfg.num_stages}\n".encode(
                "utf-8"
            )
        )
    return hasher.hexdigest()
=======
    def __init__(self, kernel, arg_names, configs, save_cache_hook):
        super().__init__(kernel, arg_names, configs, [], None, None)
        assert not self.early_config_prune
        assert not self.perf_model
        self.save_cache_hook = save_cache_hook

    def _bench(self, *args, config, **kwargs):
        try:
            return super()._bench(*args, config=config, **kwargs)
        except triton.code_gen.OutOfResources as e:
            log.warning("OutOfResources: %s %s", e, config)
            return (float("inf"), float("inf"), float("inf"))
>>>>>>> d1ae510d

    def __call__(self, *args, **kwargs):
        if len(self.configs) > 1:
            bench_start = time.time()
            timings = {
                config: self._bench(*args, config=config, **kwargs)
                for config in self.configs
            }
            self.bench_time = time.time() - bench_start
            self.configs = [builtins.min(timings, key=timings.get)]
            if self.save_cache_hook:
                self.save_cache_hook(self.configs[0])

        config = self.configs[0]
        if config.pre_hook is not None:
            config.pre_hook(dict(zip(self.arg_names, args)))
        return self.kernel(
            *args,
            num_warps=config.num_warps,
            num_stages=config.num_stages,
            **kwargs,
            **config.kwargs,
        )


def hash_configs(configs: List[Config]):
    """
    Hash used to check for changes in configurations
    """
    hasher = hashlib.sha256()
    for cfg in configs:
        hasher.update(
            f"{sorted(cfg.kwargs.items())} {cfg.num_warps} {cfg.num_stages}\n".encode(
                "utf-8"
            )
        )
    return hasher.hexdigest()


def load_cached_autotuning(
    cache_filename: str, configs_hash: str, configs: List[Config]
):
    """
    Read a cached autotuning result from disk
    """
    if not os.path.exists(cache_filename):
        return None

    best_config = json.loads(open(cache_filename).read())
    if best_config.get("configs_hash") != configs_hash:
        return None

    matching_configs = [
        cfg
        for cfg in configs
        if all(val == best_config.get(key) for key, val in cfg.kwargs.items())
    ]
    if len(matching_configs) != 1:
        return None

    return matching_configs[0]

<<<<<<< HEAD
def autotune(
    configs: List[Config],
    key: List[str],
    prune_configs_by=None,
    reset_to_zero=None,
    debug_label=None,
=======

def cached_autotune(
    configs: List[Config],
>>>>>>> d1ae510d
    filename=None,
):
    """
    A copy of triton.autotune that calls our subclass.  Our subclass
    has additional debugging, error handling, and on-disk caching.
    """
    configs = unique_configs(configs)
<<<<<<< HEAD
    results = []

    class Autotuner(triton.code_gen.Autotuner):
        def _bench(self, *args, config, **kwargs):
            try:
                result = super()._bench(*args, config=config, **kwargs)
                if debug_label:
                    results.append(f"{config}: {result[0]}")
                    if len(results) == len(configs):
                        log.warning(
                            "Autouning Results %s\n%s",
                            debug_label,
                            textwrap.indent("\n".join(results), " " * 4),
                        )
                return result
            except triton.code_gen.OutOfResources as e:
                log.warning("OutOfResources: %s %s", e, config)
                return (float("inf"), float("inf"), float("inf"))
=======
>>>>>>> d1ae510d

    # on disk caching logic
    if filename is not None and len(configs) > 1:
        cache_filename = os.path.splitext(filename)[0] + ".best_config"
        configs_hash = hash_configs(configs)
<<<<<<< HEAD

        best_config = load_cached_autotuning(cache_filename, configs_hash, configs)
        if best_config:
            configs = [best_config]
        else:

            def call_and_store_cache(self, *args, **kwargs):
                result = triton.code_gen.Autotuner.__call__(self, *args, **kwargs)
                with open(cache_filename, "w") as fd:
                    fd.write(
                        json.dumps(
                            {**self.best_config.kwargs, "configs_hash": configs_hash}
                        )
                    )
                self.configs = [self.best_config]
                del Autotuner.__call__  # uninstall this hook
                return result

            Autotuner.__call__ = call_and_store_cache
=======
        best_config = load_cached_autotuning(cache_filename, configs_hash, configs)
        if best_config:
            configs = [best_config]

        def save_cache_hook(cfg):
            with open(cache_filename, "w") as fd:
                fd.write(json.dumps({**cfg.kwargs, "configs_hash": configs_hash}))

    else:
        save_cache_hook = None
>>>>>>> d1ae510d

    def decorator(fn):
        def wrapper(kernel):
            return CachingAutotuner(
                kernel, fn.arg_names, configs, save_cache_hook=save_cache_hook
            )

        fn.kernel_decorators.append(wrapper)
        return fn

    return decorator


def unique_configs(configs: List[Config]):
    """Remove duplicate configurations"""
    seen = set()
    pruned_configs = []
    for cfg in configs:
        key = tuple(cfg.kwargs.items())
        if key not in seen:
            seen.add(key)
            pruned_configs.append(cfg)
    return pruned_configs


def triton_config(size_hints, x, y=None, z=None, num_stages=1) -> Config:
    """
    Construct a pointwise triton config with some adjustment heuristics
    based on size_hints. Size_hints is a tuple of numels in each tile
    dimension and will be rounded up to the nearest power of 2.
    """
    # Ideally we want to read this from some device config
    maxGridSize = [2147483647, 65535, 65535]

    target = conditional_product(x, y, z)
    if conditional_product(*size_hints) < target:
        target //= 8

    # shrink sizes to size hints
    x = min(x, size_hints[0])
    if y:
        y = min(y, size_hints[1])
    if z:
        z = min(z, size_hints[2])

    # if we are below original block size, scale up where we can;
    # or if the calculated grid size is larger than the limit, we bump up the corresponding dimension
    while x < size_hints[0] and (
        x * maxGridSize[0] < size_hints[0] or conditional_product(x, y, z) < target
    ):
        x *= 2
    while (
        y
        and y < size_hints[1]
        and (
            y * maxGridSize[1] < size_hints[1] or conditional_product(x, y, z) < target
        )
    ):
        y *= 2
    while (
        z
        and z < size_hints[2]
        and (
            z * maxGridSize[2] < size_hints[2] or conditional_product(x, y, z) < target
        )
    ):
        z *= 2

    cfg = {"XBLOCK": x}
    if y:
        cfg["YBLOCK"] = y
    if z:
        cfg["ZBLOCK"] = z
    num_warps = next_power_of_2(min(max(conditional_product(x, y, z) // 256, 1), 8))
    return Config(cfg, num_warps=num_warps, num_stages=num_stages)


def triton_config_reduction(size_hints, x, r, num_stages=2) -> Config:
    """
    Construct a reduction triton config with some adjustment heuristics
    based on size_hints. Size_hints is a tuple of numels in each tile
    dimension and will be rounded up to the nearest power of 2.
    """

    target = conditional_product(x, r)
    if conditional_product(*size_hints) < target:
        target //= 8

    # shrink sizes to size hints
    x = min(x, size_hints[0])
    r = min(r, size_hints[1])

    # if we are below original block size, scale up where we can
    while x < size_hints[0] and conditional_product(x, r) < target:
        x *= 2
    while r < size_hints[1] and conditional_product(x, r) < target:
        r *= 2

    cfg = {"XBLOCK": x, "RBLOCK": r}
    num_warps = next_power_of_2(min(max(conditional_product(x, r) // 128, 1), 8))
    return Config(cfg, num_warps=num_warps, num_stages=num_stages)


def triton_config_tiled_reduction(size_hints, x, y, r, num_stages=2):
    """
    Construct a tile reduction triton config with some adjustment
    heuristics based on size_hints. Size_hints is a tuple of numels in
    each tile dimension and will be rounded up to the nearest power of 2.
    """

    target = conditional_product(x, y, r)
    if conditional_product(*size_hints) < target:
        target //= 8

    # shrink sizes to size hints
    x = min(x, size_hints[0])
    y = min(y, size_hints[1])
    r = min(r, size_hints[2])

    # if we are below original block size, scale up where we can
    while x < size_hints[0] and conditional_product(x, y, r) < target:
        x *= 2
    while r < size_hints[2] and conditional_product(x, y, r) < target:
        r *= 2
    while y < size_hints[1] and conditional_product(x, y, r) < target:
        y *= 2

    cfg = {"XBLOCK": x, "YBLOCK": y, "RBLOCK": r}
    num_warps = next_power_of_2(min(max(conditional_product(x, y, r) // 256, 1), 8))
    return Config(cfg, num_warps=num_warps, num_stages=num_stages)


def apply_triton_config(config):
    """
    Decorator that applies a fixed triton config using triton.heuristics.
    """
    # Autotuner with 1-config is no-op
<<<<<<< HEAD
    return autotune([config], ["xnumel"])


=======
    return cached_autotune([config])


>>>>>>> d1ae510d
def pointwise_heuristics(size_hints, contiguous=False, filename=None):
    """
    Construct @triton.heuristics() based on size_hints.
    """
    if len(size_hints) == 1:
        return apply_triton_config(triton_config(size_hints, 1024))
    if len(size_hints) == 2:
        if not config.triton.autotune:
            return apply_triton_config(triton_config(size_hints, 64, 64))
        return cached_autotune(
            [
                triton_config(size_hints, 32, 32),
                triton_config(size_hints, 8, 256),
                triton_config(size_hints, 256, 8),
                triton_config(size_hints, 1, 1024),
                triton_config(size_hints, 1024, 1),
            ],
<<<<<<< HEAD
            key=["xnumel", "ynumel"],
=======
>>>>>>> d1ae510d
            filename=filename,
        )
    if len(size_hints) == 3:
        if not config.triton.autotune:
            return apply_triton_config(triton_config(size_hints, 16, 16, 16))
        return cached_autotune(
            [
                triton_config(size_hints, 16, 16, 16),
                triton_config(size_hints, 64, 8, 8),
                triton_config(size_hints, 8, 64, 8),
                triton_config(size_hints, 8, 8, 64),
                triton_config(size_hints, 1024, 1, 1),
                triton_config(size_hints, 1, 1024, 1),
                triton_config(size_hints, 1, 1, 1024),
            ],
<<<<<<< HEAD
            key=["xnumel", "ynumel", "znumel"],
=======
>>>>>>> d1ae510d
            filename=filename,
        )
    raise NotImplementedError(f"size_hints: {size_hints}")


def reduction_heuristics(size_hints, contiguous=False, filename=None):
    """args to @triton.heuristics()"""
    rnumel = size_hints[-1]
    if len(size_hints) == 2:
        contiguous_config = triton_config_reduction(
            size_hints, 1, (rnumel if 256 <= rnumel < 2048 else 2048), num_stages=1
        )
        if contiguous:
            return apply_triton_config(contiguous_config)
        if not config.triton.autotune:
            return apply_triton_config(triton_config_reduction(size_hints, 32, 128))
        return cached_autotune(
            [
                triton_config_reduction(size_hints, 64, 64),
                triton_config_reduction(
                    size_hints, 128, 8
                ),  # this one is the best for outer reduction
                triton_config_reduction(
                    size_hints, 8, 512
                ),  # this and the next one seem very similar but both are needed for perf
                contiguous_config,
            ],
<<<<<<< HEAD
            key=["xnumel", "rnumel"],
=======
>>>>>>> d1ae510d
            filename=filename,
        )
    """
    # This is not tested yet:
    if len(size_hints) == 3:
        if not config.triton.autotune:
            return apply_triton_config(
                triton_config_tiled_reduction(size_hints, 16, 16, 16)
            )
        return cached_autotune(
            [
                triton_config_tiled_reduction(size_hints, 16, 16, 16),
                triton_config_tiled_reduction(size_hints, 1, 32, 128),
                triton_config_tiled_reduction(size_hints, 32, 1, 128),
                triton_config_tiled_reduction(size_hints, 1, 1, 2048, num_stages=1),
            ],
<<<<<<< HEAD
            key=["xnumel", "ynumel", "rnumel"],
=======
>>>>>>> d1ae510d
            filename=filename,
        )
    """
    raise NotImplementedError(f"size_hints: {size_hints}")


def conv_heuristics():
    configs = [
        triton.Config(
            {"BLOCK_M": 128, "BLOCK_N": 128, "BLOCK_K": 32}, num_stages=2, num_warps=8
        ),
        triton.Config(
            {"BLOCK_M": 256, "BLOCK_N": 64, "BLOCK_K": 32}, num_stages=2, num_warps=8
        ),
        triton.Config(
            {"BLOCK_M": 256, "BLOCK_N": 32, "BLOCK_K": 32}, num_stages=4, num_warps=4
        ),
        triton.Config(
            {"BLOCK_M": 256, "BLOCK_N": 32, "BLOCK_K": 64}, num_stages=4, num_warps=4
        ),
        triton.Config(
            {"BLOCK_M": 256, "BLOCK_N": 16, "BLOCK_K": 32}, num_stages=4, num_warps=2
        ),
        triton.Config(
            {"BLOCK_M": 64, "BLOCK_N": 128, "BLOCK_K": 32}, num_stages=4, num_warps=8
        ),
        triton.Config(
            {"BLOCK_M": 128, "BLOCK_N": 64, "BLOCK_K": 32}, num_stages=4, num_warps=4
        ),
        triton.Config(
            {"BLOCK_M": 64, "BLOCK_N": 64, "BLOCK_K": 32}, num_stages=4, num_warps=4
        ),
        triton.Config(
            {"BLOCK_M": 128, "BLOCK_N": 16, "BLOCK_K": 32}, num_stages=4, num_warps=4
        ),
        triton.Config(
            {"BLOCK_M": 128, "BLOCK_N": 128, "BLOCK_K": 128}, num_stages=3, num_warps=8
        ),
        triton.Config(
            {"BLOCK_M": 256, "BLOCK_N": 64, "BLOCK_K": 128}, num_stages=3, num_warps=8
        ),
        triton.Config(
            {"BLOCK_M": 256, "BLOCK_N": 32, "BLOCK_K": 128}, num_stages=4, num_warps=4
        ),
        triton.Config(
            {"BLOCK_M": 64, "BLOCK_N": 128, "BLOCK_K": 128}, num_stages=4, num_warps=4
        ),
        triton.Config(
            {"BLOCK_M": 128, "BLOCK_N": 64, "BLOCK_K": 128}, num_stages=4, num_warps=4
        ),
        triton.Config(
            {"BLOCK_M": 128, "BLOCK_N": 32, "BLOCK_K": 64}, num_stages=4, num_warps=2
        ),
        triton.Config(
            {"BLOCK_M": 64, "BLOCK_N": 64, "BLOCK_K": 64}, num_stages=4, num_warps=2
        ),
        # triton.Config(
        #     {"BLOCK_M": 128, "BLOCK_N": 16, "BLOCK_K": 64}, num_stages=4, num_warps=2
        # ),
    ]
    key = [
        "BATCH",
        "IN_C",
        "IN_H",
        "IN_W",
        "KERNEL_N",
        "KERNEL_H",
        "KERNEL_W",
        "OUT_H",
        "OUT_W",
        # parameters of conv
        "stride_h",
        "stride_w",
        "padding_h",
        "padding_w",
        "dilation_h",
        "dilation_w",
        "output_padding_h",
        "output_padding_w",
        "groups",
    ]
    prune_configs_by = {
        "early_config_prune": conv_early_config_prune,
        "perf_model": estimate_conv_time,
        "top_k": 10,
    }
    return triton.autotune(configs, key, prune_configs_by=prune_configs_by)


def mm_heuristics():
    mm_heuristic = heuristics(
        {
            "EVEN_K": lambda args: args["K"] % (args["BLOCK_K"] * args["SPLIT_K"]) == 0,
        }
    )
    return mm_heuristic


def mm_autotune(get_io_bound_configs=False):
    configs = [
        # basic configs for compute-bound matmuls
        triton.Config(
            {"BLOCK_M": 128, "BLOCK_N": 256, "BLOCK_K": 32, "SPLIT_K": 1},
            num_stages=3,
            num_warps=8,
        ),
        triton.Config(
            {"BLOCK_M": 256, "BLOCK_N": 128, "BLOCK_K": 32, "SPLIT_K": 1},
            num_stages=3,
            num_warps=8,
        ),
        triton.Config(
            {"BLOCK_M": 256, "BLOCK_N": 64, "BLOCK_K": 32, "SPLIT_K": 1},
            num_stages=4,
            num_warps=4,
        ),
        triton.Config(
            {"BLOCK_M": 64, "BLOCK_N": 256, "BLOCK_K": 32, "SPLIT_K": 1},
            num_stages=4,
            num_warps=4,
        ),
        triton.Config(
            {"BLOCK_M": 128, "BLOCK_N": 128, "BLOCK_K": 32, "SPLIT_K": 1},
            num_stages=4,
            num_warps=4,
        ),
        triton.Config(
            {"BLOCK_M": 128, "BLOCK_N": 64, "BLOCK_K": 32, "SPLIT_K": 1},
            num_stages=4,
            num_warps=4,
        ),
        triton.Config(
            {"BLOCK_M": 64, "BLOCK_N": 128, "BLOCK_K": 32, "SPLIT_K": 1},
            num_stages=4,
            num_warps=4,
        ),
        triton.Config(
            {"BLOCK_M": 128, "BLOCK_N": 32, "BLOCK_K": 32, "SPLIT_K": 1},
            num_stages=4,
            num_warps=4,
        ),
        triton.Config(
            {"BLOCK_M": 64, "BLOCK_N": 32, "BLOCK_K": 32, "SPLIT_K": 1},
            num_stages=5,
            num_warps=2,
        ),
        # good for int8
        triton.Config(
            {"BLOCK_M": 128, "BLOCK_N": 256, "BLOCK_K": 128, "SPLIT_K": 1},
            num_stages=3,
            num_warps=8,
        ),
        triton.Config(
            {"BLOCK_M": 256, "BLOCK_N": 128, "BLOCK_K": 128, "SPLIT_K": 1},
            num_stages=3,
            num_warps=8,
        ),
        triton.Config(
            {"BLOCK_M": 256, "BLOCK_N": 64, "BLOCK_K": 128, "SPLIT_K": 1},
            num_stages=4,
            num_warps=4,
        ),
        triton.Config(
            {"BLOCK_M": 64, "BLOCK_N": 256, "BLOCK_K": 128, "SPLIT_K": 1},
            num_stages=4,
            num_warps=4,
        ),
        triton.Config(
            {"BLOCK_M": 128, "BLOCK_N": 128, "BLOCK_K": 128, "SPLIT_K": 1},
            num_stages=4,
            num_warps=4,
        ),
        triton.Config(
            {"BLOCK_M": 128, "BLOCK_N": 64, "BLOCK_K": 64, "SPLIT_K": 1},
            num_stages=4,
            num_warps=4,
        ),
        triton.Config(
            {"BLOCK_M": 64, "BLOCK_N": 128, "BLOCK_K": 64, "SPLIT_K": 1},
            num_stages=4,
            num_warps=4,
        ),
        triton.Config(
            {"BLOCK_M": 128, "BLOCK_N": 32, "BLOCK_K": 64, "SPLIT_K": 1},
            num_stages=4,
            num_warps=4,
        ),
        triton.Config(
            {"BLOCK_M": 64, "BLOCK_N": 32, "BLOCK_K": 64, "SPLIT_K": 1},
            num_stages=5,
            num_warps=2,
        ),
    ]
    if get_io_bound_configs:
        configs += get_configs_io_bound()
    key = ["M", "N", "K"]
    prune_configs_by = {
        "early_config_prune": mm_early_config_prune,
        "perf_model": estimate_matmul_time,
        "top_k": 10,
    }
    return triton.autotune(configs, key, prune_configs_by=prune_configs_by)


def grid(xnumel, ynumel=None, znumel=None):
    """Helper function to compute triton grids"""

    def grid_fn(meta):
        result = [cdiv(xnumel, meta["XBLOCK"])]
        if ynumel:
            result.append(cdiv(ynumel, meta["YBLOCK"]))
            if znumel:
                result.append(cdiv(znumel, meta["ZBLOCK"]))
        return result

    return grid_fn<|MERGE_RESOLUTION|>--- conflicted
+++ resolved
@@ -1,16 +1,9 @@
-<<<<<<< HEAD
-=======
 import builtins
->>>>>>> d1ae510d
 import hashlib
 import json
 import logging
 import os.path
-<<<<<<< HEAD
-import textwrap
-=======
 import time
->>>>>>> d1ae510d
 from typing import List
 
 import triton
@@ -31,51 +24,12 @@
 log = logging.getLogger(__name__)
 
 
-<<<<<<< HEAD
-def load_cached_autotuning(
-    cache_filename: str, configs_hash: str, configs: List[Config]
-):
-    """
-    Read a cached autotuning result from disk
-=======
 class CachingAutotuner(triton.code_gen.Autotuner):
     """
     Simplified version of Triton autotuner that has no invalidation key
     and caches the best config to disk.
->>>>>>> d1ae510d
-    """
-    if not os.path.exists(cache_filename):
-        return None
-
-<<<<<<< HEAD
-    best_config = json.loads(open(cache_filename).read())
-    if best_config.get("configs_hash") != configs_hash:
-        return None
-
-    matching_configs = [
-        cfg
-        for cfg in configs
-        if all(val == best_config.get(key) for key, val in cfg.kwargs.items())
-    ]
-    if len(matching_configs) != 1:
-        return None
-
-    return matching_configs[0]
-
-
-def hash_configs(configs: List[Config]):
-    """
-    Hash used to check for changes in configurations
-    """
-    hasher = hashlib.sha256()
-    for cfg in configs:
-        hasher.update(
-            f"{sorted(cfg.kwargs.items())} {cfg.num_warps} {cfg.num_stages}\n".encode(
-                "utf-8"
-            )
-        )
-    return hasher.hexdigest()
-=======
+    """
+
     def __init__(self, kernel, arg_names, configs, save_cache_hook):
         super().__init__(kernel, arg_names, configs, [], None, None)
         assert not self.early_config_prune
@@ -88,7 +42,6 @@
         except triton.code_gen.OutOfResources as e:
             log.warning("OutOfResources: %s %s", e, config)
             return (float("inf"), float("inf"), float("inf"))
->>>>>>> d1ae510d
 
     def __call__(self, *args, **kwargs):
         if len(self.configs) > 1:
@@ -151,18 +104,9 @@
 
     return matching_configs[0]
 
-<<<<<<< HEAD
-def autotune(
-    configs: List[Config],
-    key: List[str],
-    prune_configs_by=None,
-    reset_to_zero=None,
-    debug_label=None,
-=======
 
 def cached_autotune(
     configs: List[Config],
->>>>>>> d1ae510d
     filename=None,
 ):
     """
@@ -170,56 +114,14 @@
     has additional debugging, error handling, and on-disk caching.
     """
     configs = unique_configs(configs)
-<<<<<<< HEAD
-    results = []
-
-    class Autotuner(triton.code_gen.Autotuner):
-        def _bench(self, *args, config, **kwargs):
-            try:
-                result = super()._bench(*args, config=config, **kwargs)
-                if debug_label:
-                    results.append(f"{config}: {result[0]}")
-                    if len(results) == len(configs):
-                        log.warning(
-                            "Autouning Results %s\n%s",
-                            debug_label,
-                            textwrap.indent("\n".join(results), " " * 4),
-                        )
-                return result
-            except triton.code_gen.OutOfResources as e:
-                log.warning("OutOfResources: %s %s", e, config)
-                return (float("inf"), float("inf"), float("inf"))
-=======
->>>>>>> d1ae510d
 
     # on disk caching logic
     if filename is not None and len(configs) > 1:
         cache_filename = os.path.splitext(filename)[0] + ".best_config"
         configs_hash = hash_configs(configs)
-<<<<<<< HEAD
-
         best_config = load_cached_autotuning(cache_filename, configs_hash, configs)
         if best_config:
             configs = [best_config]
-        else:
-
-            def call_and_store_cache(self, *args, **kwargs):
-                result = triton.code_gen.Autotuner.__call__(self, *args, **kwargs)
-                with open(cache_filename, "w") as fd:
-                    fd.write(
-                        json.dumps(
-                            {**self.best_config.kwargs, "configs_hash": configs_hash}
-                        )
-                    )
-                self.configs = [self.best_config]
-                del Autotuner.__call__  # uninstall this hook
-                return result
-
-            Autotuner.__call__ = call_and_store_cache
-=======
-        best_config = load_cached_autotuning(cache_filename, configs_hash, configs)
-        if best_config:
-            configs = [best_config]
 
         def save_cache_hook(cfg):
             with open(cache_filename, "w") as fd:
@@ -227,7 +129,6 @@
 
     else:
         save_cache_hook = None
->>>>>>> d1ae510d
 
     def decorator(fn):
         def wrapper(kernel):
@@ -365,15 +266,9 @@
     Decorator that applies a fixed triton config using triton.heuristics.
     """
     # Autotuner with 1-config is no-op
-<<<<<<< HEAD
-    return autotune([config], ["xnumel"])
-
-
-=======
     return cached_autotune([config])
 
 
->>>>>>> d1ae510d
 def pointwise_heuristics(size_hints, contiguous=False, filename=None):
     """
     Construct @triton.heuristics() based on size_hints.
@@ -391,10 +286,6 @@
                 triton_config(size_hints, 1, 1024),
                 triton_config(size_hints, 1024, 1),
             ],
-<<<<<<< HEAD
-            key=["xnumel", "ynumel"],
-=======
->>>>>>> d1ae510d
             filename=filename,
         )
     if len(size_hints) == 3:
@@ -410,10 +301,6 @@
                 triton_config(size_hints, 1, 1024, 1),
                 triton_config(size_hints, 1, 1, 1024),
             ],
-<<<<<<< HEAD
-            key=["xnumel", "ynumel", "znumel"],
-=======
->>>>>>> d1ae510d
             filename=filename,
         )
     raise NotImplementedError(f"size_hints: {size_hints}")
@@ -441,10 +328,6 @@
                 ),  # this and the next one seem very similar but both are needed for perf
                 contiguous_config,
             ],
-<<<<<<< HEAD
-            key=["xnumel", "rnumel"],
-=======
->>>>>>> d1ae510d
             filename=filename,
         )
     """
@@ -461,10 +344,6 @@
                 triton_config_tiled_reduction(size_hints, 32, 1, 128),
                 triton_config_tiled_reduction(size_hints, 1, 1, 2048, num_stages=1),
             ],
-<<<<<<< HEAD
-            key=["xnumel", "ynumel", "rnumel"],
-=======
->>>>>>> d1ae510d
             filename=filename,
         )
     """
