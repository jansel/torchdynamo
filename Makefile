.PHONY: default develop test torchbench format lint setup clean

PY_FILES := $(wildcard *.py) $(wildcard torchdynamo/*.py) $(wildcard torchdynamo/*/*.py) \
            $(wildcard test/*.py) $(wildcard torchinductor/*.py) $(wildcard torchinductor/*/*.py) \
            $(wildcard benchmarks/*.py) $(wildcard benchmarks/*/*.py) $(wildcard .circleci/*.py)
C_FILES := $(wildcard torchdynamo/*.c torchdynamo/*.cpp)
CLANG_TIDY ?= clang-tidy-10
CLANG_FORMAT ?= clang-format-10
PIP ?= python -m pip

# versions used in CI
PYTORCH_VERSION ?= dev20220916
TRITON_VERSION ?= 5b04331dd2efdd23f4475823761fa975de60a514


default: develop

develop:
	python setup.py develop

test: develop
	pytest test -o log_cli=False

torchbench: develop
	python benchmarks/torchbench.py --fast

overhead: develop
	python benchmarks/torchbench.py --overhead

format:
	isort $(PY_FILES)
	black $(PY_FILES)
	! which $(CLANG_FORMAT) >/dev/null 2>&1 || $(CLANG_FORMAT) -i $(C_FILES)

lint:
	black --check --diff $(PY_FILES)
	isort --check --diff $(PY_FILES)
	flake8 $(PY_FILES)
	mypy
	! which $(CLANG_TIDY) >/dev/null 2>&1 || $(CLANG_TIDY) $(C_FILES) -- \
		-I`python -c 'from distutils.sysconfig import get_python_inc as X; print(X())'` \
		`python -c 'from torch.utils.cpp_extension import include_paths; print(" ".join(map("-I{}".format, include_paths())))'`

lint-deps:
	grep -E '(black|flake8|isort|click|torch|mypy)' requirements.txt | xargs $(PIP) install

setup_lint: lint-deps

setup:
	$(PIP) install -r requirements.txt

setup_nightly:
	$(PIP) install ninja
	$(PIP) install --pre torch==1.13.0.$(PYTORCH_VERSION) --extra-index-url https://download.pytorch.org/whl/nightly/cpu
	$(PIP) install -r requirements.txt

setup_nightly_gpu:
	conda install -y -c pytorch magma-cuda116 cudatoolkit=11.6 -c conda-forge
	$(PIP) install --pre torch==1.13.0.$(PYTORCH_VERSION) \
                      torchvision==0.14.0.$(PYTORCH_VERSION) \
                      torchaudio==0.13.0.$(PYTORCH_VERSION) \
                      torchtext==0.14.0.$(PYTORCH_VERSION) \
                      --extra-index-url https://download.pytorch.org/whl/nightly/cu116
	$(PIP) install ninja
	$(PIP) install -U "git+https://github.com/openai/triton@$(TRITON_VERSION)#subdirectory=python"
	$(PIP) install -r requirements.txt

clean:
	python setup.py clean
	rm -rf build torchdynamo.egg-info torchdynamo/*.so __pycache__ .pytest_cache .benchmarks *.csv dist

clone-deps:
	(cd .. \
		&& (test -e pytorch || git clone --recursive https://github.com/pytorch/pytorch pytorch) \
		&& (test -e torchvision || git clone --recursive https://github.com/pytorch/vision torchvision) \
		&& (test -e torchtext || git clone --recursive https://github.com/pytorch/text torchtext) \
		&& (test -e torchaudio || git clone --recursive https://github.com/pytorch/audio torchaudio) \
		&& (test -e detectron2 || git clone --recursive https://github.com/facebookresearch/detectron2) \
		&& (test -e torchbenchmark || git clone --recursive https://github.com/pytorch/benchmark torchbenchmark) \
		&& (test -e triton || git clone --recursive https://github.com/openai/triton.git) \
	)

pull-deps:
	(cd ../pytorch        && git pull && git submodule update --init --recursive)
	(cd ../torchvision    && git pull && git submodule update --init --recursive)
	(cd ../torchtext      && git pull && git submodule update --init --recursive)
	(cd ../torchaudio     && git pull && git submodule update --init --recursive)
	(cd ../detectron2     && git pull && git submodule update --init --recursive)
	(cd ../triton         && git pull && git submodule update --init --recursive)

build-deps: clone-deps
	# conda env remove --name torchdynamo
	# conda create --name torchdynamo -y python=3.8
	# conda activate torchdynamo
	conda install -y astunparse numpy scipy ninja pyyaml mkl mkl-include setuptools cmake \
        cffi typing_extensions future six requests dataclasses protobuf numba cython scikit-learn
	conda install -y -c pytorch magma-cuda116
	conda install -y -c conda-forge librosa

	make setup && $(PIP) uninstall -y torch
	(cd ../pytorch     && python setup.py clean && python setup.py develop)
	(cd ../torchvision && python setup.py clean && python setup.py develop)
	(cd ../torchtext   && python setup.py clean && python setup.py develop)
	(cd ../torchaudio  && python setup.py clean && python setup.py develop)
	(cd ../detectron2  && python setup.py clean && python setup.py develop)
<<<<<<< HEAD
	(cd ../pytorch/functorch   && python setup.py clean && python setup.py develop)
=======
	(cd ../torchbenchmark && python install.py --continue_on_fail)
>>>>>>> 3eef6c1c
	(cd ../triton/python && python setup.py clean && python setup.py develop)
	(cd ../torchbenchmark && python install.py --continue_on_fail)
	pip install gym==0.25.2
	make setup_lint
	python setup.py develop

baseline-cpu: develop
	 rm -f baseline_*.csv
	 python benchmarks/torchbench.py -n50 --overhead
	 python benchmarks/torchbench.py -n50 --speedup-ts
	 python benchmarks/torchbench.py -n50 --speedup-sr
	 python benchmarks/torchbench.py -n50 --speedup-onnx
	 paste -d, baseline_ts.csv baseline_sr.csv baseline_onnx.csv > baseline_all.csv

baseline-gpu: develop
	 rm -f baseline_*.csv
	 python benchmarks/torchbench.py -dcuda -n100 --overhead
	 python benchmarks/torchbench.py -dcuda -n100 --speedup-ts && mv baseline_ts.csv baseline_nnc.csv
	 python benchmarks/torchbench.py -dcuda -n100 --speedup-ts --nvfuser && mv baseline_ts.csv baseline_nvfuser.csv
	 python benchmarks/torchbench.py -dcuda -n100 --speedup-trt
	 python benchmarks/torchbench.py -dcuda -n100 --speedup-onnx
	 paste -d, baseline_nnc.csv baseline_nvfuser.csv baseline_trt.csv baseline_onnx.csv > baseline_all.csv

gpu-inductor-cudagraphs-fp32: develop
	rm -f inductor.csv baseline_cudagraphs.csv baseline_cg_nvfuser.csv baseline_cg_nnc.csv inductor_gpu_cudagraphs_fp32.csv
	python benchmarks/torchbench.py -dcuda --inductor-settings --float32 -n50 --inductor
	python benchmarks/torchbench.py -dcuda --inductor-settings --float32 -n50 --backend=cudagraphs
	mv speedup_cudagraphs.csv baseline_cudagraphs.csv
	python benchmarks/torchbench.py -dcuda --inductor-settings --float32 -n50 --backend=cudagraphs_ts --nvfuser
	mv speedup_cudagraphs_ts.csv baseline_cg_nvfuser.csv
	python benchmarks/torchbench.py -dcuda --inductor-settings --float32 -n50 --backend=cudagraphs_ts
	mv speedup_cudagraphs_ts.csv baseline_cg_nnc.csv
	paste -d, inductor.csv baseline_cudagraphs.csv baseline_cg_nvfuser.csv baseline_cg_nnc.csv > inductor_gpu_cudagraphs_fp32.csv

gpu-inductor-cudagraphs-fp16: develop
	rm -f inductor.csv baseline_cudagraphs.csv baseline_cg_nvfuser.csv baseline_cg_nnc.csv inductor_gpu_cudagraphs_fp16.csv
	python benchmarks/torchbench.py -dcuda --inductor-settings --float16 -n50 --inductor
	python benchmarks/torchbench.py -dcuda --inductor-settings --float16 -n50 --backend=cudagraphs
	mv speedup_cudagraphs.csv baseline_cudagraphs.csv
	python benchmarks/torchbench.py -dcuda --inductor-settings --float16 -n50 --backend=cudagraphs_ts --nvfuser
	mv speedup_cudagraphs_ts.csv baseline_cg_nvfuser.csv
	python benchmarks/torchbench.py -dcuda --inductor-settings --float16 -n50 --backend=cudagraphs_ts
	mv speedup_cudagraphs_ts.csv baseline_cg_nnc.csv
	paste -d, inductor.csv baseline_cudagraphs.csv baseline_cg_nvfuser.csv baseline_cg_nnc.csv > inductor_gpu_cudagraphs_fp16.csv

gpu-inductor-dynamic: develop
	rm -f inductor.csv baseline_nvfuser.csv baseline_nnc.csv inductor_gpu_dynamic.csv
	python benchmarks/torchbench.py -dcuda --inductor-settings --float32 -n50 --inductor-dynamic
	python benchmarks/torchbench.py -dcuda --inductor-settings --float32 -n50 --backend=ts --nvfuser
	mv speedup_ts.csv baseline_nvfuser.csv
	python benchmarks/torchbench.py -dcuda --inductor-settings --float32 -n50 --backend=ts
	mv speedup_ts.csv baseline_nnc.csv
	paste -d, inductor.csv baseline_nvfuser.csv baseline_nnc.csv > inductor_gpu_dynamic.csv

cpu-inductor: develop
	rm -f inductor.csv speedup_ts.csv cpu_mt_inductor.csv
	python torchbench.py --inductor-settings --fast --inductor
	python torchbench.py --inductor-settings --fast --backend=ts
	paste -d, inductor.csv speedup_ts.csv > cpu_mt_inductor.csv

cpu-inductor-seq: develop
	rm -f inductor.csv speedup_ts.csv cpu_1t_inductor.csv
	taskset 1 python benchmarks/torchbench.py --inductor-settings --fast --inductor --threads=1
	taskset 1 python benchmarks/torchbench.py --inductor-settings --fast --backend=ts --threads=1
	paste -d, inductor.csv speedup_ts.csv > cpu_1t_inductor.csv

gpu-inductor-bw-fp16: develop
	rm -f inductor.csv speedup_aot_nvfuser.csv speedup_aot_cudagraphs.csv
	python benchmarks/torchbench.py --training -dcuda --inductor-settings --float16 -n100 --backend=aot_nvfuser --nvfuser
	python benchmarks/torchbench.py --training -dcuda --inductor-settings --float16 -n100 --backend=aot_cudagraphs
	python benchmarks/torchbench.py --training -dcuda --inductor-settings --float16 -n100 --inductor
	paste -d, inductor.csv speedup_aot_nvfuser.csv speedup_aot_cudagraphs.csv > inductor_bw_fp16.csv

gpu-inductor-bw-fp32: develop
	rm -f inductor.csv speedup_aot_nvfuser.csv speedup_aot_cudagraphs.csv
	python benchmarks/torchbench.py --training -dcuda --inductor-settings --float32 -n100 --backend=aot_nvfuser --nvfuser
	python benchmarks/torchbench.py --training -dcuda --inductor-settings --float32 -n100 --backend=aot_cudagraphs
	python benchmarks/torchbench.py --training -dcuda --inductor-settings --float32 -n100 --inductor
	paste -d, inductor.csv speedup_aot_nvfuser.csv speedup_aot_cudagraphs.csv > inductor_bw_fp32.csv

<|MERGE_RESOLUTION|>--- conflicted
+++ resolved
@@ -103,11 +103,6 @@
 	(cd ../torchtext   && python setup.py clean && python setup.py develop)
 	(cd ../torchaudio  && python setup.py clean && python setup.py develop)
 	(cd ../detectron2  && python setup.py clean && python setup.py develop)
-<<<<<<< HEAD
-	(cd ../pytorch/functorch   && python setup.py clean && python setup.py develop)
-=======
-	(cd ../torchbenchmark && python install.py --continue_on_fail)
->>>>>>> 3eef6c1c
 	(cd ../triton/python && python setup.py clean && python setup.py develop)
 	(cd ../torchbenchmark && python install.py --continue_on_fail)
 	pip install gym==0.25.2
