--- conflicted
+++ resolved
@@ -88,12 +88,8 @@
 	(cd ../torchtext      && git pull && git submodule update --init --recursive)
 	(cd ../torchaudio     && git pull && git submodule update --init --recursive)
 	(cd ../detectron2     && git pull && git submodule update --init --recursive)
-<<<<<<< HEAD
-	(cd ../triton         && git pull && git submodule update --init --recursive)
-=======
+	(cd ../triton         && git checkout master && git pull && git checkout $(TRITON_VERSION) && git submodule update --init --recursive)
 	(cd ../torchbenchmark && git pull && git submodule update --init --recursive)
-	(cd ../triton         && git checkout master && git pull && git checkout $(TRITON_VERSION) && git submodule update --init --recursive)
->>>>>>> ddec1bd1
 
 build-deps: clone-deps
 	# conda env remove --name torchdynamo
