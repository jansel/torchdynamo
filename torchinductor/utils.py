--- conflicted
+++ resolved
@@ -167,7 +167,6 @@
     return wrapper
 
 
-<<<<<<< HEAD
 def sympy_str(expr: sympy.Expr):
     """
     Normal sympy str is very slow, this is a lot faster.  The result are
@@ -207,7 +206,8 @@
 
 def free_symbol_startswith(index: sympy.Expr, prefix: str):
     return any(v.name.startswith(prefix) for v in index.free_symbols)
-=======
+
+
 def has_incompatible_cudagraph_ops(gm):
     forbidden_list = set(
         [
@@ -218,5 +218,4 @@
     for node in gm.graph.nodes:
         if str(node.target) in forbidden_list:
             return True
-    return False
->>>>>>> fe3173f7
+    return False