--- conflicted
+++ resolved
@@ -65,24 +65,7 @@
 }
 
 
-<<<<<<< HEAD
-tensortype_to_dtype = {
-    torch.FloatTensor: (torch.float32, torch.float),
-    torch.DoubleTensor: (torch.float64, torch.double),
-    torch.HalfTensor: (torch.float16, torch.half),
-    torch.BFloat16Tensor: (torch.bfloat16,),
-    torch.ByteTensor: (torch.uint8,),
-    torch.CharTensor: (torch.int8,),
-    torch.LongTensor: (torch.int64, torch.long),
-    torch.IntTensor: (torch.int32, torch.int),
-    torch.ShortTensor: (torch.int16, torch.short),
-    torch.BoolTensor: (torch.bool,),
-}
-
-
 @functools.lru_cache(None)
-=======
->>>>>>> 08aa6cea
 def init_logging():
     if "PYTEST_CURRENT_TEST" not in os.environ:
         logging.config.dictConfig(LOGGING_CONFIG)
