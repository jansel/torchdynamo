--- conflicted
+++ resolved
@@ -2161,8 +2161,6 @@
             ],
         )
 
-<<<<<<< HEAD
-=======
     def test_scatter1(self):
         def fn(a, dim, index, b):
             return aten.scatter(a, dim, index, b)
@@ -2205,7 +2203,6 @@
             ],
         )
 
->>>>>>> b56a00f6
     def test_scatter_add1(self):
         def fn(a, dim, index, b):
             return aten.scatter_add(a, dim, index, b)
