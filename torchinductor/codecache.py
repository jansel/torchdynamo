--- conflicted
+++ resolved
@@ -160,10 +160,6 @@
                 exec(code, mod.__dict__, mod.__dict__)
                 cls.cache[key] = mod
                 cls.cache[key].key = key
-<<<<<<< HEAD
-        log.debug(f"PyCodeCache {path}")
-=======
->>>>>>> dc3b7326
         return cls.cache[key]
 
 
