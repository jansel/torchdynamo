--- conflicted
+++ resolved
@@ -39,11 +39,7 @@
     # Requires functorch
     from torchinductor.compile_fx import compile_fx_inner
 except (ImportError, ModuleNotFoundError, AssertionError) as e:
-<<<<<<< HEAD
-    print(f"{type(e)}: {e}")
-=======
     sys.stderr.write(f"{type(e)}: {e}\n")
->>>>>>> f704f1f3
     raise unittest.SkipTest("requires sympy/functorch")
 
 
