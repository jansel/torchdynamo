--- conflicted
+++ resolved
@@ -185,14 +185,8 @@
             f"""
                 from ctypes import c_void_p, c_long
                 import torch
-                import triton
-                import triton.language as tl
                 import random
                 from torch import empty_strided, as_strided, device
-<<<<<<< HEAD
-                from torch._C import _cuda_getCurrentRawStream as get_cuda_stream
-=======
->>>>>>> f704f1f3
                 from {codecache.__name__} import AsyncCompile
 
                 aten = torch.ops.aten
@@ -204,14 +198,10 @@
         if has_triton():
             self.header.splice(
                 """
-<<<<<<< HEAD
-                from torchinductor.triton_ops.autotune import grid
-=======
                 import triton
                 import triton.language as tl
                 from torchinductor.triton_ops.autotune import grid
                 from torch._C import _cuda_getCurrentRawStream as get_cuda_stream
->>>>>>> f704f1f3
                 """
             )
 
@@ -260,20 +250,12 @@
 
         self.allocated = set()
         self.freed = set()
-<<<<<<< HEAD
-        self.get_cuda_stream = functools.lru_cache(None)(self.get_cuda_stream)
-
-    def get_cuda_stream(self, index):
-        name = f"stream{index}"
-        # self.writeline("torch.cuda.set_device(torch.cuda.current_device())")
-=======
         self.write_get_cuda_stream = functools.lru_cache(None)(
             self.write_get_cuda_stream
         )
 
     def write_get_cuda_stream(self, index):
         name = f"stream{index}"
->>>>>>> f704f1f3
         self.writeline(f"{name} = get_cuda_stream({index})")
         return name
 
