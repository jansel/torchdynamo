import functools
import operator
import time
from typing import Any
from typing import Dict
from typing import List

import numpy as np
import sympy
import torch
from torch.cuda import synchronize
from torch.fx.immutable_collections import immutable_dict
from torch.fx.immutable_collections import immutable_list

VarRanges = Dict[sympy.Expr, sympy.Expr]


@functools.lru_cache(None)
def has_triton():
    try:
        import triton

        return triton is not None
    except (ImportError, ModuleNotFoundError):
        return False


@functools.lru_cache(None)
def has_torchvision_roi_align():
    try:
        from torchvision.ops import roi_align  # noqa

        return roi_align is not None and hasattr(
            getattr(torch.ops, "torchvision", None), "roi_align"
        )
    except (ImportError, ModuleNotFoundError):
        return False


@functools.lru_cache(None)
def has_triton_libdevice():
    try:
        from triton.language import libdevice

        return libdevice is not None
    except (ImportError, ModuleNotFoundError):
        return False


def conditional_product(*args):
    return functools.reduce(operator.mul, [x for x in args if x])


def sympy_product(it):
    return functools.reduce(operator.mul, it, sympy.Integer(1))


def sympy_dot(seq1, seq2):
    assert len(seq1) == len(seq2)
    return sympy.expand(sum(a * b for a, b in zip(seq1, seq2)))


def unique(it):
    return {id(x): x for x in it}.values()


def ceildiv(numer: int, denom: int):
    assert isinstance(numer, int) and isinstance(denom, int)
    return (numer + (denom - 1)) // denom


def gen_gm_and_inputs(target, args, kwargs):
    g = torch.fx.Graph()
    g_args = []
    a_args = []
    for n, arg in enumerate(args):
        if isinstance(arg, torch.Tensor):
            g_args.append(g.placeholder(f"arg{n}"))
            a_args.append(arg)
        else:
            g_args.append(arg)
    assert all(not isinstance(x, torch.Tensor) for x in kwargs.values())
    node = g.call_function(target, tuple(g_args), kwargs)
    if (
        len(target._schema.returns) == 1
        and str(target._schema.returns[0].type) == "Tensor"
    ):
        node = (node,)
    g.output(node)

    gm = torch.fx.GraphModule({}, g)
    return gm, a_args


def timed(model, example_inputs, times=1):
    synchronize()
    torch.manual_seed(1337)
    t0 = time.perf_counter()
    for _ in range(times):
        result = model(*example_inputs)
        synchronize()
    t1 = time.perf_counter()
    # GC the result after timing
    assert result is not None
    return t1 - t0


def print_performance(fn, args=(), times=10, repeat=10, baseline=1.0):
    timings = [timed(fn, args, times) for _ in range(repeat)]
    took = np.median(timings)
    print(f"{took/baseline:.6f}")
    return took


immutable_dict.__hash__ = lambda self: hash(tuple(self.items()))
immutable_list.__hash__ = lambda self: hash(tuple(self))


def freeze_inputs(f):
    """
    Useful for wrapping lists in tuples for caching purposes
    """

    def freeze_value(x):
        if isinstance(x, (immutable_dict, immutable_list)):
            return x
        if isinstance(x, list):
            return immutable_list(x)
        if isinstance(x, dict):
            return immutable_dict(x)
        return x

    @functools.wraps(f)
    def wrapped(*args):
        args = [freeze_value(x) for x in args]
        return f(*args)

    wrapped.cache_info = f.cache_info
    return wrapped


def precompute_method(obj: Any, method: str):
    """Replace obj.method() with a new method that returns a precomputed constant."""
    result = getattr(obj, method)()
    setattr(obj, method, lambda: result)


def precompute_methods(obj: Any, methods: List[str]):
    """Replace methods with new methods that returns a precomputed constants."""
    for method in methods:
        precompute_method(obj, method)


def cmp(a, b):
    return int(a > b) - int(a < b)


def cache_on_self(fn):
    key = f"__{fn.__name__}_cache"

    @functools.wraps(fn)
    def wrapper(self):
        if not hasattr(self, key):
            setattr(self, key, fn(self))
        return getattr(self, key)

    return wrapper


def sympy_str(expr: sympy.Expr):
    """
    Normal sympy str is very slow, this is a lot faster.  The result are
    somewhat worse, as it doesn't do as much simplification.  So don't
    use this for final codegen.
    """
    if isinstance(expr, sympy.Symbol):
        return expr.name
    if isinstance(expr, sympy.Add):
        return " + ".join(map(sympy_str, expr.args))
    if isinstance(expr, sympy.Mul):
        return " * ".join(map(sympy_str, expr.args))

    from .ir import CleanDiv
    from .ir import IndexingDiv
    from .ir import ModularIndexing

    if isinstance(expr, (ModularIndexing, CleanDiv, IndexingDiv)):
        return f"{expr.func.__name__}({', '.join(map(sympy_str, expr.args))})"
    return str(expr)


def sympy_subs(expr: sympy.Expr, replacements: Dict[Any, Any]):
    """
    xreplace is faster than subs, but is way more picky
    """

<<<<<<< HEAD
    def swap_key(key):
        if isinstance(key, str):
            return sympy.Symbol(key)
        assert isinstance(key, sympy.Symbol), key
        return key

    def swap_value(val):
        if isinstance(val, int):
            return sympy.Integer(val)
        if isinstance(val, sympy.Expr):
            return val
        return swap_key(val)

    return expr.xreplace({swap_key(k): swap_value(v) for k, v in replacements.items()})
=======
    def promote_strings(key):
        if isinstance(key, str):
            return sympy.Symbol(key)
        return key

    return expr.xreplace(
        {promote_strings(k): promote_strings(v) for k, v in replacements.items()}
    )
>>>>>>> dac6dd10


def free_symbol_startswith(index: sympy.Expr, prefix: str):
    return any(v.name.startswith(prefix) for v in index.free_symbols)<|MERGE_RESOLUTION|>--- conflicted
+++ resolved
@@ -194,22 +194,6 @@
     xreplace is faster than subs, but is way more picky
     """
 
-<<<<<<< HEAD
-    def swap_key(key):
-        if isinstance(key, str):
-            return sympy.Symbol(key)
-        assert isinstance(key, sympy.Symbol), key
-        return key
-
-    def swap_value(val):
-        if isinstance(val, int):
-            return sympy.Integer(val)
-        if isinstance(val, sympy.Expr):
-            return val
-        return swap_key(val)
-
-    return expr.xreplace({swap_key(k): swap_value(v) for k, v in replacements.items()})
-=======
     def promote_strings(key):
         if isinstance(key, str):
             return sympy.Symbol(key)
@@ -218,7 +202,6 @@
     return expr.xreplace(
         {promote_strings(k): promote_strings(v) for k, v in replacements.items()}
     )
->>>>>>> dac6dd10
 
 
 def free_symbol_startswith(index: sympy.Expr, prefix: str):
