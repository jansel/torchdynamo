import dataclasses
import functools
import itertools
import logging
import textwrap
from collections import OrderedDict
from functools import partial
from typing import Any
from typing import Callable
from typing import List
from typing import Optional
from unittest.mock import patch

import numpy
import sympy
import torch.fx
import torch.utils._pytree as pytree
from sympy import Expr
from sympy import Integer

from . import config
from . import dependencies
from .codegen.common import _simplify_loops
from .dependencies import extract_read_writes
from .dependencies import var_builder
from .utils import sympy_product
from .virtualized import V
from .virtualized import ops

log = logging.getLogger(__name__)
indent = functools.partial(textwrap.indent, prefix="  ")


def inverse_reorder(order):
    inv_order = dict(zip(order, range(len(order))))

    def reindex(index):
        assert len(index) == len(inv_order)
        return [index[inv_order[i]] for i in range(len(index))]

    return reindex


def same_reorder(order):
    def reindex(index):
        assert len(index) == len(order)
        return [index[order[i]] for i in range(len(index))]

    return reindex


def fuse_reindexing(reindex1, reindex2):
    def reindex(index):
        return reindex1(reindex2(index))

    return reindex


def stride_order2fill_order(order):
    """
    Convert stride order to fill order
    For channel last format,
    stride order = [3, 0, 2, 1] and fill order = [1, 3, 2, 0]
    """
    lookup = {pos: idx for idx, pos in enumerate(order)}
    fill_order = [lookup[i] for i in range(len(order))]
    return fill_order


class ModularIndexing(sympy.Function):
    """
    ModularIndexing(a, b, c) => (a // b) % c
    """

    nargs = (3,)

    @classmethod
    def eval(cls, base, divisor, modulus):
        if base == 0 or modulus == 1:
            return sympy.Integer(0)

        if (
            isinstance(base, sympy.Integer)
            and isinstance(divisor, sympy.Integer)
            and isinstance(modulus, sympy.Integer)
        ):
            return (base // divisor) % modulus

        if divisor != 1:
            gcd = sympy.gcd(base, divisor)
            if gcd != 1:
                return ModularIndexing(base / gcd, divisor / gcd, modulus)

        if isinstance(base, sympy.Add):
            new_terms = []
            for term in base.args:
                if sympy.gcd(term, modulus * divisor) != modulus * divisor:
                    new_terms.append(term)
            if len(new_terms) != len(base.args):
                return ModularIndexing(sum(new_terms), divisor, modulus)


class IndexingDiv(sympy.Function):
    """
    a // b used in indexing where we need to be careful about simplification.
    We don't use sympy.FloorDiv to bypass some simplification rules.
    """

    nargs = (2,)

    @classmethod
    def eval(cls, base, divisor):
        if base == 0:
            return sympy.Integer(0)
        if divisor == 1:
            return base
        if isinstance(base, sympy.Add):
            for a in base.args:
                gcd = sympy.gcd(a, divisor)
                if gcd == divisor:
                    return IndexingDiv(base - a, divisor) + a / gcd
        if isinstance(base, sympy.Integer) and isinstance(divisor, sympy.Integer):
            return base // divisor
        gcd = sympy.gcd(base, divisor)
        if gcd != 1:
            return IndexingDiv(base / gcd, divisor / gcd)


class CleanDiv(IndexingDiv):
    """
    Div where we can assume no rounding.
    This is to enable future optimizations.
    """

    pass


def is_triton(device):
    # TODO(jansel): a config check once we have multi-backend
    return device.type == "cuda"


class IRNode(object):
    def str_helper(self, lines):
        lines = indent(",\n".join(map(str, lines)))
        return f"{type(self).__name__}(\n{lines}\n)"

    def is_user_of(self, name):
        return any(name == dep.name for dep in self.get_reads())

    def get_numel(self):
        return sympy_product(self.get_size())


@dataclasses.dataclass
class Loops(IRNode):
    device: torch.device
    dtype: torch.dtype
    inner_fn: Callable
    ranges: List[Expr]

    def __str__(self, names=("ranges",)):
        return self.str_helper(
            [
                f"'{self.device.type}'",
                str(self.dtype),
                self.inner_fn_str(),
            ]
            + [f"{name}={getattr(self, name)}" for name in names]
        )

    __repr__ = __str__

    def get_dtype(self):
        return self.dtype

    def get_device(self):
        return self.device

    def get_size(self):
        return self.ranges

    def is_extern(self):
        return False

    @classmethod
    def create(cls, *args, **kwargs):
        return TensorBox.create(cls(*args, **kwargs))

    @staticmethod
    def _index(ranges, prefix="i"):
        return [
            sympy.Integer(0) if s == 1 else sympy.Symbol(f"{prefix}{n}")
            for n, s in enumerate(ranges)
        ]

    def inner_fn_str(self):
        try:
            with V.set_ops_handler(V.MockHandler()), patch.object(
                FlexibleLayout, "allow_indexing", True
            ):
                return self.inner_fn(self._index(self.ranges))
        except Exception as e:
            return f"inner_fn(): {e}"

    def is_zero_elements(self):
        return any(r == 0 for r in self.ranges)

    def get_reads(self):
        with patch.object(FlexibleLayout, "allow_indexing", True):
            if self.get_reduction_type():
                return extract_read_writes(
                    self.make_loader(),
                    self.get_size(),
                    self.get_reduction_size(),
                ).reads
            else:
                return extract_read_writes(
                    self.make_loader(),
                    self.get_size(),
                ).reads


class Pointwise(Loops):
    def make_loader(self):
        return self.inner_fn

    def get_reduction_size(self):
        return []

    def get_reduction_type(self):
        return None

    def store_output(self, output_name, indexer, vars):
        return ops.store(output_name, indexer(vars), self.inner_fn(vars))

    def constant_to_device(self, device):
        """Move this to a given device. Requires that all reads are to constants."""
        loader = self.make_loader()
        loader = patch.object(ConstantBuffer, "override_device", device)(loader)
        return Pointwise(device, self.dtype, loader, self.ranges)


@dataclasses.dataclass
class Scatter(Pointwise):
    output_indexer: Callable[[List[Expr]], Expr]
    scatter_mode: str = None

    def constant_to_device(self, device):
        """Move this to a given device. Requires that all reads are to constants."""
        loader = self.make_loader()
        loader = patch.object(ConstantBuffer, "override_device", device)(loader)
        return Scatter(
            device,
            self.dtype,
            loader,
            self.ranges,
            self.output_indexer,
            self.scatter_mode,
        )

    def store_output(self, output_name, indexer, vars):
        return ops.store(
            output_name,
            indexer(self.output_indexer(vars)),
            self.inner_fn(vars),
            mode=self.scatter_mode,
        )


@dataclasses.dataclass
class Reduction(Loops):
    reduction_ranges: List[Expr]
    reduction_type: str

    def __str__(self):
        return Loops.__str__(
            self, names=("ranges", "reduction_ranges", "reduction_type")
        )

    __repr__ = __str__

    def get_reduction_size(self):
        return self.reduction_ranges

    def get_reduction_type(self):
        return self.reduction_type

    def store_reduction(self, output_name, indexer, vars, reduction_vars):
        return ops.reduction(
            output_name,
            self.dtype,
            self.reduction_type,
            indexer(vars),
            self.inner_fn(vars, reduction_vars),
        )

    def index_length(self):
        return len(self.ranges) + len(self.reduction_ranges)

    def inner_fn_str(self):
        try:
            with V.set_ops_handler(V.MockHandler()), patch.object(
                FlexibleLayout, "allow_indexing", True
            ):
                return self.inner_fn(
                    self._index(self.ranges), self._index(self.reduction_ranges, "r")
                )
        except Exception as e:
            return f"inner_fn(): {e}"

    def constant_to_device(self, device):
        """Move this to a given device. Requires that all reads are to constants."""
        loader = self.make_loader()
        loader = patch.object(ConstantBuffer, "override_device", device)(loader)
        return Reduction(
            device,
            self.dtype,
            loader,
            self.ranges,
            self.reduction_ranges,
            self.reduction_type,
        )

    @classmethod
    def create(
        cls,
        device: torch.device,
        dtype: torch.dtype,
        inner_fn: Callable,
        ranges: List[Expr],
        reduction_ranges: List[Expr],
        reduction_type: str,
    ):
        reduction_numel = sympy_product(reduction_ranges)
        if reduction_numel == 1:
            # this reduction is actually a pointwise op
            def fn(index):
                reduction_index = [sympy.Integer(0) for _ in reduction_ranges]
                return inner_fn(index, reduction_index)

            return Pointwise.create(device, dtype, fn, ranges)

        if is_triton(device):
            reduction_numel_hint = V.graph.sizevars.size_hint(reduction_numel)
            numel_hint = V.graph.sizevars.size_hint(sympy_product(ranges))
            if reduction_numel_hint > 8192 and numel_hint == 1:
                # triton doesn't support reduce to single element well, so break it up
                split = 128
                return cls.create_multilayer(
                    device,
                    dtype,
                    inner_fn,
                    ranges,
                    reduction_ranges,
                    reduction_type,
                    split,
                )

        return TensorBox.create(
            Reduction(
                device,
                dtype,
                inner_fn,
                ranges,
                reduction_ranges,
                reduction_type,
            )
        )

    @staticmethod
    def default_value(reduction_type, dtype):
        return {"sum": 0, "max": float("-inf"), "min": float("inf"), "any": 0}[
            reduction_type
        ]

    @classmethod
    def create_multilayer(
        cls,
        device: torch.device,
        dtype: torch.dtype,
        inner_fn: Callable,
        ranges: List[Expr],
        reduction_ranges: List[Expr],
        reduction_type: str,
        split,
    ):
        """
        Break a large reduction up into multiple smaller reductions
        recursively
        """
        reduction_numel = sympy_product(reduction_ranges)

        # TODO(jansel): convert this to dynamic shapes
        # TODO(jansel): realize the reduction so we can do dynamic indexing
        reduction_ranges = [
            sympy.Integer(V.graph.sizevars.guard_static_shape(s))
            for s in reduction_ranges
        ]
        reduction_numel = sympy.Integer(
            V.graph.sizevars.guard_static_shape(reduction_numel)
        )

        if V.graph.sizevars.size_hint(reduction_numel) % split == 0:
            need_mask = False
        else:
            need_mask = True

        split = sympy.Integer(split)
        block_size = IndexingDiv(reduction_numel + (split - 1), split)

        reindex = View.dynamic_reshape_indexer(reduction_ranges, [reduction_numel])

        def wrapper_fn(index, reduction_index):
            (reduction_index,) = reduction_index
            *new_index, reduction_block = index
            indices = block_size * reduction_block + reduction_index

            def body():
                return inner_fn(new_index, reindex([indices]))

            if need_mask:
                mask = ops.lt(
                    ops.index_expr(indices, torch.int32),
                    ops.index_expr(reduction_numel, torch.int32),
                )
                return ops.masked(mask, body, cls.default_value(reduction_type, dtype))
            else:
                return body()

        # triton will automatically compute reductions in fp32 if reducing over fp16/bf16
        # within the kernel. keep the intermediate in fp32 so as to keep the whole reduction
        # in fp32 and not reduce precision by breaking up the kernel into multiple layers
        intermediate_dtype = (
            dtype if dtype not in (torch.float16, torch.bfloat16) else torch.float
        )
        intermediate = Reduction.create(
            device,
            intermediate_dtype,
            wrapper_fn,
            [*ranges, split],
            [block_size],
            reduction_type,
        )
        intermediate.realize()
        intermediate_loader = intermediate.make_loader()

        def intermediate_fn(index, reduction_index):
            return intermediate_loader([*index, *reduction_index])

        return TensorBox.create(
            Reduction(
                device,
                dtype,
                intermediate_fn,
                ranges,
                [split],
                reduction_type,
            )
        )


def is_storage_and_layout(x):
    try:
        as_storage_and_layout(x, freeze=False)
        return True
    except NotImplementedError:
        return False


def is_contiguous_storage_and_layout(x):
    try:
        buffer, layout = as_storage_and_layout(x, freeze=False)
        return layout.is_contiguous()
    except NotImplementedError:
        return False


def as_storage_and_layout(x, freeze=True, want_contiguous=False, stride_order=None):
    """Try to simplify x into a StorageBox and a Layout"""
    if isinstance(x, TensorBox):
        return as_storage_and_layout(
            x.data,
            freeze=freeze,
            want_contiguous=want_contiguous,
            stride_order=stride_order,
        )
    if isinstance(x, StorageBox) and isinstance(x.data, Buffer):
        if freeze:
            if want_contiguous:
                x.data.freeze_layout()
            elif stride_order is not None:
                x.data.freeze_layout_with_stride_order(stride_order)
            else:
                x.data.decide_layout()
        return x, x.data.layout
    if isinstance(x, ReinterpretView):
        buffer, _ = as_storage_and_layout(
            x.data,
            freeze=freeze,
            want_contiguous=want_contiguous,
            stride_order=stride_order,
        )
        return buffer, x.layout
    raise NotImplementedError


as_contiguous_storage_and_layout = functools.partial(
    as_storage_and_layout, want_contiguous=True
)


def is_stride_order_storage_and_layout(x, stride_order):
    try:
        buffer, layout = as_storage_and_layout(x, freeze=False)
        return layout.is_stride_ordered(stride_order)
    except NotImplementedError:
        return False


@dataclasses.dataclass
class BaseView(IRNode):
    data: IRNode

    def get_dtype(self):
        return self.data.get_dtype()

    def get_device(self):
        return self.data.get_device()

    def get_name(self):
        return self.data.get_name()

    def mark_reuse(self, users):
        return self.data.mark_reuse(users)

    def realize(self):
        return self.data.realize()

    def realize_hint(self):
        return self.data.realize_hint()

    def get_storage_numel(self):
        return self.data.get_storage_numel()

    def is_extern(self):
        return self.data.is_extern()

    def get_reads(self):
        with patch.object(FlexibleLayout, "allow_indexing", True):
            return extract_read_writes(
                self.make_loader(),
                self.get_size(),
            ).reads


@dataclasses.dataclass
class ExpandView(BaseView):
    size: List[Expr]

    @staticmethod
    def _normalize_size(x, new_size):
        """Replace `-1` with correct sizes"""
        new_size = list(map(sympy.expand, new_size))
        old_size = x.get_size()
        old_size = [None] * (len(new_size) - len(old_size)) + list(old_size)
        assert len(new_size) == len(old_size)
        for i in range(len(new_size)):
            if new_size[i] == -1:
                assert old_size[i] is not None
                new_size[i] = old_size[i]
        return new_size

    @classmethod
    def create(cls, x, new_size):
        new_size = cls._normalize_size(x, new_size)

        if is_storage_and_layout(x):
            storage, old_layout = as_storage_and_layout(x)
            skip = len(new_size) - len(old_layout.size)
            assert skip >= 0
            new_stride = [sympy.Integer(0)] * skip
            for stride, size in zip(old_layout.stride, old_layout.size):
                new_stride.append(stride if size != 1 else sympy.Integer(0))
            new_layout = FixedLayout(
                old_layout.device,
                old_layout.dtype,
                list(new_size),
                new_stride,
                old_layout.offset,
            )
            return ReinterpretView(storage, new_layout)

        return ExpandView(x, new_size)

    def get_size(self):
        return self.size

    def make_loader(self):
        target = self.get_size()
        actual = self.data.get_size()
        skip = len(target) - len(actual)
        inner = self.data.make_loader()

        def load(index):
            index = list(index[skip:])
            assert len(index) == len(actual)
            for i in range(len(actual)):
                if actual[i] == 1:
                    # zero out broadcast dimension
                    index[i] = sympy.Integer(0)
            return inner(index)

        return load


@dataclasses.dataclass
class PermuteView(BaseView):
    dims: List[Expr]

    @classmethod
    def create(cls, x, dims):
        assert set(dims) == set(range(len(dims)))

        if is_storage_and_layout(x):
            storage, old_layout = as_storage_and_layout(x)
            new_layout = FixedLayout(
                old_layout.device,
                old_layout.dtype,
                [old_layout.size[i] for i in dims],
                [old_layout.stride[i] for i in dims],
                old_layout.offset,
            )
            return ReinterpretView(storage, new_layout)

        return PermuteView(x, dims)

    def get_size(self):
        assert set(self.dims) == set(range(len(self.dims)))
        size = self.data.get_size()
        return [size[i] for i in self.dims]

    def make_loader(self):
        inner = self.data.make_loader()
        inv = {j: i for i, j in enumerate(self.dims)}
        inv = [inv[i] for i in range(len(self.dims))]
        assert set(inv) == set(range(len(self.dims)))

        def load(index):
            index = [index[i] for i in inv]
            return inner(index)

        return load


class SqueezeView(BaseView):
    @classmethod
    def create(cls, x, *, dim=None):

        if is_storage_and_layout(x):
            storage, old_layout = as_storage_and_layout(x)
            new_size = []
            new_stride = []
            if dim is not None:
                assert isinstance(dim, int), "expected integer dim argument"
                assert 0 <= dim and dim < len(old_layout.size)

            for i, (size, stride) in enumerate(zip(old_layout.size, old_layout.stride)):
                if dim is None:
                    if size != 1:
                        new_size.append(size)
                        new_stride.append(stride)
                else:
                    if i != dim:
                        new_size.append(size)
                        new_stride.append(stride)
                    else:
                        assert size == 1, "expected squeezed size to be 1"

            new_layout = FixedLayout(
                old_layout.device,
                old_layout.dtype,
                new_size,
                new_stride,
                old_layout.offset,
            )
            return ReinterpretView(storage, new_layout)

        # redirect to a generic view
        return View.create(x, [s for s in x.get_size() if s != 1])

    @staticmethod
    def squeezer(size):
        new_size = [s for s in size if s != 1]
        not_one = [i for i, s in enumerate(size) if s != 1]
        length = len(size)

        def reindex(index):
            assert len(index) == len(not_one), f"{index} {not_one}"
            new_index = [sympy.Integer(0)] * length
            for idx, s in zip(not_one, index):
                new_index[idx] = s
            return tuple(new_index)

        return new_size, reindex

    def __init__(self, data):
        assert False, "use SqueezeView.create()"


@dataclasses.dataclass
class View(BaseView):
    size: List[Expr]
    reindex: Callable

    def make_indexer(self):
        base_indexer = self.data.make_indexer()

        def indexer(idx):
            return base_indexer(self.reindex(idx))

        return indexer

    @staticmethod
    def handle_negative_index(idx, size):
        idx = sympy.expand(idx)
        size = sympy.expand(size)
        sizevars = V.graph.sizevars
        if sizevars.size_hint(idx) < 0:
            sizevars.guard_lt(idx, 0)
            idx = idx + size
        return idx

    def reindex_str(self):
        index_old = [sympy.Symbol(f"i{n}") for n in range(len(self.size))]
        index_new = list(self.reindex(index_old))
        return f"lambda {', '.join(map(str, index_old))}: {index_new}"

    def __str__(self):
        return self.str_helper(
            [self.data, f"size={self.size}", f"reindex={self.reindex_str()}"]
        )

    __repr__ = __str__

    @classmethod
    def create(cls, x, new_size):
        assert isinstance(new_size, (tuple, list))
        old_size, new_size = cls.resolve_negative_size(x.get_size(), new_size)

        if V.graph.sizevars.maybe_guard_list_equals(old_size, new_size):
            return x

        # TODO: a new class for FixedTransferLayout that output layout is constrained by input layout
        if is_contiguous_storage_and_layout(x) and not isinstance(
            x.data, ExternKernelAlloc
        ):
            storage, old_layout = as_contiguous_storage_and_layout(x)
            new_layout = FixedLayout(
                old_layout.device,
                old_layout.dtype,
                new_size,
                FlexibleLayout.contiguous_strides(new_size),
                old_layout.offset,
            )
            return ReinterpretView(storage, new_layout)

        reindex = cls.dynamic_reshape_indexer(old_size, new_size)
        return cls(x, tuple(new_size), reindex)

    @staticmethod
    def resolve_negative_size(old_size, new_size):
        new_size = [
            sympy.expand(x).subs(V.graph.sizevars.replacements) for x in new_size
        ]
        old_size = [
            sympy.expand(x).subs(V.graph.sizevars.replacements) for x in old_size
        ]

        new_size = list(new_size)
        for i in range(len(new_size)):
            if new_size[i] == -1:
                new_size[i] = sympy.Integer(1)
                new_size[i] = CleanDiv(sympy_product(old_size), sympy_product(new_size))
                break

        V.graph.sizevars.guard_equals(sympy_product(old_size), sympy_product(new_size))
        return old_size, new_size

    @classmethod
    def dynamic_reshape_indexer(cls, old_size, new_size):
        try:
            reindex = cls._dynamic_reshape_indexer(old_size, new_size)
        except (AssertionError, IndexError):
            # optimistic algorithm failed, lets do a fallback
            flat = [sympy_product(old_size)]
            reindex1 = cls._dynamic_reshape_indexer(old_size, flat)
            reindex2 = cls._dynamic_reshape_indexer(flat, new_size)
            reindex = fuse_reindexing(reindex1, reindex2)
        return reindex

    @staticmethod
    def _dynamic_reshape_indexer(old_size, new_size):
        """
        Perform a reshape entirely by modifying indexing math
        """
        size_hint = V.graph.sizevars.size_hint
        vars = [sympy.Symbol(f"view{i}") for i in range(len(new_size))]

        stack_new = list(zip(vars, new_size))
        stack_old = list(old_size)

        view_expr = []
        while stack_new and stack_old:
            size_old = stack_old.pop()
            var, size_new = stack_new.pop()
            if size_old == 1:
                view_expr.append(sympy.Integer(0))
                stack_new.append((var, size_new))  # re-add
            elif size_new == 1:
                stack_old.append(size_old)  # re-add
            elif size_hint(size_new) == size_hint(size_old):
                view_expr.append(var)
                V.graph.sizevars.guard_equals(size_new, size_old)
            elif size_hint(size_new) < size_hint(size_old):
                while size_hint(size_new) < size_hint(size_old):
                    var2, size_new2 = stack_new.pop()
                    var = var2 * size_new + var
                    size_new = size_new * size_new2
                view_expr.append(var)
                V.graph.sizevars.guard_equals(size_new, size_old)
            elif size_hint(size_new) > size_hint(size_old):
                divisor = sympy.Integer(1)
                modulus = size_old
                view_expr.append(ModularIndexing(var, divisor, modulus))
                divisor = divisor * modulus
                while size_hint(size_new) > size_hint(size_old):
                    modulus = stack_old.pop()
                    view_expr.append(ModularIndexing(var, divisor, modulus))
                    divisor = divisor * modulus
                    size_old = size_old * modulus
                V.graph.sizevars.guard_equals(size_new, size_old)
            else:
                assert False

        while stack_old:
            size_old = stack_old.pop()
            assert size_old == 1
            view_expr.append(sympy.Integer(0))

        while stack_new:
            var, size_new = stack_new.pop()
            assert size_new == 1

        view_expr = list(reversed(view_expr))
        assert len(view_expr) == len(old_size)

        def reindex(index):
            assert len(index) == len(vars), (len(index), len(vars))
            replacements = dict(zip(vars, index))
            return tuple(x.subs(replacements) for x in view_expr)

        return reindex

    def get_size(self):
        return self.size

    def make_loader(self):
        def load(index):
            return inner(self.reindex(index))

        inner = self.data.make_loader()
        return load


@dataclasses.dataclass
class ReinterpretView(BaseView):
    """Pretend our storage has a different layout"""

    layout: "Layout"

    def __str__(self):
        return self.str_helper(
            [
                self.data,
                self.layout,
            ]
        )

    __repr__ = __str__

    def get_name(self):
        return self.data.get_name()

    def get_device(self):
        return self.layout.device

    def get_dtype(self):
        return self.layout.dtype

    def get_size(self):
        return self.layout.size

    def get_stride(self):
        return self.layout.stride

    def make_loader(self):
        def loader(index):
            indexer = self.layout.make_indexer()
            upcast = (
                self.get_dtype() == torch.float16 or self.get_dtype() == torch.bfloat16
            )
            return ops.load(self.get_name(), indexer(index), upcast)

        return loader

    def make_indexer(self):
        return self.layout.make_indexer()

    def get_layout(self):
        return self.layout

    def freeze_layout(self):
        pass

    def codegen_reference(self):
        size = V.graph.sizevars.codegen_shape_tuple(self.layout.size)
        stride = V.graph.sizevars.codegen_shape_tuple(self.layout.stride)
        offset = V.graph.sizevars.codegen_sizevar(self.layout.offset)
        if offset != "0":
            return f"as_strided({self.get_name()}, {size}, {stride}, {offset})"
        return f"as_strided({self.get_name()}, {size}, {stride})"


class SliceView(View):
    @classmethod
    def create(cls, x, dim, start, end, step=1):
        step = sympy.expand(step)
        assert step > 0
        try:
            if start == 0 and end >= 2**63 and step == 1:
                return x
        except TypeError:
            pass

        sizevars = V.graph.sizevars
        new_size = list(x.get_size())

        start = cls.handle_negative_index(start, new_size[dim])
        end = cls.handle_negative_index(end, new_size[dim])

        end = sizevars.guard_min(end, new_size[dim])
        start = sizevars.guard_min(sizevars.guard_min(start, new_size[dim]), end)
        if start == 0 and sizevars.size_hint(end - new_size[dim]) == 0 and step == 1:
            sizevars.guard_equals(end, new_size[dim])
            return x

        new_size[dim] = IndexingDiv(end - start + (step - 1), step)

        if is_storage_and_layout(x):
            # Fast path
            storage, old_layout = as_storage_and_layout(x)
            new_stride = list(old_layout.stride)
            new_stride[dim] = new_stride[dim] * step
            new_layout = FixedLayout(
                old_layout.device,
                old_layout.dtype,
                new_size,
                new_stride,
                old_layout.offset + old_layout.stride[dim] * start,
            )
            return ReinterpretView(storage, new_layout)

        def reindex(index):
            assert len(index) == len(new_size), f"wrong ndim {index} {new_size}"
            index = list(index)
            index[dim] = index[dim] * step + start
            return index

        # redirect to a generic view
        return SliceView(x, size=new_size, reindex=reindex)


class BaseConstant(IRNode):
    def get_size(self):
        return ()

    def get_dtype(self):
        return self.dtype

    def get_device(self):
        return self.device

    def mark_reuse(self, users):
        pass

    def get_reads(self):
        return ()

    def is_extern(self):
        return False


@dataclasses.dataclass
class Constant(BaseConstant):
    value: Any
    dtype: torch.dtype
    device: torch.device

    def make_loader(self):
        def loader(index):
            return ops.constant(self.value, self.dtype)

        return loader


@dataclasses.dataclass
class IndexingConstant(BaseConstant):
    index: Any
    dtype: torch.dtype
    device: torch.device

    def make_loader(self):
        def loader(index):
            return ops.index_expr(self.index, self.dtype)

        return loader


@dataclasses.dataclass
class Layout(IRNode):
    device: torch.device
    dtype: torch.dtype
    size: List[Expr]
    stride: List[Expr]
    offset: Expr = Integer(0)

    def __str__(self):
        offset = ""
        if self.offset != 0:
            offset = f", offset={self.offset}"
        return (
            f"{type(self).__name__}('{self.device.type}', {self.dtype}, "
            f"size={self.size}, stride={self.stride}{offset})"
        )

    __repr__ = __str__

    def is_contiguous(self):
        for left, right, size in zip(
            self.stride, FlexibleLayout.contiguous_strides(self.size), self.size
        ):
            if size != 1 and left != right:
                return False
        return True

    def is_transposed(self):
        for left, right, size in zip(
            self.stride,
            reversed(FlexibleLayout.contiguous_strides(self.size)),
            self.size,
        ):
            if size != 1 and left != right:
                return False
        return True

    def is_stride_ordered(self, order):
        assert len(self.stride) == len(order)
        # reorder the stride given order
        stride_ordered = [None] * len(order)
        for i in range(len(order)):
            stride_ordered[order[i]] = V.graph.sizevars.size_hint(self.stride[i])
        # check if it is in ascending order
        for i in range(len(order) - 1):
            if stride_ordered[i] > stride_ordered[i + 1]:
                return False
        return True

    def as_fixed(self):
        return FixedLayout(
            self.device,
            self.dtype,
            self.size,
            self.stride,
            self.offset,
        )

    def make_indexer(self):
        assert (
            FlexibleLayout.allow_indexing
        ), f"convert {type(self).__name__} to FixedLayout first"
        return self.as_fixed().make_indexer()


class FixedLayout(Layout):
    """A Tensor layout we cannot change"""

    def make_indexer(self):
        """A closure containing math to read a given element"""

        def indexer(index):
            assert len(index) == len(self.stride) == len(self.size)
            result = self.offset
            for idx, stride, sz in zip(index, self.stride, self.size):
                if sz != 1:
                    result = result + idx * stride
            return result

        return indexer


class FlexibleLayout(Layout):
    """A Tensor layout we are allowed to change"""

    allow_indexing = False

    @staticmethod
    def contiguous_strides(sizes):
        if len(sizes) == 0:
            return []
        reversed_strides = [sympy.Integer(1)]
        for size in reversed(sizes[1:]):
            reversed_strides.append(size * reversed_strides[-1])
        return list(reversed(reversed_strides))

    @staticmethod
    def fill_ordered(sizes, order):
        """
        Create a stride based on the order the dimensions should be filled in.

        In this format, channels last would be:
            [1, 3, 2, 0]
        """
        assert set(range(len(sizes))) == set(order)
        next_stride = sympy.Integer(1)
        strides = [None] * len(order)

        for i in order:
            strides[i] = next_stride
            next_stride = next_stride * sizes[i]
        return strides

    @staticmethod
    def stride_ordered(sizes, order):
        """
        Create a stride based on the sorted order of a permuted range.

        In this format, channels last would be:
            [3, 0, 2, 1]
        """
        assert set(range(len(sizes))) == set(order)
        fill_order = stride_order2fill_order(order)
        return FlexibleLayout.fill_ordered(sizes, fill_order)

    @staticmethod
    def same_ordered(sizes, stride):
        """
        Create a stride that has the same stride order as given stride

        For example, if given stride is [1000, 1, 100, 10],
        the fill order should be [1, 3, 2, 0]
        """
        assert len(sizes) == len(stride)
        stride = [V.graph.sizevars.size_hint(x) for x in stride]
        fill_order = sorted(range(len(stride)), key=stride.__getitem__)
        return FlexibleLayout.fill_ordered(sizes, fill_order)

    def as_stride_order(self, order):
        return FixedLayout(
            self.device,
            self.dtype,
            self.size,
            self.stride_ordered(self.size, order),
            self.offset,
        )

    def as_fill_order(self, order):
        return FixedLayout(
            self.device,
            self.dtype,
            self.size,
            self.fill_ordered(self.size, order),
            self.offset,
        )

    def as_same_order(self, stride):
        return FixedLayout(
            self.device,
            self.dtype,
            self.size,
            self.same_ordered(self.size, stride),
            self.offset,
        )

    def __init__(self, device, dtype, size, stride_order=None):
        super(FlexibleLayout, self).__init__(
            device, dtype, size, FlexibleLayout.contiguous_strides(size)
        )
        self.preferred_stride_order = stride_order


class AliasedLayout(Layout):
    """Shares the same storage as another tensor"""

    def __init__(self, view: "ReinterpretView"):
        layout = view.get_layout()
        super().__init__(
            layout.device,
            layout.dtype,
            layout.size,
            layout.stride,
        )
        self.view = view

    def make_indexer(self):
        return self.as_fixed().make_indexer()


class MutationLayout(Layout):
    def __init__(self, target: IRNode):
        super().__init__(
            target.get_device(),
            target.get_dtype(),
            target.get_size(),
            None,
        )
        self.target = target

    @classmethod
    def realize_into(cls, src, dst):
        dst.realize()
        V.graph.realize_users_of(dst.get_name())

        if isinstance(src, TensorBox):
            src = src.data

        if not isinstance(src, StorageBox) or src.is_user_of(dst.get_name()):
            need_copy = True
        else:
            src.realize()
            need_copy = not isinstance(src.data.layout, FlexibleLayout)

        if need_copy:
            src = Pointwise.create(
                device=src.get_device(),
                dtype=src.get_dtype(),
                inner_fn=src.make_loader(),
                ranges=[
                    V.graph.sizevars.guard_equals(a, b)
                    for a, b in zip(src.get_size(), dst.get_size())
                ],
            ).data
            src.realize()

        assert isinstance(src.data.layout, FlexibleLayout)
        src.data.layout = MutationLayout(dst)
        return src.data

    def as_fixed(self):
        return self

    def make_indexer(self):
        return self.target.make_indexer()


@dataclasses.dataclass
class Buffer(IRNode):
    name: str
    layout: Layout

    def make_indexer(self):
        return self.layout.make_indexer()

    def get_name(self):
        assert self.name
        return self.name

    def get_device(self):
        return self.layout.device

    def get_dtype(self):
        return getattr(self.layout, "dtype", None)

    def get_size(self):
        return self.layout.size

    def get_stride(self):
        return self.layout.stride

    def get_layout(self):
        return self.layout

    def get_storage_numel(self):
        return self.get_numel()

    def is_extern(self):
        return False

    def freeze_layout(self):
        if not isinstance(self.layout, MultiOutputLayout):
            self.layout = self.layout.as_fixed()

    def freeze_layout_with_stride_order(self, order):
        assert isinstance(self.layout, FlexibleLayout)
        self.layout = self.layout.as_stride_order(order)

    def freeze_layout_with_fill_order(self, order):
        assert isinstance(self.layout, FlexibleLayout)
        self.layout = self.layout.as_fill_order(order)

    def freeze_layout_with_same_order(self, stride):
        assert isinstance(self.layout, FlexibleLayout)
        self.layout = self.layout.as_same_order(stride)

    def make_loader(self):
        def loader(index):
            indexer = self.layout.make_indexer()
            upcast = (
                self.get_dtype() == torch.float16 or self.get_dtype() == torch.bfloat16
            )
            return ops.load(self.name, indexer(index), upcast)

        return loader

    def is_no_op(self):
        return False

    def codegen_reference(self):
        return self.get_name()

    def decide_layout(self):
        pass

    def get_alias_names(self):
        if isinstance(self.layout, AliasedLayout):
            return [self.layout.view.get_name()]
        return ()

    def get_mutation_names(self):
        if isinstance(self.layout, MutationLayout):
            return [self.layout.target.get_name()]
        return ()

    def get_read_writes(self):
        with patch.object(FlexibleLayout, "allow_indexing", True):
            return extract_read_writes(
                self.make_loader(),
                self.get_size(),
            )

    def get_reads(self):
        return self.get_read_writes().reads

    def realize(self):
        pass


class InputBuffer(Buffer):
    pass


class ConstantBuffer(InputBuffer):
    override_device = None

    def make_loader(self):
        def loader(index):
            indexer = self.layout.make_indexer()
            return ops.load(
                V.graph.constant_name(self.name, self.override_device), indexer(index)
            )

        return loader

    def constant_to_device(self, device):
        return ConstantBuffer(V.graph.constant_name(self.name, device), self.layout)


class RandSeedBuffer(ConstantBuffer):
    def codegen_reference(self):
        # Clone makes sure if we pass this from forwards to backwards
        # the value does not get clobbered by the time backwards is run.
        return self.get_name() + ".clone()"


class NoneAsConstantBuffer(IRNode):
    def codegen_reference(self):
        return "None"


@dataclasses.dataclass
class ComputedBuffer(Buffer):
    data: Loops

    def get_read_writes(self):
        with patch.object(FlexibleLayout, "allow_indexing", True):
            if self.data.get_reduction_type():
                return extract_read_writes(
                    self.get_store_function(),
                    self.data.get_size(),
                    self.data.get_reduction_size(),
                )
            else:
                return extract_read_writes(
                    self.get_store_function(),
                    self.data.get_size(),
                )

    def get_store_function(self):
        indexer = self.layout.as_fixed().make_indexer()
        if self.data.get_reduction_type():
            return partial(self.data.store_reduction, self.name, indexer)
        else:
            return partial(self.data.store_output, self.name, indexer)

    def decide_layout(self):
        """
        If our layout is still flexible, try to set it based on stride orders of reads.

        TODO(jansel): A better algorithm here would look at downstream consumers of this
                      value and try to do global graph-level layout optimization.
                      This is also something just begging to be autotuned.
        """
        if isinstance(self.layout, FlexibleLayout):
            _, (index_vars, reduction_vars), _ = dependencies.index_vars_squeeze(
                self.data.get_size(), self.data.get_reduction_size()
            )
            reads = self.get_read_writes().reads
            reads_bufs = [
                V.graph.name_to_buffer[r.name]
                if r.name in V.graph.name_to_buffer.keys()
                else None
                for r in reads
            ]
            priority_idx = []
            for i, reads_buf in enumerate(reads_bufs):
                if isinstance(reads_buf, Convolution):
                    # prioritize Conv layout order
                    priority_idx.append(i)
            # only consider reads to buffer of same size
            reads = [
                r.index.subs({v: sympy.Integer(0) for v in reduction_vars})
                for r in reads
            ]

            if reads:
                stride_lengths = numpy.array(
                    [V.graph.sizevars.stride_hints(expr, index_vars) for expr in reads],
                    dtype=numpy.int64,
                )
                from .scheduler import pick_loop_order

                self.freeze_layout_with_fill_order(
                    pick_loop_order(stride_lengths, self.get_size(), priority_idx)
                )

        if isinstance(self.layout, FlexibleLayout):
            self.freeze_layout()

    def simplify_reorder_and_tile(self):
        """
        This is the main place where we do loop transformations in a
        backend-agnostic way.

        Here we:
            1) Remove any 1 dimensions
            2) Fuse contiguous dimensions together
            3) Reorder dimensions based on stride orders
            4) Split dimensions into tiles
        """
        _, args, var_ranges = dependencies.index_vars_squeeze(
            self.data.get_size(), self.data.get_reduction_size(), prefix="q"
        )
        with patch.object(ConstantBuffer, "override_device", self.get_device()):
            body = LoopBody(
                self.get_store_function(),
                (args if self.get_reduction_type() else args[:1]),
                var_ranges,
            )
        index_formulas = [*body.indexing_exprs.values()]
        memory_addrs = [*body.reads_name2expr.values(), *body.writes_name2expr.values()]
        priority_idx = []
        if config.triton.convolution != "aten":
            reads_bufs = [
                V.graph.name_to_buffer[reads_name]
                if reads_name in V.graph.name_to_buffer.keys()
                else None
                for reads_name in body.reads_name2expr.keys()
            ]
            for i, reads_buf in enumerate(reads_bufs):
                if isinstance(reads_buf, Convolution):
                    # [ 3, 0, 2, 1] to [ 1, 3, 2, 0]
                    # preferred_stride_order = reads_buf.preferred_stride_order
                    # preferred_order = stride_order2fill_order(preferred_stride_order)
                    priority_idx.append(i)

        index_vars = []
        reduce_vars = []
        index_size = []
        reduce_size = []
        for v, s in var_ranges.items():
            if v in args[0]:
                assert not reduce_vars
                index_vars.append(v)
                index_size.append(s)
            else:
                assert v in args[1]
                reduce_vars.append(v)
                reduce_size.append(s)

        def simplify_and_reorder(x_vars, sizes):
            sizes, reindex0, reindex1 = self._apply_loop_reordering(
                x_vars, sizes, memory_addrs, priority_idx
            )
            x_vars = reindex0(x_vars)
            sizes, reindex2, prune = _simplify_loops(x_vars, sizes, index_formulas)
            x_vars = prune(x_vars)
            # sizes, reindex1, prune = _simplify_loops(x_vars, sizes, index_formulas)
            # x_vars = prune(x_vars)
            # sizes, reindex2 = self._apply_loop_reordering(x_vars, sizes, memory_addrs)
            reindex = fuse_reindexing(reindex1, reindex2)
            return sizes, reindex

        iter_ranges, iter_reindex = simplify_and_reorder(index_vars, index_size)
        reduce_ranges, reduce_reindex = simplify_and_reorder(reduce_vars, reduce_size)

        # retrace the loop body with simplification and reordering applied
        (iter_vars, reduce_vars), var_ranges = dependencies.index_vars_no_squeeze(
            iter_ranges, reduce_ranges, prefix="z"
        )
        body = LoopBody(
            body, [iter_reindex(iter_vars), reduce_reindex(reduce_vars)], var_ranges
        )

        # TODO(jansel): support tiling with modular indexing
        has_modular_indexing = any(
            ("ModularIndexing" in str(expr) or "IndexingDiv" in str(expr))
            for expr in body.indexing_exprs.values()
        )

        if (
            is_triton(self.get_device())
            and not self.get_reduction_type()
            and iter_ranges
            and not has_modular_indexing
            and config.triton.max_tiles > 1
        ):
            # TODO(jansel): should we include store strides here or just loads?
            strides = [
                V.graph.sizevars.stride_hints(expr, iter_vars)
                for expr in body.reads
                # TODO(jansel): how should we tile indirect loads?
                if "indirect" not in str(expr)
            ]
            tiled_ranges = self._tile_contiguous(iter_ranges, strides)
            if len(tiled_ranges) > 1:
                return (*tiled_ranges, reduce_ranges), body

            if config.triton.tile_broadcasting:
                # alternate tiling heuristic
                tiled_ranges, call = self._tile_broadcasting(iter_ranges, body, strides)
                if len(tiled_ranges) > 1:
                    return (*tiled_ranges, reduce_ranges), call

        return (iter_ranges, reduce_ranges), body

    @classmethod
    def _tile_contiguous(cls, iter_ranges: List[sympy.Expr], strides):
        """
        Break iter_ranges up into at most max_tiles tiles based on stride==1
        dimensions.

        Transformation on iter_range like:
            (s0, s1, s2, s3) => (s0, s1), (s2, s3)

        Where each group will be tiled in a different dimension in the
        output kernel.
        """
        tiles = []
        current_tile = []
        max_tiles = config.triton.max_tiles

        # TODO(jansel): this is a placeholder heuristic, we should be able to do much better
        for i in range(len(iter_ranges)):
            current_tile.append(iter_ranges[i])
            # break tiles on stride 1
            if any(stride[i] == 1 for stride in strides):
                tiles.append(current_tile)
                current_tile = []

        if current_tile:
            tiles.append(current_tile)

        if len(tiles) > max_tiles:
            split = len(tiles) - max_tiles + 1
            tiles = [[*itertools.chain(*tiles[:split])]] + tiles[split:]
            assert len(tiles) == max_tiles, (len(tiles), max_tiles, split)

        return tiles

    @classmethod
    def _tile_broadcasting(cls, iter_ranges: List[sympy.Expr], body, strides):
        """
        Break ranges up so that one dimension is all broadcasting.

        Transformation on iter_ranges like:
            (s0, s1, s2, s3) => (s0, s1), (s2, s3)

        Where each group will be tiled in a different dimension in the
        output kernel.
        """
        broadcasting_strides = [
            stride for stride in strides if any(s == 0 for s in stride)
        ]
        if not broadcasting_strides:
            return (iter_ranges,), body

        # TODO(jansel): consider another load?  for now just take first one
        broadcasting_stride = broadcasting_strides[0]

        broadcast_ranges = []
        broadcast_index = []
        other_ranges = []
        other_index = []

        # TODO(jansel): this is a placeholder heuristic, we should be able to do much better
        for i in range(len(iter_ranges)):
            if broadcasting_stride[i] == 0:
                broadcast_index.append(i)
                broadcast_ranges.append(iter_ranges[i])
            else:
                other_index.append(i)
                other_ranges.append(iter_ranges[i])

        def call(broadcast, other, reduction=None):
            assert not reduction
            assert len(broadcast) == len(broadcast_index)
            assert len(other) == len(other_index)
            args = [None] * len(iter_ranges)
            for i, v in itertools.chain(
                zip(broadcast_index, broadcast),
                zip(other_index, other),
            ):
                args[i] = v
            return body(args)

        if broadcast_ranges and other_ranges:
            return (broadcast_ranges, other_ranges), call
        else:
            return (iter_ranges,), body

    @staticmethod
    def _apply_loop_reordering(index_vars, sizes, memory_addrs, priority_idx=[]):
        """
        Shuffle the order of loops around to hopefully improve performance.
        """
        from .scheduler import pick_loop_order

        try:
            strides = numpy.array(
                [
                    V.graph.sizevars.stride_hints(expr, index_vars)
                    for expr in memory_addrs
                ],
                dtype=numpy.int64,
            )
            assert strides.shape == (len(memory_addrs), len(index_vars))
            order = list(reversed(pick_loop_order(strides, sizes, priority_idx)))
        except Exception:
            if config.debug:
                log.warning(
                    f"Did not simplify complex index:\n{dict(zip(index_vars, sizes))}\n{memory_addrs}"
                )
            order = list(range(len(sizes)))
        sizes = [sizes[i] for i in order]
        return sizes, same_reorder(order), inverse_reorder(order)

    def get_reduction_size(self):
        return self.data.get_reduction_size()

    def get_reduction_type(self):
        return self.data.get_reduction_type()

    def is_no_op(self):
        return self.data.is_zero_elements()

    def should_allocate(self):
        return True

    def constant_to_device(self, device):
        """Move this to a given device. Requires that all reads are to constants."""
        return self.data.constant_to_device(device)


@dataclasses.dataclass
class InputsKernel(Buffer):
    inputs: List[Buffer]

    def get_read_writes(self):
        return dependencies.ReadWrites(
            {dependencies.StarDep(x.get_name()) for x in self.inputs},
            {dependencies.StarDep(self.get_name())},
            set(),
            [],
        )

    @staticmethod
    def unwrap_storage(inputs):
        inputs_new = []
        for x in inputs:
            if isinstance(x, TensorBox):
                x = x.data
            if isinstance(x, StorageBox):
                x = x.data
            assert isinstance(x, (Buffer, ReinterpretView)), x
            inputs_new.append(x)
        return inputs_new

    def is_extern(self):
        return True


class NopKernel(InputsKernel):
    def is_no_op(self):
        return True


class ConcatKernel(NopKernel):
    """
    There isn't actually a real kernel for concat, we just change the
    storage for the upstream data.
    """

    @classmethod
    def create(cls, inputs, dim):
        device = inputs[0].get_device()
        dtype = inputs[0].get_dtype()
        new_size = list(inputs[0].get_size())
        offsets_start = [0]
        offsets_end = [new_size[dim]]
        assert 0 <= dim < len(new_size)
        for i in range(1, len(inputs)):
            input_size = inputs[i].get_size()
            offsets_start.append(new_size[dim])
            assert len(input_size) == len(new_size)
            assert inputs[i].get_dtype() == dtype
            assert inputs[i].get_device() == device
            for j in range(len(new_size)):
                if j == dim:
                    new_size[j] = new_size[j] + input_size[j]
                else:
                    new_size[j] = V.graph.sizevars.guard_equals(
                        new_size[j], input_size[j]
                    )
            offsets_end.append(new_size[dim])

        kernel = ConcatKernel(
            name=None,
            layout=FixedLayout(
                device=device,
                dtype=dtype,
                size=new_size,
                stride=FlexibleLayout.contiguous_strides(new_size),
            ),
            inputs=[],
        )
        kernel = StorageBox(kernel)
        for i in range(len(inputs)):
            kernel.data.inputs.append(
                cls.realize_into(
                    inputs[i],
                    SliceView.create(kernel, dim, offsets_start[i], offsets_end[i]),
                )
            )
        kernel.data.name = V.graph.register_buffer(kernel.data)
        kernel.data.inputs = cls.unwrap_storage(kernel.data.inputs)
        return kernel

    @classmethod
    def realize_into(cls, src, dst):
        assert isinstance(dst, ReinterpretView), dst
        if isinstance(src, TensorBox):
            # unwrap a TensorBox
            return cls.realize_into(src.data, dst)
        if isinstance(src, StorageBox):
            src.realize()
            # ExternKernelAlloc has specific requirements for output layout, should create a copy
            if isinstance(src.data.layout, FlexibleLayout) and not isinstance(
                src.data, ExternKernelAlloc
            ):
                src.data.layout = AliasedLayout(dst)
                return src.data
        # introduce a copy
        pw = Pointwise.create(
            device=src.get_device(),
            dtype=src.get_dtype(),
            inner_fn=src.make_loader(),
            ranges=[
                V.graph.sizevars.guard_equals(a, b)
                for a, b in zip(src.get_size(), dst.get_size())
            ],
        )
        return cls.realize_into(pw, dst)

    def should_allocate(self):
        return True


@dataclasses.dataclass
class ExternKernel(InputsKernel):
    constant_args: List[Any] = ()
    output_view: Optional[ReinterpretView] = None

    def decide_layout(self):
        if isinstance(self.layout, FlexibleLayout):
            self.apply_constraint()
        self.freeze_layout()

    @staticmethod
    def copy_input(x):
        pw = Pointwise.create(
            device=x.get_device(),
            dtype=x.get_dtype(),
            inner_fn=x.make_loader(),
            ranges=x.get_size(),
        )
        pw.realize()
        return pw

    @classmethod
    def convert_to_reinterpret_view(cls, x):
        """
        In order to pass this to an extern kernel we need a
        ReinterpretView not a View.  This allows us to avoid some
        uneeded copies.
        """
        assert isinstance(x, BaseView)
        if isinstance(x, ReinterpretView):
            return x

        x.data.freeze_layout()
        rw = extract_read_writes(x.make_loader(), x.get_size(), normalize=False)
        assert len(rw.reads) == 1

        index = V.graph.sizevars.simplify(list(rw.reads)[0].index)
        strides = V.graph.sizevars.stride_vars(index, rw.range_vars)
        offset = V.graph.sizevars.offset_var(index, rw.range_vars)

        if sum([a * b for a, b in zip(strides, rw.range_vars)]) + offset != index:
            log.debug(
                "convert_to_reinterpret_view failed: stride=%s offset=%s index=%",
                strides,
                offset,
                index,
            )
            raise NotImplementedError()

        return ReinterpretView(
            data=x.data,
            layout=FixedLayout(
                device=x.get_device(),
                dtype=x.get_dtype(),
                size=x.get_size(),
                stride=strides,
                offset=offset,
            ),
        )

    @classmethod
    def realize_input(cls, x):
        if x is None:
            return NoneAsConstantBuffer()
        if isinstance(x, Constant):
            return V.graph.add_tensor_constant(
                torch.tensor(x.value, dtype=x.get_dtype(), device=x.get_device())
            )
        if isinstance(x, ConstantBuffer):
            return x
        if isinstance(x, TensorBox):
            return cls.realize_input(x.data)
        if isinstance(x, ReinterpretView):
            return x
        if isinstance(x, BaseView) and is_storage_and_layout(x.data):
            try:
                return cls.convert_to_reinterpret_view(x)
            except NotImplementedError:
                pass
        if isinstance(x, StorageBox):
            # TODO(jansel): impose layout preference on realized buffer
            x.realize()
            return x
        return cls.copy_input(x)

    @classmethod
    def require_stride1(cls, x):
        if len(x.get_stride()) == 0:
            return x
        for stride in x.get_stride():
            if stride == 1:
                return x
        return cls.copy_input(x)

    @classmethod
    def require_contiguous(cls, x):
        if is_contiguous_storage_and_layout(x):
            as_contiguous_storage_and_layout(x, freeze=True)
            return x
        x = cls.copy_input(x)
        assert is_contiguous_storage_and_layout(x)
        as_contiguous_storage_and_layout(x, freeze=True)
        return x

    @classmethod
    def require_stride_order(cls, x, order):
        # require x to have the layout as strided_ordered as order
        if isinstance(
            x.get_layout(), FlexibleLayout
        ) and is_stride_order_storage_and_layout(x, order):
            # fix flexiblelayout to be FixedLayout with stride_order
            as_storage_and_layout(
                x, freeze=True, want_contiguous=False, stride_order=order
            )
            return x
        elif isinstance(x.get_layout(), FixedLayout) and x.layout.is_stride_ordered(
            order
        ):
            return x
        x = cls.copy_input(x)
        as_storage_and_layout(x, freeze=True, want_contiguous=False, stride_order=order)
        assert is_stride_order_storage_and_layout(x, order)
        return x

    def apply_constraint(self):
        pass

    def codegen_args(self):
        args = [x.codegen_reference() for x in self.inputs]
        args.extend(map(repr, self.constant_args))
        return args

    def codegen_size_asserts(self, wrapper):
        if config.size_asserts:
            size = V.graph.sizevars.codegen_shape_tuple(self.get_size())
            stride = V.graph.sizevars.codegen_shape_tuple(self.get_stride())
            wrapper.writeline(f"assert {self.get_name()}.size() == {size}")
            wrapper.writeline(f"assert {self.get_name()}.stride() == {stride}")

    def get_group_stride(self):
        """
        get output sizes and strides, for template_codegen
        """
        _size = self.get_size()
        _stride = self.get_stride()
        # iter_ranges = _size of output tensor, reduce_range = [] because no reduction
        return [_size, []], _stride


@dataclasses.dataclass
class ExternKernelOut(ExternKernel):
    output_view: Optional[ReinterpretView] = None

    def codegen(self, wrapper):
        args = self.codegen_args()
        if self.output_view:
            args.append(f"out={self.output_view.codegen_reference()}")
        else:
            args.append(f"out={self.codegen_reference()}")
        wrapper.writeline(f"{self.kernel}({', '.join(args)})")

    def __init__(self, layout, inputs, constant_args=(), output_view=None):
        super().__init__(None, layout, self.unwrap_storage(inputs), constant_args)
        self.output_view = output_view
        self.name = V.graph.register_buffer(self)

    def should_allocate(self):
        return True


class ExternKernelAlloc(ExternKernel):
    def codegen(self, wrapper):
        wrapper.writeline(
            f"{self.get_name()} = {self.kernel}({', '.join(self.codegen_args())})"
        )
        if isinstance(self.layout, Layout):
            self.codegen_size_asserts(wrapper)

    def __init__(self, layout, inputs, constant_args=()):
        super().__init__(None, layout, self.unwrap_storage(inputs), constant_args)
        self.name = V.graph.register_buffer(self)

    def should_allocate(self):
        return False

    def apply_constraint(self):
        raise NotImplementedError


class InplaceBernoulliFallback(ExternKernel):
    """
    This needs to be a custom class to handle mutation properly
    """

    kernel = "aten.bernoulli_"

    def codegen(self, wrapper):
        (x,) = [t.codegen_reference() for t in self.inputs]
        wrapper.writeline(
            f"{self.kernel}({x}, {', '.join(map(repr, self.constant_args))})"
        )

    def should_allocate(self):
        return False

    def get_mutation_names(self):
        assert isinstance(self.layout, MutationLayout)
        return (self.layout.target.get_name(),)

    def __init__(self, x, *constant_args):
        super().__init__(
            None,
            MutationLayout(x),
            self.unwrap_storage([x]),
            constant_args,
        )
        self.name = V.graph.register_buffer(self)


class MatrixMultiply(ExternKernelOut):
    kernel = "aten.mm.out"

    def __init__(self, layout, inputs, constant_args=(), output_view=None):
        super().__init__(layout, inputs, constant_args, output_view)
        if (
            config.triton.use_mm
            and len(inputs) > 0
            and inputs[0].get_device().type == "cuda"
        ):
            self.kernel = "triton_mm_out"

    @classmethod
    def create(cls, a, b):
        *m, k1 = a.get_size()
        k2, n = b.get_size()
        V.graph.sizevars.guard_equals(k1, k2)
        a = cls.realize_input(a)
        b = cls.realize_input(b)
        if len(m) != 1 and not a.get_layout().is_contiguous():
            a = cls.copy_input(a)
        else:
            a = cls.require_stride1(a)
        b = cls.require_stride1(b)
        return MatrixMultiply(
            layout=FlexibleLayout(
                device=a.get_device(),
                dtype=a.get_dtype(),
                size=list(m) + [n],
            ),
            inputs=[a, b],
        )


class BatchMatrixMultiply(ExternKernelOut):
    kernel = "aten.bmm.out"

    def __init__(self, layout, inputs, constant_args=(), output_view=None):
        super().__init__(layout, inputs, constant_args, output_view)
        if (
            config.triton.use_bmm
            and len(inputs) > 0
            and inputs[0].get_device().type == "cuda"
        ):
            self.kernel = "triton_bmm_out"

    @classmethod
    def create(cls, a, b):
        b1, m, k1 = a.get_size()
        b2, k2, n = b.get_size()
        b3 = V.graph.sizevars.guard_equals(b1, b2)
        V.graph.sizevars.guard_equals(k1, k2)
        a = cls.require_stride1(cls.realize_input(a))
        b = cls.require_stride1(cls.realize_input(b))

        output_layout = FlexibleLayout(
            device=a.get_device(),
            dtype=a.get_dtype(),
            size=[b3, m, n],
        ).as_fixed()

        if b3 == 1:
            # convert to normal mm
            data = MatrixMultiply(
                layout=output_layout.as_fixed(),
                inputs=[SqueezeView.create(a, dim=0), SqueezeView.create(b, dim=0)],
            )
            data.output_view = ReinterpretView(
                data,
                FlexibleLayout(
                    device=a.get_device(),
                    dtype=a.get_dtype(),
                    size=[m, n],
                ).as_fixed(),
            )
        else:
            data = BatchMatrixMultiply(
                layout=output_layout,
                inputs=[a, b],
            )
        return data


class DeviceCopy(ExternKernelOut):
    @classmethod
    def create(cls, x, device):
        V.graph.device_types.add(device.type)
        V.graph.device_types.add(x.get_device().type)

        x = cls.realize_input(x)
        read_writes = x.get_read_writes()
        if not x.is_extern() and all(
            (r.name in V.graph.constants and hasattr(r, "index"))
            for r in read_writes.reads
        ):
            return x.constant_to_device(device)

        return DeviceCopy(
            FlexibleLayout(
                device=device,
                dtype=x.get_dtype(),
                size=x.get_size(),
            ),
            [x],
        )

    def codegen(self, wrapper):
        args = self.codegen_args()
        assert len(args) == 1
        if self.output_view:
            wrapper.writeline(
                f"{self.output_view.codegen_reference()}.copy_({args[0]})"
            )
        else:
            wrapper.writeline(f"{self.codegen_reference()}.copy_({args[0]})")


class DynamicScalar(IRNode):
    """
    The result of a call to aten._local_scalar_dense.

    This is not yet implemented.  The one model (so far) that calls this
    (fastNLP_Bert) does not actually use the result.  So we expect this
    node to get dead code eliminated.
    """

    def get_reads(self):
        return ()


class AdaptiveAvgPool2d(ExternKernelAlloc):
    kernel = "aten._adaptive_avg_pool2d"

    @classmethod
    def create(cls, x, target_size):
        # x = cls.require_stride1(cls.realize_input(x))
        x = cls.realize_input(x)
        output_size = [
            *x.get_size()[: -len(target_size)],
            *map(sympy.Integer, target_size),
        ]
        # contigouse stride order
        stride_order = list(reversed(range(len(output_size))))
        return cls(
            FlexibleLayout(
                x.get_device(),
                x.get_dtype(),
                output_size,
                # TODO(jansel): fix channels last case
                # FlexibleLayout.contiguous_strides(output_size),
                stride_order,
            ),
            (x,),
            (tuple(target_size),),
        )

    def apply_constraint(self):
        x = self.inputs[0]
        if isinstance(x.get_layout(), FixedLayout):
            # fix self's layout to be the same order as x
            self.freeze_layout_with_same_order(x.get_layout().stride)
        else:
            x = self.require_stride_order(x, self.layout.preferred_stride_order)
            self.inputs[0] = x
            self.freeze_layout_with_stride_order(self.layout.preferred_stride_order)


@dataclasses.dataclass
class FallbackKernel(ExternKernelAlloc):
    def __init__(
        self,
        layout,
        kernel,
        tensor_args,
        nontensor_args,
        unflatten_args,
    ):
        super(FallbackKernel, self).__init__(
            layout,
            tuple(tensor_args),
            tuple(nontensor_args),
        )
        if getattr(torch.ops.aten, kernel.__name__, None) is kernel:
            self.kernel = f"aten.{kernel.__name__}"
        else:
            self.kernel = (
                f"{kernel.__module__.replace('._ops.', '.ops.')}.{kernel.__name__}"
            )
        self.unflatten_args = unflatten_args
        if self.kernel not in ("aten.convolution_backward",):
            log.warning(f"Using FallbackKernel: {self.kernel}")

    def codegen_args(self):
        @dataclasses.dataclass
        class Shim:
            ref: Any

            def __repr__(self):
                return self.ref

        tensor_args = [Shim(x.codegen_reference()) for x in self.inputs]
        constant_args = [Shim(repr(x)) for x in self.constant_args]
        return list(map(repr, self.unflatten_args(tensor_args, constant_args)))

    @classmethod
    def create(cls, kernel, *args):
        args_flat, args_spec = pytree.tree_flatten(args)

        is_arg_tensor = []
        tensor_args = []
        non_tensor_args = []
        for arg in args_flat:
            is_arg_tensor.append(isinstance(arg, IRNode))
            if is_arg_tensor[-1]:
                tensor_args.append(arg)
            else:
                non_tensor_args.append(arg)

        def unflatten_args(new_tensor_args, new_non_tensor_args):
            new_args = []
            it_tensors = iter(new_tensor_args)
            it_non_tensors = iter(new_non_tensor_args)
            for is_tensor in is_arg_tensor:
                if is_tensor:
                    new_args.append(next(it_tensors))
                else:
                    new_args.append(next(it_non_tensors))
            return pytree.tree_unflatten(new_args, args_spec)

        tensor_args = [
            cls.require_contiguous(cls.realize_input(x)) for x in tensor_args
        ]

        # We don't have generic shape formulas, so just burn in the
        # shapes and run an example input.
        # TODO(jansel): replace this with dynamic shape formulas
        example_args = [
            torch.zeros(
                [V.graph.sizevars.guard_static_shape(s) for s in x.get_size()],
                dtype=x.get_dtype(),
                device=x.get_device(),
            )
            for x in tensor_args
        ]
        example_output = kernel(*unflatten_args(example_args, non_tensor_args))

        if isinstance(example_output, (list, tuple)):
            packed = FallbackKernel(
                MultiOutputLayout(),
                kernel,
                tensor_args,
                non_tensor_args,
                unflatten_args,
            )
            return [
                (
                    MultiOutput(
                        FixedLayout(
                            example_output[i].device,
                            example_output[i].dtype,
                            [sympy.Integer(s) for s in example_output[i].size()],
                            [sympy.Integer(s) for s in example_output[i].stride()],
                        ),
                        packed,
                        i,
                    )
                    if example_output[i] is not None
                    else None
                )
                for i in range(len(example_output))
            ]
        else:
            return FallbackKernel(
                FixedLayout(
                    example_output.device,
                    example_output.dtype,
                    [sympy.Integer(s) for s in example_output.size()],
                    [sympy.Integer(s) for s in example_output.stride()],
                ),
                kernel,
                tensor_args,
                non_tensor_args,
                unflatten_args,
            )

    def apply_constraint(self):
        return super().apply_constraint()


class MultiOutputLayout(IRNode):
    pass


class MultiOutput(ExternKernel):
    def codegen(self, wrapper):
        wrapper.writeline(
            f"{self.get_name()} = {self.inputs[0].get_name()}[{self.index}]"
        )
        self.codegen_size_asserts(wrapper)

    def __init__(self, layout, input, index):
        super().__init__(None, layout, [input], ())
        self.name = V.graph.register_buffer(self)
        self.index = index

    def should_allocate(self):
        return False


class Convolution(ExternKernelAlloc):
    config_conv = config.triton.convolution
    if config_conv == "aten":
        kernel = "aten.convolution"
    elif config_conv == "triton":
        kernel = "triton_ops_conv"
    else:
        assert config_conv == "autotune"
        kernel = "tuned_conv"

    def __init__(self, layout, inputs, constant_args=(), preferred_stride_order=None):
        super().__init__(layout, inputs, constant_args)
        self.preferred_stride_order = preferred_stride_order

    def codegen(self, wrapper):
        if self.kernel == "triton_ops_conv":
            wrapper.header.writeline(
                f"import torchinductor.triton_ops.conv as {self.kernel}"
            )
        # choose from different conv kernels
        elif self.kernel == "tuned_conv":
            wrapper.header.writeline(
                f"from torchinductor.codegen.autotuner import {self.kernel}"
            )
        wrapper.writeline(
            f"{self.get_name()} = {self.kernel}({', '.join(self.codegen_args())})"
        )
        if isinstance(self.layout, Layout):
            self.codegen_size_asserts(wrapper)

    @classmethod
    def create(
        cls,
        x: "TensorBox",
        weight: "TensorBox",
        bias: "TensorBox",
        stride: List[int],
        padding: List[int],
        dilation: List[int],
        transposed: bool,
        output_padding: List[int],
        groups: int,
    ):
        x = cls.require_stride1(cls.realize_input(x))
        weight = cls.require_stride1(cls.realize_input(weight))
        stride = tuple(stride)
        padding = tuple(padding)
        dilation = tuple(dilation)
        assert isinstance(transposed, bool)
        output_padding = tuple(output_padding)
        assert isinstance(groups, int)

        weight_shape = [
            sympy.Integer(V.graph.sizevars.guard_static_shape(s))
            for s in weight.get_size()
        ]

        out_channels, in_channels1, *kernel_size = weight_shape
        in_channels1 = in_channels1 * groups
        if transposed:
            out_channels, in_channels1 = in_channels1, out_channels

        if bias is not None:
            bias = cls.require_stride1(cls.realize_input(bias))
            (bias_shape,) = [
                sympy.Integer(V.graph.sizevars.guard_static_shape(s))
                for s in bias.get_size()
            ]
            assert bias_shape == out_channels, f"{bias_shape} == {out_channels}"

        if len(x.get_size()) == 1 + len(kernel_size):
            in_channels2, *input_size = x.get_size()
            in_channels_stride, *_ = x.get_stride()
            output_size = []
        else:
            assert len(x.get_size()) == 2 + len(kernel_size)
            batch, in_channels2, *input_size = x.get_size()
            _, in_channels_stride, *_ = x.get_stride()
            output_size = [batch]

        V.graph.sizevars.guard_equals(in_channels1, in_channels2)

        output_size.append(out_channels)

        assert (
            len(stride)
            == len(padding)
            == len(dilation)
            == len(output_padding)
            == len(kernel_size)
            == len(input_size)
        )
        for i in range(len(stride)):
            if transposed:
                output_size.append(
                    (input_size[i] - 1) * stride[i]
                    - 2 * padding[i]
                    + dilation[i] * (kernel_size[i] - 1)
                    + output_padding[i]
                    + 1
                )
            else:
                output_size.append(
                    IndexingDiv(
                        input_size[i]
                        + 2 * padding[i]
                        - dilation[i] * (kernel_size[i] - 1)
                        - 1
                        + stride[i],
                        stride[i],
                    )
                    + 2 * output_padding[i]
                )
            output_size[-1] = sympy.Integer(
                V.graph.sizevars.guard_static_shape(output_size[-1])
            )

        # for conv2d or conv3d, prefer channels last format
        if (
            len(kernel_size) > 1
            and is_triton(x.get_device())
            and config.triton.convolution != "aten"
        ):
            stride_order = [0] + list(reversed(range(1, len(kernel_size) + 1)))
            if len(stride_order) < len(output_size):
                # add batch dim if it exists
                stride_order = [len(stride_order)] + stride_order
        # for conv1d, output layout is not preserved with inputs
        else:
            stride_order = list(reversed(range(len(output_size))))

        output_layout = FlexibleLayout(
            x.get_device(),
            x.get_dtype(),
            output_size,
            stride_order,
        )

        if bias is not None:
            return Convolution(
                output_layout,
                (x, weight, bias),
                (stride, padding, dilation, transposed, output_padding, groups),
                stride_order,
            )
        else:
            return Convolution(
                output_layout,
                (x, weight),
                (bias, stride, padding, dilation, transposed, output_padding, groups),
                stride_order,
            )

    def apply_constraint(self):
        x = self.inputs[0]
        # FixedLayout of input
        x = self.require_stride_order(x, self.layout.preferred_stride_order)
        self.inputs[0] = x
        self.freeze_layout_with_stride_order(self.layout.preferred_stride_order)

    def canonicalize(self):
        """
        Manually get cononicalization of the conv output index
        """
        # manually generate index formula for conv
        sizes = self.get_size()
        strides = self.get_stride()
        index_vars = [sympy.Symbol(f"d{i}") for i in range(len(sizes))]
        # reorder index vars according to stride
        index_order = sorted(range(len(strides)), key=strides.__getitem__, reverse=True)
        lookup = {pos: idx for idx, pos in enumerate(index_order)}
        order = [lookup[i] for i in range(len(lookup))]
        index_vars = [index_vars[i] for i in order]
        indexer = self.make_indexer()
        index = indexer(index_vars)

        new_sizes, reindex, prune = _simplify_loops(index_vars, sizes, [index])

        # assign new variables each dimension to deal with numbering mismatches
        # d0, d1, d2 could become d0, d2 -- which won't match d0, d1
        _, add_var = var_builder("c")
        replacement = dict(zip(index_vars, reindex([add_var(x) for x in new_sizes])))

        index = sympy.expand(index).subs(replacement)
        return index, tuple(new_sizes)

    def map_args(self):
        # x, w, bias
        in_args = [x.codegen_reference() for x in self.inputs]
        # stride, padding, dilation, transposed, output_padding, groups
        const_args = self.constant_args
        if len(in_args) < 3:
            # otherwise, bias=None is the first constant_args
            const_args = const_args[1:]

        inout_dict = OrderedDict(
            [
                ("x", f"{in_args[0]}"),
                ("w", f"{in_args[1]}"),
                ("bias", f"{in_args[2]}" if len(in_args) >= 3 else "None"),
                ("y", f"{self.get_name()}"),
            ]
        )
        args_dict = OrderedDict(
            [
                ("stride_xn", f"{self.inputs[0].get_stride()[0]}"),
                ("stride_xc", f"{self.inputs[0].get_stride()[1]}"),
                ("stride_xh", f"{self.inputs[0].get_stride()[2]}"),
                ("stride_xw", f"{self.inputs[0].get_stride()[3]}"),
                ("stride_wn", f"{self.inputs[1].get_stride()[0]}"),
                ("stride_wc", f"{self.inputs[1].get_stride()[1]}"),
                ("stride_wh", f"{self.inputs[1].get_stride()[2]}"),
                ("stride_ww", f"{self.inputs[1].get_stride()[3]}"),
                ("stride_yn", f"{self.get_stride()[0]}"),
                ("stride_yc", f"{self.get_stride()[1]}"),
                ("stride_yh", f"{self.get_stride()[2]}"),
                ("stride_yw", f"{self.get_stride()[3]}"),
                (
                    "stride_biasn",
                    f"{self.inputs[0].get_stride()[0]}"
                    if len(in_args) >= 3
                    else "None",
                ),
                ("delta_x_ptr", "None"),
                ("BATCH", f"{self.inputs[0].get_size()[0]}"),
                ("IN_C", f"{self.inputs[0].get_size()[1]}"),
                ("IN_H", f"{self.inputs[0].get_size()[2]}"),
                ("IN_W", f"{self.inputs[0].get_size()[3]}"),
                ("KERNEL_N", f"{self.inputs[1].get_size()[0]}"),
                ("KERNEL_H", f"{self.inputs[1].get_size()[2]}"),
                ("KERNEL_W", f"{self.inputs[1].get_size()[3]}"),
                ("OUT_H", f"{self.get_size()[2]}"),
                ("OUT_W", f"{self.get_size()[3]}"),
                ("stride_h", f"{const_args[0][0]}"),
                ("stride_w", f"{const_args[0][1]}"),
                ("padding_h", f"{const_args[1][0]}"),
                ("padding_w", f"{const_args[1][1]}"),
                ("dilation_h", f"{const_args[2][0]}"),
                ("dilation_w", f"{const_args[2][1]}"),
                # ("transposed", f"{const_args[3]}"),
                ("output_padding_h", f"{const_args[4][0]}"),
                ("output_padding_w", f"{const_args[4][1]}"),
                ("groups", f"{const_args[5]}"),
            ]
        )

        # accumulator type
        ACC_TYPE = (
            "tl.float32"
            if self.inputs[0].get_dtype()
            in [torch.float16, torch.bfloat16, torch.float32]
            else "tl.int32"
        )
        CONV1X1_NHWC = (
            "True"
            if self.inputs[0].get_stride()[1] == 1
            and self.inputs[1].get_size()[2] == 1
            and self.inputs[1].get_size()[3] == 1
            else "False"
        )
        # dict for tl.constexpr
        const_dict = OrderedDict(
            [
                ("ACC_TYPE", ACC_TYPE),
                ("CONV1X1_NHWC", CONV1X1_NHWC),
            ]
        )

        # dict for non-kernel args (e.g. delta_x_ptr)
        other_dict = OrderedDict(
            [
                ("device", f'"{self.inputs[0].get_device()}"'),
            ]
        )

        return inout_dict, args_dict, const_dict, other_dict


@dataclasses.dataclass
class MutableBox(IRNode):
    """
    TensorBox / StorageBox allow in-place mutation of Tensors
    """

    data: IRNode

    def __getattr__(self, name):
        fn = getattr(self.data, name)
        if callable(fn):
            return fn
        raise AttributeError(f"{type(self.data).__name__}.{name} not callable")

    def __str__(self):
        if isinstance(self.data, MutableBox):
            line0 = f"{type(self).__name__}({type(self.data).__name__}("
            endl = "))"
            inner = self.data.data
        else:
            line0 = f"{type(self).__name__}("
            inner = self.data
            endl = ")"

        lines = [
            line0,
            indent(str(inner)),
            endl,
        ]
        return "\n".join(lines)

    __repr__ = __str__


class TensorBox(MutableBox):
    @staticmethod
    def create(data):
        return TensorBox(StorageBox(data))


class StorageBox(MutableBox):
    def realize(self):
        if isinstance(
            self.data, (ComputedBuffer, InputsKernel, InputBuffer, ReinterpretView)
        ):
            return self.data.get_name()
        assert isinstance(self.data, (Pointwise, Reduction)), type(self.data)
        self.data = ComputedBuffer(
            name=None,
            layout=FlexibleLayout(
                device=self.data.get_device(),
                dtype=self.data.get_dtype(),
                size=self.data.get_size(),
            ),
            data=self.data,
        )
        self.data.name = V.graph.register_buffer(self.data)
        return self.data.name

    def realize_hint(self):
        """
        Called on buffers we expect to be forced to realize later.
        """
        if self.num_reads() > 1:
            self.realize()

    def mark_reuse(self, users):
        if users <= 1:
            return
        if isinstance(self.data, (Pointwise, Reduction)):
            num_reads = self.num_reads()

            # TODO(jansel): this heuristic is a wild guess
            if (
                num_reads > config.realize_reads_threshold
                or len(self.inner_fn_str()) > config.realize_bytes_threshold
            ):
                self.realize()

    def num_reads(self):
<<<<<<< HEAD
        if isinstance(
            self.data, (ComputedBuffer, InputsKernel, InputBuffer, ReinterpretView)
        ):
            return 1
        assert isinstance(self.data, (Pointwise, Reduction)), type(self.data)
        read_writes = ComputedBuffer(
            name=None,
            layout=FlexibleLayout(
                device=self.data.get_device(),
                dtype=self.data.get_dtype(),
                size=self.data.get_size(),
            ),
            data=self.data,
        ).get_read_writes()
=======
        data = self.data
        if isinstance(data, (InputsKernel, InputBuffer, ReinterpretView)):
            return 1
        if isinstance(data, ComputedBuffer):
            read_writes = data.get_read_writes()
        else:
            assert isinstance(data, (Pointwise, Reduction)), type(data)
            read_writes = ComputedBuffer(
                name=None,
                layout=FlexibleLayout(
                    device=data.get_device(),
                    dtype=data.get_dtype(),
                    size=data.get_size(),
                ),
                data=data,
            ).get_read_writes()
>>>>>>> 9ecbdaed
        return len(read_writes.reads)


class LoopBody:
    """
    Captures the body of a Loops subclass into an FX graph.  Persists any
    indexing simplifications and makes it easier to analyze loop bodies.
    """

    def __init__(self, fn, args, var_ranges):
        super().__init__()
        self.var_ranges = var_ranges
        self.indexing_exprs = {}
        self.indexing_exprs_name = {}
        self.reads = []
        self.writes = []
        self.reads_name2expr = {}
        self.writes_name2expr = {}
        self.other = []
        self.submodules = {}
        self.subblocks = {}
        self.indirect_vars = []
        self.root_block = LoopBodyBlock(self, fn, args)
        self.indexing = None

    def add_index_expr(self, expr: sympy.Expr, category, buf_name):
        getattr(self, category).append(expr)
        if buf_name is not None:
            getattr(self, f"{category}_name2expr")[buf_name] = expr
        if expr not in self.indexing_exprs_name:
            name = f"index{len(self.indexing_exprs)}"
            self.indexing_exprs_name[expr] = name
            self.indexing_exprs[name] = expr
        return self.indexing_exprs_name[expr]

    def add_submodule(self, block, prefix):
        """Not actually for nn.Modules, but subblocks in generated code are mapped to FX call_module opcodes"""
        if prefix[-1].isnumeric() and prefix not in self.submodules:
            name = prefix
        else:
            name = f"{prefix}{len(self.submodules)}"
        self.submodules[name] = block
        return name

    def add_indirect(self):
        name = f"indirect{len(self.indirect_vars)}"
        var = sympy.Symbol(name, integer=True)
        self.indirect_vars.append([var])
        return var

    def replace_indirect(self, old, new):
        """Swap in a variable used in indirect indexing"""
        if str(old) == str(new):
            return
        self.indexing = {k: v.subs({old: new}) for k, v in self.indexing.items()}

    def get_index(self, name):
        return self.indexing[name]

    def __call__(self, *indices):
        index = list(itertools.chain(*indices))
        assert len(index) == len(self.var_ranges)
        assert all(v not in self.var_ranges for v in index)
        replacements = dict(zip(self.var_ranges.keys(), index))
        self.indexing = {
            name: expr.subs(replacements) for name, expr in self.indexing_exprs.items()
        }
        result = self.root_block()
        self.indexing = None
        return result


class LoopBodyBlock:
    """
    Captures the body of a Loops subclass into an FX graph.
    In normal cases there will be a 1:1 mapping between LoopBody and
    LoopBodyBlock, hower in the case of ops.masked() the masked out
    operations will manifest as an extra LoopBodyBlock.
    """

    def __init__(self, body: LoopBody, fn: Callable, args: List[Any]):
        self.body = body

        def add_index(expr, category, buf_name=None):
            return tracer.create_proxy(
                "call_module",
                "get_index",
                (self.body.add_index_expr(expr, category, buf_name),),
                {},
            )

        class CaptureIndexing(V.WrapperHandler):
            def load(self, name: str, index: sympy.Expr, upcast: bool = False):
                index = add_index(index, "reads", name)
                return self._inner.load(name, index, upcast)

            def store(self, name, index, value, mode=None):
                index = add_index(index, "writes", name)
                return self._inner.store(name, index, value, mode)

            def reduction(self, name, dtype, reduction_type, index, value):
                index = add_index(index, "writes", name)
                return self._inner.reduction(name, dtype, reduction_type, index, value)

            def index_expr(self, index, dtype):
                if isinstance(index, (int, sympy.Integer)):
                    return ops.constant(int(index), dtype)
                index = add_index(index, "other")
                return self._inner.index_expr(index, dtype)

            @staticmethod
            def masked(mask_proxy, masked_body: Callable, other_proxy):
                """
                Recursively capture the masked out body in another LoopBodyBlock
                """

                def shim(mask, other):
                    return V.ops.masked(mask, subblock, other)

                name = self.body.add_submodule(shim, "masked_subblock")
                subblock = LoopBodyBlock(self.body, masked_body, ())
                self.body.subblocks[name] = subblock
                return tracer.create_proxy(
                    "call_module", name, (mask_proxy, other_proxy), {}
                )

            @staticmethod
            def indirect_indexing(index_proxy):
                """
                Flow data from tensors into indexing formulas.
                Introduce a call_module to update the indexing.
                """

                def set_indirect(new_var):
                    self.body.replace_indirect(var, V.ops.indirect_indexing(new_var))

                var = self.body.add_indirect()
                tracer.create_proxy(
                    "call_module",
                    self.body.add_submodule(set_indirect, f"set_{var}"),
                    (index_proxy,),
                    {},
                )
                return var

        tracer = torch.fx.Tracer()
        tracer.graph = torch.fx.Graph(tracer_cls=tracer.__class__)
        proxy_ops = tracer.create_proxy("placeholder", "ops", (), {})
        from .sizevars import SimplifyIndexing

        with V.set_ops_handler(
            SimplifyIndexing(CaptureIndexing(proxy_ops), self.body.var_ranges)
        ):
            tracer.create_proxy("output", "output", (fn(*args),), {})
        self.graph = tracer.graph

    def __call__(self):
        gm = torch.fx.GraphModule(
            {**self.body.submodules, "get_index": self.body.get_index}, self.graph
        )
        return gm.forward(V.get_ops_handler())<|MERGE_RESOLUTION|>--- conflicted
+++ resolved
@@ -2691,22 +2691,6 @@
                 self.realize()
 
     def num_reads(self):
-<<<<<<< HEAD
-        if isinstance(
-            self.data, (ComputedBuffer, InputsKernel, InputBuffer, ReinterpretView)
-        ):
-            return 1
-        assert isinstance(self.data, (Pointwise, Reduction)), type(self.data)
-        read_writes = ComputedBuffer(
-            name=None,
-            layout=FlexibleLayout(
-                device=self.data.get_device(),
-                dtype=self.data.get_dtype(),
-                size=self.data.get_size(),
-            ),
-            data=self.data,
-        ).get_read_writes()
-=======
         data = self.data
         if isinstance(data, (InputsKernel, InputBuffer, ReinterpretView)):
             return 1
@@ -2723,7 +2707,6 @@
                 ),
                 data=data,
             ).get_read_writes()
->>>>>>> 9ecbdaed
         return len(read_writes.reads)
 
 
