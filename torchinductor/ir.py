--- conflicted
+++ resolved
@@ -314,8 +314,11 @@
             )
         )
 
-    @staticmethod
-<<<<<<< HEAD
+    def default_value(reduction_type, dtype):
+        return {"sum": 0, "max": float("-inf"), "min": float("inf"), "any": 0}[
+            reduction_type
+        ]
+
     def _pick_split(numel, reduction_numel):
         from triton import next_power_of_2
 
@@ -332,15 +335,6 @@
             return 128
         return None
 
-    @staticmethod
-=======
->>>>>>> bc037215
-    def default_value(reduction_type, dtype):
-        return {"sum": 0, "max": float("-inf"), "min": float("inf"), "any": 0}[
-            reduction_type
-        ]
-
-<<<<<<< HEAD
     @classmethod
     def create_multilayer(
         cls,
@@ -420,8 +414,6 @@
             )
         )
 
-=======
->>>>>>> bc037215
 
 def is_storage_and_layout(x):
     try:
