--- conflicted
+++ resolved
@@ -283,30 +283,18 @@
 ):
     assert not memory_format, "TODO"
     assert layout in (None, torch.strided)
-<<<<<<< HEAD
-
-=======
->>>>>>> 7181a8d1
     if isinstance(device_or_dtype, torch.dtype):
         return to_dtype(x, device_or_dtype)
     elif isinstance(device_or_dtype, torch.device):
         return to_device(x, device_or_dtype)
-<<<<<<< HEAD
-    elif device_or_dtype is not None:
-        assert False, device_or_dtype
+    else:
+        assert device_or_dtype is None, device_or_dtype
 
     if device is not None:
         x = to_device(x, device)
     if dtype is not None:
         x = to_dtype(x, dtype)
     return x
-=======
-    if device is not None:
-        return to_device(x, device)
-    if dtype is not None:
-        return to_dtype(x, dtype)
-    assert False, device_or_dtype
->>>>>>> 7181a8d1
 
 
 def ops_wrapper(name):
@@ -1855,7 +1843,6 @@
                 mask.append(range_mask_high(idx, length))
         mask = functools.reduce(ops.and_, mask)
         return ops.masked(mask, lambda: x_loader(index), fill_value)
-<<<<<<< HEAD
 
     def offset_fn(index):
         new_index = list(index[:n])
@@ -1864,16 +1851,6 @@
         assert len(new_index) == len(index)
         return mask(new_index)
 
-=======
-
-    def offset_fn(index):
-        new_index = list(index[:n])
-        for idx, (low, high) in zip(index[n:], bounds):
-            new_index.append(idx - low)
-        assert len(new_index) == len(index)
-        return mask(new_index)
-
->>>>>>> 7181a8d1
     x_loader = x.make_loader()
     return Pointwise.create(
         device=x.get_device(),
