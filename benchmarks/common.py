#!/usr/bin/env python
import argparse
import collections
import copy
import csv
import functools
import io
import logging
import os
import random
import signal
import subprocess
import sys
import time
import warnings

import numpy as np
import pandas as pd
import torch
from microbenchmarks.operator_inp_utils import OperatorInputsMode
from scipy.stats import gmean
from scipy.stats import ttest_ind
from torch._subclasses.fake_tensor import FakeTensorMode
from torch.utils._pytree import tree_map

import torchdynamo
import torchdynamo.utils
from torchdynamo.optimizations import backends
from torchdynamo.optimizations.log_args import conv_args_analysis
from torchdynamo.profiler import Profiler
from torchdynamo.profiler import fx_insert_profiling
from torchdynamo.testing import CompileCounterWithBackend
from torchdynamo.testing import dummy_fx_compile
from torchdynamo.testing import format_speedup
from torchdynamo.testing import same
from torchdynamo.utils import clone_inputs

try:
    from functorch._src.aot_autograd import set_model_name
except ImportError:

    def set_model_name(name):
        pass


log = logging.getLogger(__name__)

# We are primarily interested in TF32
torch.backends.cuda.matmul.allow_tf32 = True

current_name = ""
current_device = ""
current_batch_size = None
output_filename = None

CI_SKIP_AOT_EAGER_INFERENCE = [
    # TorchBench
    "hf_Reformer",  # Attempted to enable_torch_dispatch_mode, but there is already an active mode
    "pyhpc_isoneutral_mixing",  # INCORRECT - Variation in Eager runs itself
    "speech_transformer",  # Attempted to enable_torch_dispatch_mode, but there is already an active mode
    # Huggingface
    "AllenaiLongformerBase",  # AssertionError: Could not find common device for aten.div.Tensor_mode
    "BartForConditionalGeneration",  # OOM
    # TIMM
    "coat_lite_mini",  # INCORRECT
    "pit_b_224",  # INCORRECT
]

CI_SKIP_AOT_EAGER_TRAINING = [
    *CI_SKIP_AOT_EAGER_INFERENCE,
    # TorchBench
    "Background_Matting",  # INCORRECT - Variation in Eager runs itself
    "demucs",  # OOM
    "dlrm",  # OOM
    "fastNLP_Bert",  # INCORRECT, can't be reproduced locally
    "hf_Albert",  # INCORRECT, can't be reproduced locally
    "hf_Reformer",  # Attempted to enable_torch_dispatch_mode, but there is already an active mode
    "LearningToPaint",  # INCORRECT - Variation in Eager runs itself
    "mobilenet_v2",  # INCORRECT - Variation in Eager runs itself
    "mobilenet_v3_large",  # INCORRECT - Variation in Eager runs itself
    "pytorch_CycleGAN_and_pix2pix",  # INCORRECT - Variation in Eager runs itself
    "pytorch_unet",  # INCORRECT - Variation in Eager runs itself
    "speech_transformer",  # Attempted to enable_torch_dispatch_mode, but there is already an active mode
    "Super_SloMo",  # INCORRECT - Variation in Eager runs itself
    "tacotron2",  # RuntimeError: a leaf Variable that requires grad is being used in an in-place operation
    "timm_efficientnet",  # INCORRECT, can't be reproduced locally
    "vision_maskrcnn",  # Attempted to enable_torch_dispatch_mode, but there is already an active mode
    # Huggingface
    "AlbertForMaskedLM",  # OOM
    "AlbertForQuestionAnswering",  # OOM
    "BartForConditionalGeneration",  # OOM
    "BigBird",  # INCORRECT - Variation in Eager runs itself
    "DebertaForMaskedLM",  # INCORRECT, can't be reproduced locally
    "DebertaForQuestionAnswering",  # INCORRECT
    "M2M100ForConditionalGeneration",  # OOM
    "MBartForConditionalGeneration",  # OOM
    "MegatronBertForCausalLM",  # OOM
    "MegatronBertForQuestionAnswering",  # OOM
    "MT5ForConditionalGeneration",  # OOM
    "PegasusForConditionalGeneration",  # OOM
    "XGLMForCausalLM",  # OOM
    "XLNetLMHeadModel",  # OOM
    "YituTechConvBert",  # pandas.errors.ParserError: Error tokenizing data
    # TIMM
    "cait_m36_384",  # OOM
    "eca_botnext26ts_256",  # OOM
    "eca_halonext26ts",  # OOM
    "jx_nest_base",  # OOM
    "levit_128",  # RuntimeError: Trying to backward through the graph a second time
    "dm_nfnet_f0",  # INCORRECT, can't be reproduced locally
    "rexnet_100",  # INCORRECT, can't be reproduced locally
    "sebotnet33ts_256",  # INCORRECT, can't be reproduced locally
    "tf_mixnet_l",  # INCORRECT, can't be reproduced locally
    "tf_efficientnet_b0",  # INCORRECT, can't be reproduced locally
    "xcit_large_24_p8_224",  # fp64_OOM
    "coat_lite_mini",  # INCORRECT
    "convit_base",  # INCORRECT
    "gmixer_24_224",  # INCORRECT
    "mobilevit_s",  # INCORRECT
    "nfnet_l0",  # INCORRECT
    "pit_b_224",  # INCORRECT
    "tinynet_a",  # INCORRECT
    "twins_pcpvt_base",  # INCORRECT
]

CI_SKIP_INDCUTOR_INFERENCE = [
    *CI_SKIP_AOT_EAGER_INFERENCE,
    # TorchBench
    "DALLE2_pytorch",
    "detectron2",
    "dlrm",
    "DALLE2_pytorch",
    "fambench_dlrm",
    "fastNLP_Bert",
    "hf_Reformer",
    "moco",
    "pyhpc_",
    "Super_SloMo",
    "tacotron2",
    "pytorch_unet",
    "yolov3",
    # Huggingface
    "AllenaiLongformerBase",
    "BartForCausalLM",
    "BertForQuestionAnswering",
    "BartForConditionalGeneration",  # OOM
    "BigBird",
    # TIMM
    "tnt_s_patch16_224",
]

CI_SKIP_INDUCTOR_TRAINING = [
    # CI does not check accuracy for inductor training yet
    # *CI_SKIP_AOT_EAGER_TRAINING,
    # *CI_SKIP_INDCUTOR_INFERENCE,
    # TorchBench
    "attention_is_all_you_need_pytorch",
    "drq",
    "hf_Albert",
    "hf_Bart",
    "hf_GPT2",
    "hf_Reformer",
    "mobilenet_v3_large",
    "pytorch_struct",
    "vgg16",
    "speech_transformer",  # from functionalization
    "vision_maskrcnn",  # from functionalization
    "timm_efficientnet",  # from functionalization (only fails for inductor)
    "hf_Bert",
    "soft_actor_critic",
    "tacotron2",
    "yolov3",
    # OOM
    "Background_Matting",
    "fastNLP_Bert",
    "hf_BigBird",
    "mobilenet_v2",
    "mobilenet_v2_quantized_qat",
    "resnet50_quantized_qat",
    "timm_regnet",
    # Huggingface
    "AlbertForMaskedLM",
    "AllenaiLongformerBase",
    "BartForCausalLM",
    "BartForConditionalGeneration",
    "DebertaForMaskedLM",
    "DebertaForQuestionAnswering",
    "DebertaV2ForMaskedLM",
    "GPTNeoForCausalLM",
    "M2M100ForConditionalGeneration",
    "MT5ForConditionalGeneration",
    "MegatronBertForCausalLM",
    "MegatronBertForQuestionAnswering",
    "MobileBertForMaskedLM",
    "PegasusForConditionalGeneration",
    "T5ForConditionalGeneration",
    "T5Small",
    "XGLMForCausalLM",
    "XLNetLMHeadModel",
    "PegasusForCausalLM",
    # OOM
    "BigBird",
    "TrOCRForCausalLM",
    "AlbertForQuestionAnswering",
    # TIMM
    "cait_m36_384",  # fp64_OOM
    "convit_base",
    "coat_lite_mini",
    "convnext_base",
    "deit_base_distilled_patch16_224",
    "dla102",
    "dpn107",
    "levit_128",
    "mobilevit_s",
    "rexnet_100",
    "twins_pcpvt_base",
    # OOM with batch_size = 2
    "swsl_resnext101_32x16d",
    # https://github.com/pytorch/torchdynamo/issues/1135
    "gmixer_24_224",
    "gmlp_s16_224",
    "jx_nest_base",
    "mixer_b16_224",
    "tnt_s_patch16_224",
    "volo_d1_224",
    "xcit_large_24_p8_224",
]


def output_csv(filename, headers, row):
    assert filename
    existed = os.path.exists(filename)
    output = csv.writer(
        io.TextIOWrapper(
            open(filename, "ab", buffering=0),
            "utf-8",
            write_through=True,
        ),
        lineterminator="\n",
    )
    if not existed:
        output.writerow(headers)
    output.writerow([(f"{x:.4f}" if isinstance(x, float) else x) for x in row])


class NullContext:
    def __enter__(self):
        pass

    def __exit__(self, exc_type, exc_val, exc_tb):
        pass


@functools.lru_cache(None)
def patch_torch_manual_seed():
    """Make torch manual seed deterministic. Helps with accuracy testing."""

    def deterministic_torch_manual_seed(*args, **kwargs):
        from torch._C import default_generator

        seed = 1337
        import torch.cuda

        if not torch.cuda._is_in_bad_fork():
            torch.cuda.manual_seed_all(seed)
        return default_generator.manual_seed(seed)

    torch.manual_seed = deterministic_torch_manual_seed


def synchronize():
    pass


def print_summary(filename):
    if not (filename and os.path.exists(filename)):
        return
    data = pd.read_csv(filename)
    width = max(map(len, data.columns))
    for col in data.columns:
        try:
            if col in ("dev", "name", "batch_size"):
                continue
            elif col in ("pct_ops", "pct_time"):
                print(col.ljust(width), f"{data[col].mean():.1%}")
            elif col in ("graphs", "graph_calls", "captured_ops", "total_ops"):
                print(col.ljust(width), f"{data[col].mean():.1f}")
            else:
                cdata = data[col].clip(1)
                print(
                    col.ljust(width),
                    f"gmean={gmean(cdata):.2f}x mean={cdata.mean():.2f}x",
                )
        except Exception:
            pass


def timed(model, model_iter_fn, example_inputs, times=1, return_result=False):
    synchronize()
    reset_rng_state()
    t0 = time.perf_counter()
    # Dont collect outputs to correctly measure timing
    for _ in range(times):
        result = model_iter_fn(model, example_inputs, collect_outputs=False)
        synchronize()
    t1 = time.perf_counter()
    return (t1 - t0, result) if return_result else t1 - t0


class Stats:
    totals = collections.defaultdict(collections.Counter)

    @classmethod
    def reset_counters(cls):
        for k, v in torchdynamo.utils.counters.items():
            cls.totals[k].update(v)
        ok = torchdynamo.utils.counters["frames"]["ok"]
        total = torchdynamo.utils.counters["frames"]["total"]
        torchdynamo.utils.counters.clear()
        return ok, total

    @classmethod
    def print_summary(cls):
        for k, v in sorted(cls.totals.items()):
            lines = "\n  ".join(map(str, v.most_common(50)))
            print(f"STATS {k}\n  {lines}")

    @classmethod
    def aot_summary(cls):
        return [cls.totals["aot_autograd"]["total"], cls.totals["aot_autograd"]["ok"]]


def coverage_experiment(args, model_iter_fn, model, example_inputs):
    """
    Test operator/model coverage of TorchDynamo and record statistics
    taken from a profiler.  This target is mainly intended to check
    correctness.

    Writes to ./coverage.csv
    """
    profiler = Profiler()
    frozen_model_iter_fn = torchdynamo.run(model_iter_fn)
    with profiler.prof:
        frozen_model_iter_fn(model, example_inputs)
    coverage_result = profiler.results()
    output_csv(
        output_filename,
        (
            "dev",
            "name",
            "batch_size",
            "graphs",
            "graph_calls",
            "captured_ops",
            "total_ops",
            "pct_ops",
            "pct_time",
        ),
        [
            current_device,
            current_name,
            current_batch_size,
        ]
        + coverage_result.tocsv(),
    )
    return coverage_result


def speedup_experiment_fx2trt(args, model_iter_fn, model, example_inputs):
    """
    Measure speedups over eager using the trt inference backend. TRT backend is based fx graph
    generated by torchdynamo.
    Writes to ./speedups_fx2trt.csv
    """
    return speedup_experiment(args, model_iter_fn, model, example_inputs)


def recompile_profiler_experiment(args, model_iter_fn, model, example_inputs):
    prof = torchdynamo.utils.CompileProfiler()
    opt_model_iter_fn = torchdynamo.optimize(prof, nopython=args.nopython)(
        model_iter_fn
    )
    opt_model_iter_fn(model, example_inputs)
    output_csv(
        output_filename, ["model", "profiler report"], [current_name, prof.report()]
    )
    met = prof.get_metrics()
    guard_failures = len(met["guard_failures"])
    return [guard_failures]


def randomize_input(inputs):
    if isinstance(inputs, (list, tuple)):
        return type(inputs)([randomize_input(x) for x in inputs])
    elif isinstance(inputs, torch.Tensor):
        if inputs.dtype in (torch.float32, torch.float64):
            torchdynamo.utils.counters["randomize_input"]["times"] += 1
            return torch.randn_like(inputs)
        elif inputs.dtype == torch.int64:
            # Note: we can not simply tune integer tensors as follows
            #   `return torch.randint_like(inputs, high=inputs.max().item())`
            # This may break some invariants between tensors.
            # E.g. in embedding lookup case, one tensor is the length
            # and another is an indices tensor.
            return inputs
        else:
            raise RuntimeError(
                f"randomize_input need support tensor of type {inputs.dtype}"
            )
    else:
        raise RuntimeError(
            f"randomize_input can not handle input of type {type(inputs)}"
        )


def cold_start_experiment(args, model_iter_fn, model, example_inputs, optimize_ctx):
    compile_iters = 2
    total_iters = compile_iters + 2
    timings = np.zeros((total_iters, 2), np.float64)
    # if we randomize the input, we should also check the result is correct
    should_check_result = should_randomize_input = args.randomize_input
    is_correct = True

    optimized_model_iter_fn = optimize_ctx(model_iter_fn)
    for rep in range(total_iters):
        inputs = (
            randomize_input(copy.deepcopy(example_inputs))
            if should_randomize_input
            else example_inputs
        )

        # interleave the runs to handle frequency scaling and load changes
        timings[rep, 0], expected_output = timed(
            model, model_iter_fn, inputs, return_result=True
        )
        timings[rep, 1], actual_output = timed(
            model, optimized_model_iter_fn, inputs, return_result=True
        )
        if should_check_result:
            is_correct = is_correct and same(expected_output, actual_output)
    pvalue = ttest_ind(timings[:, 0], timings[:, 1]).pvalue
    worst = np.max(timings, axis=0)

    def breakeven(dynamo_times, eager_times):
        """
        Solve for the number of iterations it takes dynamo to 'catch up' with eager,
        taking into account the time it spent compiling.  Assumes all compilation
        happens up front and the model is static thereafter, which is definitely not
        true in general but might be across torchbench.

            dc1, dc2 = dynamo compilation iterations (with Prof Exec)
            d, e = dynamo, eager warmed up iteration
            B = num iters to break even
            dc1 + dc2 + (B-2)d = B*e
            B = (dc1 + dc2 - 2d) / (e - d)
        """
        dc1, dc2, d = dynamo_times[0], dynamo_times[1], np.median(dynamo_times[2:])
        e = np.median(eager_times)
        if d < e:
            return (dc1 + dc2 + 2 * d) / (e - d)
        else:
            # if optimized dynamo is not faster than eager we'll compute
            # a nonsense negative number
            return 0

    speedup = worst[0] / worst[1]
    eager_times, dynamo_times = timings[:, 0], timings[:, 1]
    output_csv(
        output_filename,
        ("dev", "name", "batch_size", "cold-start speedup", "breakeven iters"),
        [
            current_device,
            current_name,
            current_batch_size,
            float(speedup),
            breakeven(dynamo_times, eager_times),
        ],
    )

    def format_speedup(
        speedup, pvalue, breakeven_iters, is_correct=True, pvalue_threshold=0.1
    ):
        if not is_correct:
            return "ERROR"
        if pvalue > pvalue_threshold:
            return f"{speedup:.3f}x breakeven={breakeven_iters:.2f} iters SAME"
        return f"{speedup:.3f}x breakeven={breakeven_iters:.2f} iters p={pvalue:.2f}"

    return format_speedup(
        speedup, pvalue, breakeven(dynamo_times, eager_times), is_correct=is_correct
    )


def speedup_experiment(args, model_iter_fn, model, example_inputs, **kwargs):
    """
    Measure speedups over eager.

    Writes to ./speedups.csv
    """
    if args.dynamic_shapes:
        return speedup_experiment_ds(args, model_iter_fn, model, example_inputs)

    timings = np.zeros((args.repeat, 2), np.float64)
    # if we randomize the input, we should also check the result is correct
    should_check_result = should_randomize_input = args.randomize_input
    is_correct = True

    import contextlib

    @contextlib.contextmanager
    def maybe_profile(*args, **kwargs):
        if kwargs.pop("enabled", True):
            with torch.profiler.profile(*args, **kwargs) as p:
                yield p
        else:
            yield

    with maybe_profile(enabled=args.export_profiler_trace) as p:
        frozen_model_iter_fn = torchdynamo.run(model_iter_fn)
        for rep in range(args.repeat):
            inputs = (
                randomize_input(copy.deepcopy(example_inputs))
                if should_randomize_input
                else example_inputs
            )

            # interleave the runs to handle frequency scaling and load changes
            timings[rep, 0], expected_output = timed(
                model, model_iter_fn, inputs, return_result=True
            )
            timings[rep, 1], actual_output = timed(
                model, frozen_model_iter_fn, inputs, return_result=True
            )
            if should_check_result:
                is_correct = is_correct and same(expected_output, actual_output)
    if args.export_profiler_trace:
        name = args.profiler_trace_name + "_" + model.name + ".json"
        name = os.path.join(torchdynamo.config.base_dir, name)
        p.export_chrome_trace(name)
    pvalue = ttest_ind(timings[:, 0], timings[:, 1]).pvalue
    median = np.median(timings, axis=0)
    speedup = median[0] / median[1]
    if args.dump_raw_metrics:
        np.save(
            f"{output_filename[:-4]}-raw_timings-{current_name}-{current_device}.npy",
            timings,
        )

    headers = ("dev", "name", "batch_size", "speedup")
    row = [current_device, current_name, current_batch_size, float(speedup)]
    if "start_latency" in kwargs:
        headers = headers + ("start_latency", "peak_memory")
        row.append(kwargs["start_latency"])
        row.append(kwargs["peak_memory"])

    output_csv(
        output_filename,
        headers,
        row,
    )
    headers, data = torchdynamo.utils.compile_times(repr="csv", aggregate=True)
    assert (
        output_filename.find(".csv") > 0
    ), f"expected output_filename to be a .csv, but got {output_filename}"
    output_csv(
        output_filename[:-4] + "_compilation_metrics.csv",
        ["dev", "name", "batch_size"] + headers,
        [current_device, current_name, current_batch_size] + data,
    )
    return format_speedup(speedup, pvalue, is_correct=is_correct)


def speedup_experiment_ds(args, model_iter_fn, model, example_inputs):
    """
    Run dynamic shapes benchmarks.

    Requires dynamic shape compatible models, which provide a list of example inputs.

    Warms up using the first input example and then iterates the inputs,
    measuring (and expecting minimal) variance between the runtime for different examples.

    """
    timings = np.zeros((args.repeat, len(example_inputs), 2), np.float64)

    if args.repeat > 5:
        print(
            f"\ndynamic shapes experiments are slow, consider setting --repeat less than {args.repeat}\n"
        )

    nwarmup = 4
    for rep in range(args.repeat):
        # Start each rep fresh, e.g. only warmup on example 0
        torchdynamo.reset()
        optimized_model_iter_fn = optimize_ctx(model_iter_fn)
        for _ in range(nwarmup):
            optimized_model_iter_fn(model, example_inputs[0])

        for input_idx, inputs in enumerate(example_inputs):
            # interleave the runs to handle frequency scaling and load changes
            timings[rep, input_idx, 0] = timed(
                model, model_iter_fn, inputs, return_result=False
            )
            # different from regular speedup_experiment, we _DO_ want to allow recompilation
            timings[rep, input_idx, 1] = timed(
                model, optimized_model_iter_fn, inputs, return_result=False
            )
    medians = np.median(timings, axis=0)
    speedups = list(medians[:, 0] / medians[:, 1])
    speedups_mean = np.mean(speedups)
    speedups_median = np.median(speedups)
    speedups_var = np.var(speedups)

    # TODO this x[0] is not going to work in general but bert only has 1 input
    shapes = [x[0].shape for x in example_inputs]
    shape_keys = sorted(set(shapes))
    shape_speedups = {
        shape: list(
            map(
                lambda it: it[1],
                filter(lambda it: it[0] == shape, zip(shapes, speedups)),
            )
        )
        for shape in shape_keys
    }
    output_str = (
        f"mean: {speedups_mean:.3f}, median: {speedups_median:.3f}, var: {speedups_var:.3f}"
        + "\nSpeedups by shape: "
        + "\n".join(
            [
                f"{shape}: "
                + ", ".join([f"{speedup: .3g}" for speedup in shape_speedups[shape]])
                for shape in shape_keys
            ]
        )
    )
    output_csv(
        output_filename,
        ("dev", "name", "batch_size", "speedup mean", "speedup median", "speedup var"),
        [
            current_device,
            current_name,
            current_batch_size,
            speedups_mean,
            speedups_median,
            speedups_var,
        ],
    )
    return output_str


def overhead_experiment(*args, model_iter_fn):
    """
    Measure overheads of TorchDynamo by running with no backend (only
    eager+FX), and reporting speedup/slowdown over eager.

    Writes to ./overheads.csv
    """
    return speedup_experiment(*args, model_iter_fn)


def print_fx(gm, example_inputs):
    print(gm.graph)
    return gm


def print_aten_ops(gm, example_inputs):
    from functorch.compile import aot_module

    def trace_printer(gm, _):
        print(gm.graph)
        return gm

    return aot_module(gm, fw_compiler=trace_printer, bw_compiler=trace_printer)


def baselines(models, model_iter_fn, example_inputs, args):
    """
    Common measurement code across all baseline experiments.
    """
    models = list(models)
    for idx, (name, model) in enumerate(models):
        if idx == 0:
            result0 = model_iter_fn(model, example_inputs)
        elif model is not None:
            try:
                result = model_iter_fn(model, example_inputs)
                if same(result0, result):
                    continue
                print(name, "is INCORRECT")
            except Exception:
                log.exception("error checking %s", name)
            models[idx] = (name, None)
    timings = np.zeros((args.repeat, len(models)), np.float64)
    timings.fill(1.0e10)
    for rep in range(args.repeat):
        for idx, (name, model) in enumerate(models):
            if model is not None:
                try:
                    timings[rep, idx] = timed(model, model_iter_fn, example_inputs)
                except Exception:
                    pass
    pvalue = [
        ttest_ind(timings[:, 0], timings[:, i]).pvalue
        for i in range(1, timings.shape[1])
    ]
    median = np.median(timings, axis=0)
    speedup = median[0] / median[1:]
    for idx, (name, model) in enumerate(models[1:]):
        if model is None:
            speedup[idx] = 0.0
    result = " ".join(
        [
            format_speedup(s, p, m is not None)
            for s, p, m in zip(speedup, pvalue, [m for n, m in models[1:]])
        ]
    )
    output_csv(
        output_filename,
        ("dev", "name", "batch_size") + tuple(n for n, m in models[1:]),
        [current_device, current_name, current_batch_size]
        + [f"{x:.4f}" for x in speedup],
    )
    return result


def try_script(model, example_inputs):
    try:
        return torch.jit.script(model)
    except Exception:
        return None


def speedup_experiment_ts(args, model_iter_fn, model, example_inputs):
    """
    Measure baseline performance (without using TorchDynamo) of TorchScript and optimize_for_inference.

    Writes to ./baseline_ts.csv
    """
    if args.training:
        return baselines(
            [
                ("eager", model),
                ("ts", try_script(model, example_inputs)),
            ],
            model_iter_fn,
            example_inputs,
            args,
        )

    return baselines(
        [
            ("eager", model),
            ("ts", try_script(model, example_inputs)),
            (
                "ofi",
                backends.ofi(try_script(model, example_inputs), example_inputs),
            ),
            # ("nnc", backends.nnc(try_script(model, example_inputs), example_inputs)),
            # ("nvfuser", backends.nvfuser(try_script(model, example_inputs), example_inputs)),
        ],
        model_iter_fn,
        example_inputs,
        args,
    )


def speedup_experiment_sr(args, model_iter_fn, model, example_inputs):
    """
    Measure baseline performance (without using TorchDynamo) of static runtime.

    Writes to ./baseline_sr.csv
    """

    if current_name not in ("opacus_cifar10", "timm_nfnet", "hf_T5"):
        sr = backends.static_runtime(try_script(model, example_inputs), example_inputs)
    else:
        # segfaults on these models
        sr = None
    return baselines(
        [
            ("eager", model),
            (
                "sr",
                sr,
            ),
        ],
        model_iter_fn,
        example_inputs,
        args,
    )


def speedup_experiment_onnx(args, model_iter_fn, model, example_inputs):
    """
    Measure baseline performance (without using TorchDynamo) of ONNXRT and TensorFlow.

    Writes to ./baseline_onnx.csv
    """
    if current_device == "cpu":
        m_onnxrt = backends.onnxrt_cpu(
            try_script(model, example_inputs), example_inputs
        )
    else:
        m_onnxrt = backends.onnxrt_cuda(
            try_script(model, example_inputs), example_inputs
        )

    if current_name != "timm_resnest":
        m_onnx2tf = backends.onnx2tf(try_script(model, example_inputs), example_inputs)
    else:
        # this one takes 8+ hours to finish
        m_onnx2tf = None

    return baselines(
        [
            ("eager", model),
            ("onnxrt", m_onnxrt),
            ("onnx2tf", m_onnx2tf),
        ],
        model_iter_fn,
        example_inputs,
        args,
    )


def speedup_experiment_trt(args, model_iter_fn, model, example_inputs):
    """
    Measure baseline performance (without using TorchDynamo) of TensorRT.

    Writes to ./baseline_trt.csv
    """
    m_onnx2trt = backends.onnx2tensorrt(
        try_script(model, example_inputs), example_inputs
    )

    m_torch2trt = backends.torch2trt(model, example_inputs)

    if current_name != "opacus_cifar10":
        m_fx2trt = backends.fx2trt(model, example_inputs)
    else:
        # fx2trt infinite loops on one model
        m_fx2trt = None

    return baselines(
        [
            ("eager", model),
            ("onnx2trt", m_onnx2trt),
            ("torch2trt", m_torch2trt),
            ("fx2trt", m_fx2trt),
        ],
        model_iter_fn,
        example_inputs,
        args,
    )


def read_batch_size_from_file(args, filename, model_name):
    batch_size = None
    if os.path.exists("benchmarks"):
        filename = os.path.join("benchmarks", filename)
    assert os.path.exists(filename), filename
    with open(filename, "r") as f:
        lines = f.readlines()
        lines = [i.split(",") for i in lines if len(i.strip()) > 0]
        for val in lines:
            cur_name, b = val
            if model_name == cur_name:
                batch_size = int(b)
    if batch_size is None:
        log.warning("Could not find batch size for {}".format(model_name))
    elif batch_size == -1:
        raise RuntimeError(
            f"Batch size is unset for {model_name} in {args.batch_size_file}"
        )
    print(f"batch size: {batch_size}")
    return batch_size


class TimeOutException(Exception):
    pass


def alarm_handler(signum, frame):
    raise TimeOutException()


def exit_after(s):
    """
    Decorator to raise TimeoutException if the fn is taking more than s seconds
    to run.
    """

    def outer(fn):
        def inner(*args, **kwargs):
            signal.signal(signal.SIGALRM, alarm_handler)
            signal.alarm(s)
            try:
                result = fn(*args, **kwargs)
            finally:
                signal.alarm(0)
            return result

        return inner

    return outer


def get_peak_memory():
    return torch.cuda.max_memory_allocated() / 10**9


def compilation_profiling_experiment(
    model_iter_fn, model, example_inputs, backend="pytorch"
):
    # Get the context
    cnt = CompileCounterWithBackend(backend)
    if backend == "pytorch":
        ctx = NullContext()
    else:
        ctx = torchdynamo.optimize(cnt)

    # Exit the process after 600 seconds
    timeout = 600

    @exit_after(timeout)
    def wrapper():
        # Reset and warmup
        torchdynamo.reset()
        torch.cuda.empty_cache()
        t0 = time.perf_counter()
        with ctx:
            model_iter_fn(model, example_inputs)
            model_iter_fn(model, example_inputs)
            model_iter_fn(model, example_inputs)
        t1 = time.perf_counter()
        compilation_latency = t1 - t0

        # Measure memory
        torch.cuda.reset_peak_memory_stats()
        with ctx:
            model_iter_fn(model, example_inputs)
        peak_memory = get_peak_memory()
        graphs = cnt.frame_count
        return compilation_latency, peak_memory, graphs

    try:
        compilation_latency, peak_memory, graphs = wrapper()
    except TimeOutException:
        print(f"Timeout: {backend} took more than {timeout} seconds to compile")
        compilation_latency = timeout
        peak_memory = 0
        graphs = 0
    except Exception:
        compilation_latency = 0
        peak_memory = 0
        graphs = 0

    return compilation_latency, peak_memory, graphs


def null_experiment(args, model_iter_fn, model, example_inputs):
    """
    A no-op experiment useful for making sure TorchBenchark alone works properly.
    """

    return []


def cast_to(dtype, model, inputs):
    # cast model and inputs to fp16
    if dtype == torch.float16:
        model = model.half()
    else:
        model = model.to(dtype)

    inputs = tree_map(
        lambda x: x.to(dtype)
        if isinstance(x, torch.Tensor) and x.is_floating_point()
        else x,
        inputs,
    )
    return model, inputs


def cast_to_fp16(model, inputs):
    return cast_to(torch.float16, model, inputs)


def cast_to_fp64(model, inputs):
    return cast_to(torch.float64, model, inputs)


def cast_to_fp32(model, inputs):
    return cast_to(torch.float32, model, inputs)


def reset_rng_state():
    torch.manual_seed(1337)
    random.seed(1337)
    np.random.seed(1337)


class DummyGradScaler:
    def scale(self, loss):
        return loss


class BenchmarkRunner:
    def __init__(self):
        self.model_iter_fn = None
        self.use_amp = False
        self.grad_scaler = DummyGradScaler()
        self.autocast = NullContext
        self._args = None

    def setup_amp(self):
        if self.args.amp and self.args.training:
            assert self.args.devices == ["cuda"], "AMP is supported only for CUDA"
            self.grad_scaler = torch.cuda.amp.GradScaler()
            self.autocast = torch.cuda.amp.autocast

    @property
    def args(self):
        return self._args

    @args.setter
    def args(self, args):
        self._args = args

    @property
    def skip_models(self):
        return set()

    @property
    def slow_models(self):
        return set()

    @property
    def very_slow_models(self):
        return set()

    @property
    def non_deterministic_models(self):
        return set()

    @property
    def skip_not_suitable_for_training_models(self):
        return set()

    @property
    def failing_torchinductor_models(self):
        return set()

    @property
    def failing_fx2trt_models(self):
        return set()

    @property
    def failing_dynamic_shape_models(self):
        return set()

    @property
    def get_tolerance_and_cosine_flag(self, is_training, current_device, name):
        raise NotImplementedError()

    @property
    def equal_nan(self):
        equal_nan = True
        if self.args.float32:
            equal_nan = False
        return equal_nan

    def iter_models(self, args):
        for model_name in self.iter_model_names(args):
            for device in args.devices:
                try:
                    yield self.load_model(
                        device,
                        model_name,
                        batch_size=args.batch_size,
                    )
                except NotImplementedError:
                    continue  # bad benchmark implementation

    def validate_model(self, model, example_inputs):
        """
        Runs the eager model with example inputs to ensure that eager passes.
        """
        model = copy.deepcopy(model)
        example_inputs = clone_inputs(example_inputs)
        if self.args.float32:
            model, example_inputs = cast_to_fp32(model, example_inputs)
        elif self.args.float16:
            model, example_inputs = cast_to_fp16(model, example_inputs)

        try:
            self.model_iter_fn(model, example_inputs)
        except Exception:
            raise NotImplementedError("Eager model failed to run")

    def maybe_cast(self, model, example_inputs):
        model = copy.deepcopy(model)
        example_inputs = clone_inputs(example_inputs)
        if self.args.float32:
            model, example_inputs = cast_to_fp32(model, example_inputs)
        elif self.args.float16:
            model, example_inputs = cast_to_fp16(model, example_inputs)
        return model, example_inputs

    def decay_batch_exp(self, batch_size, factor=0.5, divisor=2):
        out_batch_size = batch_size * factor
        if out_batch_size > divisor:
            out_batch_size = (out_batch_size + 1) // divisor * divisor
        else:
            out_batch_size = batch_size - 1
        return max(0, int(out_batch_size))

    def profile_compilation(self, device, model_name, backend):
        """
        Profiles compilation characteristics, e.g., compilation latency and memory.
        """

        try:
            batch_size = None
            if self.args.batch_size_file:
                batch_size = read_batch_size_from_file(
                    self.args, self.args.batch_size_file, model_name
                )
            elif self.args.batch_size:
                batch_size = self.args.batch_size
            device, name, model, example_inputs, batch_size = self.load_model(
                device,
                model_name,
                batch_size=batch_size,
            )
        except NotImplementedError:
            log.warning(f"{model_name} failed to load", exc_info=True)

        assert (
            device == "cuda"
        ), "The memory measurement is currently specific to CUDA devices"
        experiment = functools.partial(
            compilation_profiling_experiment,
            model_iter_fn=self.model_iter_fn,
            model=model,
            example_inputs=example_inputs,
        )
        time, memory, graphs = experiment(backend=backend)

        output_csv(
            output_filename,
            ("dev", "name", "batch_size", "time", "memory", "graphs"),
            [device, model_name, batch_size, time, memory, graphs],
        )

    def batch_size_finder(self, device, model_name, initial_batch_size=128):
        batch_size = initial_batch_size
        while batch_size >= 1:
            torch.cuda.empty_cache()
            try:
                device, name, model, example_inputs, _ = self.load_model(
                    device,
                    model_name,
                    batch_size,
                )
                self.model_iter_fn(model, example_inputs)
                return batch_size
            except RuntimeError as e:
                error_str = str(e)
                if "channels_last" in error_str:
                    break
            batch_size = self.decay_batch_exp(batch_size)
        return 1

    def get_benchmark_indices(self, length):
        start = self._args.partition_id * (length // self._args.total_partitions)
        end = (
            (self._args.partition_id + 1) * (length // self._args.total_partitions)
            if self._args.partition_id < self._args.total_partitions - 1
            else length
        )
        return start, end

    def check_accuracy(self, name, model, example_inputs, optimize_ctx, experiment):
        """
        Checks accuracy.
        1) Collect the outputs with fp64 datatype. This is useful for error checking.
        2) Checks if eager itself has variations.
        """

        def record_status(accuracy_status):
            """
            Records the status in the csv file
            """
            if current_name in self.non_deterministic_models:
                if accuracy_status in ("pass", "eager_variation", "fail_accuracy"):
                    accuracy_status = "pass"

            output_csv(
                output_filename,
                ("dev", "name", "batch_size", "accuracy"),
                [current_device, current_name, current_batch_size, accuracy_status],
            )
            return "PASS" if accuracy_status == "pass" else "FAIL"

        tolerance, cos_similarity = self.get_tolerance_and_cosine_flag(
            self.args.training, current_device, name
        )

        # Collect the fp64 reference outputs to be used later for accuracy checking.
        fp64_outputs = None
        try:
            fp64_outputs = self.model_iter_fn(
                *cast_to_fp64(
                    copy.deepcopy(model),
                    clone_inputs(example_inputs),
                )
            )
        except Exception:
            log.warning(f"fp64 golden ref were not generated for {name}")
            fp64_outputs = None
            if self.args.ci and self.args.training:
                return record_status("fp64_OOM")

        # Cast the model to float16/float32 as necessary
        model, example_inputs = self.maybe_cast(model, example_inputs)

        accuracy_status = "pass"

        with self.pick_grad(name, self.args.training):
            # Get results of native pytorch
            reset_rng_state()
            correct_result = self.model_iter_fn(
                copy.deepcopy(model), clone_inputs(example_inputs)
            )

            # Rerun native pytorch
            reset_rng_state()
            correct_rerun_result = self.model_iter_fn(
                copy.deepcopy(model), clone_inputs(example_inputs)
            )
            if not same(
                correct_result,
                correct_rerun_result,
                fp64_outputs,
                equal_nan=self.equal_nan,
            ):
                accuracy_status = "eager_variation"
                return record_status(accuracy_status)
            correct_rerun_result = None

            # Run with Dynamo
            reset_rng_state()
            torchdynamo.reset()
            try:
                optimized_model_iter_fn = optimize_ctx(self.model_iter_fn)
                new_result = optimized_model_iter_fn(model, example_inputs)
            except Exception as e:
                accuracy_status = "fail_to_run"
                print(
                    "TorchDynamo optimized model failed to run because of following error"
                )
                print(e)
                return record_status(accuracy_status)

            if not same(
                correct_result,
                new_result,
                fp64_outputs,
                equal_nan=self.equal_nan,
                cos_similarity=cos_similarity,
                tol=tolerance,
            ):
                if self.args.skip_accuracy_check:
                    accuracy_status = "pass_due_to_skip"
                else:
                    accuracy_status = "fail_accuracy"
                return record_status(accuracy_status)

        return record_status(accuracy_status)

    def run_performance_test(
        self, name, model, example_inputs, optimize_ctx, experiment
    ):
        # Cast the model to float16/float32 as necessary
        model, example_inputs = self.maybe_cast(model, example_inputs)
        with self.pick_grad(name, self.args.training):
            ok, total = Stats.reset_counters()
            experiment_kwargs = {}
            results = []

            optimized_model_iter_fn = optimize_ctx(self.model_iter_fn)

            try:
                if current_device == "cuda":
                    torch.cuda.reset_peak_memory_stats()
                    torch.cuda.empty_cache()
                t0 = time.perf_counter()
                for _ in range(4):
                    optimized_model_iter_fn(model, example_inputs)
                t1 = time.perf_counter()
                compilation_time = t1 - t0
                peak_memory = get_peak_memory()
            except Exception as e:
                log.exception(e)
                return sys.exit(-1)

            if experiment.func is speedup_experiment:
                experiment_kwargs["start_latency"] = compilation_time
                experiment_kwargs["peak_memory"] = peak_memory

            if experiment.func is coverage_experiment:
                ok, total = Stats.reset_counters()
                results = []
                # run with torchdynamo few times to populate the cache
                for _ in range(3):
                    optimized_model_iter_fn(model, example_inputs)
                _, frames_second_pass = Stats.reset_counters()  # should be 0
                if frames_second_pass > 0:
                    optimized_model_iter_fn(model, example_inputs)
                    _, frames_third_pass = Stats.reset_counters()  # should be 0
                else:
                    frames_third_pass = 0

                results.append(
                    f"{ok:3}/{total:3} +{frames_third_pass} frames {t1-t0:3.0f}s"
                )

            if not hasattr(model, name):
                model.name = name
            results.append(experiment(model, example_inputs, **experiment_kwargs))
            return " ".join(map(str, results))

    def compare_branches(
        self,
        name,
        model,
        example_inputs,
        optimize_ctx,
        experiment,
        diff=False,
        branch=None,
    ):
        assert branch is None, "Branch set during top level flow."
        import git

        repo = git.Repo(
            "../torchdynamo"
        )  # Hack assumption of torchbenchmark positioning
        curr_branch = repo.active_branch.name
        if curr_branch != "main":
            if repo.is_dirty():
                raise RuntimeError(
                    "--diff_main called on dirty branch. Commit, stash, or reset."
                )
            # Run current
            try:
                self.run_one_model(
                    name,
                    model,
                    self.model_iter_fn,
                    example_inputs,
                    optimize_ctx,
                    experiment,
                    diff=False,
                    branch=curr_branch,
                )
                # Swap to main
                repo.git.checkout("main")
                # Run main
                self.run_one_model(
                    name,
                    model,
                    self.model_iter_fn,
                    example_inputs,
                    optimize_ctx,
                    experiment,
                    diff=False,
                    branch="main",
                )
            finally:
                # Swap back
                repo.git.checkout(curr_branch)
            return
        else:
            raise RuntimeError(
                "--diff_main called on main branch, what are you diffing?"
            )

    def run_one_model(
        self,
        name,
        model,
        example_inputs,
        optimize_ctx,
        experiment,
        diff=False,
        branch=None,
    ):
        if diff:
            self.compare_branches(
                name, model, example_inputs, optimize_ctx, experiment, diff, branch
            )
        elif branch:
            print("RUNNING ON BRANCH:", branch)
        mode = "train" if self.args.training else "eval"
        print(f"{current_device:4} {mode:5} {current_name:34} ", end="", flush=True)
        if self.args.accuracy:
            status = self.check_accuracy(
                name, model, example_inputs, optimize_ctx, experiment
            )
            print(status)
        elif self.args.performance:
            status = self.run_performance_test(
                name, model, example_inputs, optimize_ctx, experiment
            )
            print(status)


def help(fn):
    return fn.__doc__


def parse_args():

    parser = argparse.ArgumentParser()
    parser.add_argument(
        "--filter", "-k", action="append", help="filter benchmarks with regexp"
    )
    parser.add_argument(
        "--exclude", "-x", action="append", help="filter benchmarks with regexp"
    )
    parser.add_argument(
        "--total-partitions",
        type=int,
        default=1,
        choices=range(1, 10),
        help="Total number of partitions we want to divide the benchmark suite into",
    )
    parser.add_argument(
        "--partition-id",
        type=int,
        default=0,
        help="ID of the benchmark suite partition to be run. Used to divide CI tasks",
    )
    parser.add_argument("--devices", "-d", action="append", help="cpu or cuda")
    parser.add_argument(
        "--repeat", "-n", type=int, default=30, help="number of timing runs"
    )
    parser.add_argument(
        "--randomize-input",
        action="store_true",
        help="Whether to randomize the input values. Dimensions will be kept the same.",
    )
    parser.add_argument(
        "--threads", "-t", type=int, help="number of threads to use for eager"
    )
    parser.add_argument(
        "--nopython", action="store_true", help="Turn graph breaks into errors"
    )
    parser.add_argument(
        "--no-skip",
        action="store_true",
        help="run models that are in the global SKIP list",
    )
    parser.add_argument(
        "--prims-nvfuser", action="store_true", help="user prims + nvfuser backend"
    )
    parser.add_argument(
        "--dump-raw-metrics",
        action="store_true",
        help="dump raw timing metrics from speedup experiment",
    )
    parser.add_argument(
        "--log-operator-inputs",
        action="store_true",
        default=False,
    )
    parser.add_argument(
        "--channels-last",
        action="store_true",
        default=False,
        help="use channels last format",
    )
    parser.add_argument("--batch_size", type=int, help="batch size for benchmarking")
    parser.add_argument(
        "--batch-size-file", type=str, help="String to load batch size from"
    )
    parser.add_argument("--cosine", action="store_true", help="use cosine similarity")
    parser.add_argument(
        "--ci", action="store_true", help="Flag to tell that its a CI run"
    )
    parser.add_argument(
        "--skip-fp64-check", action="store_true", help="skip accuracy check using fp64"
    )
    parser.add_argument(
        "--fast", "-f", action="store_true", help="skip slow benchmarks"
    )
    parser.add_argument("--only", help="Run just one model")
    parser.add_argument(
        "--training",
        action="store_true",
        help="Performs training",
    )
    parser.add_argument(
        "--dynamic-shapes",
        action="store_true",
        help="Runs a dynamic shapes version of the benchmark, if available.",
    )
    parser.add_argument(
        "--use-eval-mode",
        action="store_true",
        help="sets model.eval() to reduce randomness",
    )
    parser.add_argument(
        "--skip-accuracy-check",
        action="store_true",
        help="keeps running even when accuracy fails",
    )
    parser.add_argument(
        "--generate-aot-autograd-stats",
        action="store_true",
        help="Generates AOT Autograd stats like how mnay graphs are sent to AOT",
    )
    parser.add_argument(
        "--inductor-settings",
        action="store_true",
        help="Use same settings as --inductor for baseline comparisons",
    )
    parser.add_argument(
        "--raise-on-assertion-error",
        action="store_true",
        help="Fail a benchmark if torchdynamo triggers an internal assertion",
    )
    parser.add_argument(
        "--raise-on-backend-error",
        action="store_true",
        help="Fail a benchmark if backend throws an exception",
    )
    parser.add_argument(
        "--output",
        help="Overrides the output filename",
    )
    parser.add_argument(
        "--export-profiler-trace",
        action="store_true",
        help="exports trace of kineto profiler",
    )
    parser.add_argument("--profiler_trace_name", help="Overwrites exported trace name")

    parser.add_argument(
        "--diff_main",
        action="store_true",
        help="Delta this branch against main. In the future, we may add support for picking the branch.",
    )

    group_fuser = parser.add_mutually_exclusive_group()
    # --nvfuser is now the default, keep the option to not break scripts
    group_fuser.add_argument("--nvfuser", action="store_true", help=argparse.SUPPRESS)
    group_fuser.add_argument("--nnc", action="store_true", help="enable NNC for GPUs")

    group_prec = parser.add_mutually_exclusive_group()
    group_prec.add_argument("--float16", action="store_true", help="cast model to fp16")
    group_prec.add_argument("--float32", action="store_true", help="cast model to fp32")
    group_prec.add_argument(
        "--amp", action="store_true", help="use automatic mixed precision"
    )

    group_printout = parser.add_mutually_exclusive_group()
    group_printout.add_argument(
        "--verbose", "-v", action="store_true", help="enable verbose debug printouts"
    )
    group_printout.add_argument(
        "--quiet", "-q", action="store_true", help="suppress debug printouts"
    )

    group = parser.add_mutually_exclusive_group()
    group.add_argument(
        "--coverage", action="store_true", help="(default) " + help(coverage_experiment)
    )
    group.add_argument(
        "--speedup-ltc",
        action="store_true",
        help="speedup using the ltc backend",
    )
    group.add_argument(
        "--speedup-ltc-trivial",
        action="store_true",
        help="speedup using the ltc backend without reusing compiled graph",
    )
    group.add_argument(
        "--cold-start", action="store_true", help=help(cold_start_experiment)
    )
    group.add_argument(
        "--overhead", action="store_true", help=help(overhead_experiment)
    )
    group.add_argument(
        "--speedup-ts", action="store_true", help=help(speedup_experiment_ts)
    )
    group.add_argument(
        "--speedup-sr", action="store_true", help=help(speedup_experiment_sr)
    )
    group.add_argument(
        "--speedup-onnx", action="store_true", help=help(speedup_experiment_onnx)
    )
    group.add_argument(
        "--speedup-trt", action="store_true", help=help(speedup_experiment_trt)
    )
    group.add_argument(
        "--speedup-dynamo-ts",
        action="store_true",
        help="TorchDynamo frontend with torchscript backend",
    )
    group.add_argument(
        "--speedup-fx2trt", action="store_true", help=help(speedup_experiment_fx2trt)
    )
    group.add_argument(
        "--speedup-fx2trt-fp16",
        action="store_true",
        help=help(speedup_experiment_fx2trt),
    )
    group.add_argument(
        "--print-fx",
        action="store_true",
        help="Print fx traces captured from model",
    )
    group.add_argument(
        "--print-aten-ops",
        action="store_true",
        help="Print traces of aten ops captured by AOT autograd",
    )
    group.add_argument(
        "--inductor",
        action="store_true",
        help="Measure speedup with TorchInductor",
    )
    group.add_argument(
        "--inductor-dynamic",
        action="store_true",
        help="Measure speedup with TorchInductor",
    )
    group.add_argument(
        "--backend",
        choices=torchdynamo.list_backends(),
        help="measure speedup with a given backend",
    )
    group.add_argument("--nothing", action="store_true", help=help(null_experiment))
    group.add_argument(
        "--log-conv-args",
        action="store_true",
        help="Dump convolution input/weight/bias's shape/stride/dtype and other options to json",
    )
    group.add_argument(
        "--recompile_profiler",
        action="store_true",
        help="Run the dynamo recompilation profiler on each model.",
    )
    group.add_argument(
        "--find-batch-sizes",
        action="store_true",
        help="finds the largest batch size that could fit on GPUs",
    )
    group.add_argument(
        "--profile-backend",
        type=str,
        help="reports the peak memory and compilation latency for a backend",
    )

    mode_group = parser.add_mutually_exclusive_group(required=True)
    mode_group.add_argument(
        "--accuracy",
        action="store_true",
        help="Checks accuracy with small batch size and eval mode",
    )
    mode_group.add_argument(
        "--performance", action="store_true", help="Measures performance speedup"
    )
    args = parser.parse_args()
    return args


def main(runner, original_dir=None):
    args = parse_args()

    # Pass the parsed args object to benchmark runner object
    runner.args = args

    # defaults
    args.filter = args.filter or [r"."]
    args.exclude = args.exclude or [r"^$"]
    args.inductor_settings = (
        args.inductor or args.inductor_dynamic or args.inductor_settings
    )

    if args.ci:
        # Only dump error on CI
        args.quiet = True
        args.repeat = 2
        if args.backend == "aot_eager":
            args.exclude = (
                CI_SKIP_AOT_EAGER_TRAINING
                if args.training
                else CI_SKIP_AOT_EAGER_INFERENCE
            )
        elif args.inductor:
            args.exclude = (
                CI_SKIP_INDUCTOR_TRAINING
                if args.training
                else CI_SKIP_INDCUTOR_INFERENCE
            )

    if args.accuracy:
        # Use small batch size. We use >1 batch size to ensure we test
        # batch_norm type of operators that work on batch dims.
        # TODO - Go through the failures for batch size = 2
        if args.batch_size is None:
            if runner.suite_name == "huggingface":
                args.batch_size = 1
            else:
                args.batch_size = 2

        # Remove sources of randomness
        args.use_eval_mode = True

        # Remove randomeness when torch manual seed is called
        patch_torch_manual_seed()

        # Some models e.g. yolov3 assert batch size on n_gpus
        if "CUDA_VISIBLE_DEVICES" not in os.environ:
            os.environ["CUDA_VISIBLE_DEVICES"] = "0"

        # Stricter check to disable fallbacks
        args.raise_on_assertion_error = True
        args.raise_on_backend_error = True

    elif args.performance:
        # Ensure that we test on real scenarios
        args.use_eval_mode = False

    if args.partition_id > args.total_partitions or args.partition_id < 0:
        print("Invalid partition id")
        return sys.exit(-1)

    if not args.devices:
        if torch.cuda.is_available():
            args.devices = ["cuda"]
        else:
            log.warning("torch.cuda.is_available() == False, using CPU")
            args.devices = ["cpu"]

    if args.devices != ["cpu"] and torch.cuda.is_available():
        global synchronize
        synchronize = torch.cuda.synchronize

    if (
        args.devices == ["cuda"]
        and torch.cuda.get_device_properties(0).total_memory < 25 * 2**30
    ):
        # OOM errors on an RTX 3090 with 24gb RAM
        runner.skip_models.update(
            {
                # torchbench
                "hf_Longformer",
                "hf_BigBird",
                "timm_nfnet",
                "timm_efficientdet",
                # timm
                "beit_base_patch16_224",
                "cait_m36_384",
                "convmixer_768_32",
                "deit_base_distilled_patch16_224",
                "dm_nfnet_f0",
                "dpn107",
                "dm_nfnet_f0",
            }
        )
        if args.training:
            runner.skip_models.add("hf_T5")
        if args.inductor_settings:
            runner.skip_models.update({"dhen_5x_dense_over"})
        if args.inductor_settings and args.training:
            runner.skip_models.update(
                {"ctr_mbl_feed_30x_dense_over", "ctr_mbl_feed_30x_over", "dhen_5x_over"}
            )

    if torchdynamo.config.dynamic_shapes:
        # TODO(jansel): fix bugs in these
        runner.skip_models.update(runner.failing_dynamic_shape_models)

    if args.nnc:
        torch._C._jit_override_can_fuse_on_cpu(True)
        torch._C._jit_override_can_fuse_on_gpu(True)
        torch._C._jit_set_texpr_fuser_enabled(True)
        torch._C._jit_set_nvfuser_enabled(False)

    if args.threads:
        torch.set_num_threads(args.threads)

    if args.verbose:
        torchdynamo.config.log_level = logging.DEBUG

    if args.quiet:
        torchdynamo.config.log_level = logging.ERROR

    torchdynamo.config.raise_on_assertion_error = args.raise_on_assertion_error
    torchdynamo.config.raise_on_backend_error = args.raise_on_backend_error

    if args.training:
        runner.model_iter_fn = runner.forward_and_backward_pass
        runner.skip_models.update(runner.skip_not_suitable_for_training_models)
    else:
        runner.model_iter_fn = runner.forward_pass

    if args.fast:
        runner.skip_models.update(runner.slow_models)

    if args.devices == ["cpu"]:
        runner.skip_models.update(runner.very_slow_models)

    if args.inductor_settings:
        runner.skip_models.update(runner.failing_torchinductor_models)
        if args.float16:
            # TODO(jansel): check if correctness issue is real
            runner.skip_models.add("yolov3")

    if args.float16:
        # these give `INCORRECT - Variation in Eager runs itself` sometimes
        runner.non_deterministic_models.update(
            {
                "demucs",
                "pyhpc_equation_of_state",
                "timm_efficientdet",
                "pyhpc_isoneutral_mixing",
                "pyhpc_turbulent_kinetic_energy",
                "shufflenet_v2_x1_0",
            }
        )

    if args.no_skip:
        runner.skip_models.clear()

    experiment = null_experiment
    global current_name, current_device, current_batch_size, output_filename, optimize_ctx
    optimize_ctx = NullContext()

    if args.overhead:
        optimize_ctx = torchdynamo.optimize(dummy_fx_compile, nopython=args.nopython)
        experiment = speedup_experiment
        output_filename = "overheads.csv"
    elif args.cold_start:
        optimize_ctx = torchdynamo.optimize("aot_nvfuser", nopython=args.nopython)
        experiment = cold_start_experiment
        assert args.nvfuser, "TODO - Add another aot string for mem fusion with NNC"
        backend_str = "nvfuser" if args.nvfuser else "nnc"
        output_filename = f"cold_start_{backend_str}.csv"
        # TODO(whc) should we move this to a more general part of the script?
        torch.backends.cuda.matmul.allow_tf32 = True
    elif args.inductor or args.inductor_dynamic:
        import torchinductor.config

        torchinductor.config.debug = args.verbose
        if args.threads:
            torchinductor.config.cpp.threads = args.threads

        if args.inductor_dynamic:
            torchinductor.config.triton.cudagraphs = False
            torchinductor.config.dynamic_shapes = True
        else:
            torchinductor.config.dynamic_shapes = False
            if args.export_profiler_trace:
                print("Profiling requested, setting cudagraphs to False")
                torchinductor.config.triton.cudagraphs = False

        optimize_ctx = torchdynamo.optimize("inductor", nopython=args.nopython)
        experiment = speedup_experiment
        output_filename = "inductor.csv"
    elif args.speedup_ltc:
        optimize_ctx = torchdynamo.optimize(
            backends.ltc_reuse_graph, nopython=args.nopython
        )
        experiment = speedup_experiment
        output_filename = "speedups_ltc.csv"
    elif args.speedup_ltc_trivial:
        optimize_ctx = torchdynamo.optimize(
            backends.ltc_trivial, nopython=args.nopython
        )
        experiment = speedup_experiment
        output_filename = "speedups_ltc_trivial.csv"
    elif args.speedup_ts:
        experiment = speedup_experiment_ts
        output_filename = "baseline_ts.csv"
    elif args.speedup_sr:
        experiment = speedup_experiment_sr
        output_filename = "baseline_sr.csv"
    elif args.speedup_onnx:
        experiment = speedup_experiment_onnx
        output_filename = "baseline_onnx.csv"
    elif args.speedup_trt:
        experiment = speedup_experiment_trt
        output_filename = "baseline_trt.csv"
    elif args.speedup_dynamo_ts:
        optimize_ctx = torchdynamo.optimize(backends.ts, nopython=args.nopython)
        experiment = speedup_experiment
        output_filename = "speedup_dynamo_ts.csv"
    elif args.speedup_fx2trt:
        optimize_ctx = torchdynamo.optimize(
            backends.fx2trt_compiler, nopython=args.nopython
        )
        experiment = speedup_experiment_fx2trt
        output_filename = "speedups_fx2trt.csv"
        runner.skip_models.update(runner.failing_fx2trt_models)
        args.float32 = True
        args.float16 = False
        args.cosine = True
    elif args.speedup_fx2trt_fp16:
        optimize_ctx = torchdynamo.optimize(
            backends.fx2trt_compiler_fp16, nopython=args.nopython
        )
        experiment = speedup_experiment_fx2trt
        output_filename = "speedups_fx2trt_fp16.csv"
        args.float32 = False
        args.float16 = True
        args.cosine = True
    elif args.prims_nvfuser:
        optimize_ctx = torchdynamo.optimize("prims_nvfuser", nopython=args.nopython)
        experiment = speedup_experiment
        backend_str = "prims_nvfuser"
        output_filename = f"accuracy_aot_{backend_str}.csv"
    elif args.print_fx:
        optimize_ctx = torchdynamo.optimize(
            print_fx,
            nopython=args.nopython,
        )
    elif args.print_aten_ops:
        optimize_ctx = torchdynamo.optimize(
            print_aten_ops,
            nopython=args.nopython,
        )
    elif args.nothing:
        pass
    elif args.backend:
        optimize_ctx = torchdynamo.optimize(args.backend, nopython=args.nopython)
        experiment = speedup_experiment
        if args.accuracy:
            output_filename = f"accuracy_{args.backend}.csv"
        else:
            output_filename = f"speedup_{args.backend}.csv"
    elif args.log_conv_args:
        optimize_ctx = torchdynamo.optimize(conv_args_analysis, nopython=args.nopython)
        output_filename = "log_conv_args.csv"
    elif args.recompile_profiler:
        output_filename = "recompile_profiler_log.csv"
        experiment = recompile_profiler_experiment
    else:
        optimize_ctx = torchdynamo.optimize(fx_insert_profiling, nopython=args.nopython)
        experiment = coverage_experiment
        output_filename = "coverage.csv"

    runner.setup_amp()

    if args.output:
        output_filename = args.output

    if output_filename:
        output_filename = os.path.join(torchdynamo.config.base_dir, output_filename)

    if args.find_batch_sizes and args.only:
        for device in args.devices:
            batch_size = runner.batch_size_finder(device, args.only)
            print(args.only, batch_size)
            output_csv(output_filename, [], [args.only, batch_size])
        return

    if args.profile_backend and args.only:
        if output_filename is None:
            output_filename = "backends_profile.csv"
        for device in args.devices:
            runner.profile_compilation(device, args.only, args.profile_backend)
        return

    if args.export_profiler_trace:
        if args.profiler_trace_name is None:
            if args.backend:
                args.profiler_trace_name = args.backend
            elif args.inductor or args.inductor_dynamic:
                args.profiler_trace_name = "inductor"
            else:
                args.profiler_trace_name = "profile"
        else:
            args.profiler_trace_name = args.profiler_trace_name

    experiment = functools.partial(experiment, args, runner.model_iter_fn)

    if args.only:
        model_name = args.only
        for device in args.devices:
            batch_size = args.batch_size
            if args.batch_size_file:
                batch_size = read_batch_size_from_file(
                    args, args.batch_size_file, model_name
                )
            try:
                device, name, model, example_inputs, batch_size = runner.load_model(
                    device,
                    model_name,
                    batch_size=batch_size,
                )
<<<<<<< HEAD
            except NotImplementedError:
                log.warning(f"{args.only} failed to load", exc_info=False)
=======
            except NotImplementedError as e:
                print(e)
                import traceback

                print(traceback.format_exc())
                logging.warn(f"{args.only} failed to load")
>>>>>>> ddec1bd1
                continue  # bad benchmark implementation

            current_name = name
            current_device = device
            current_batch_size = batch_size
            set_model_name(name)

            if args.float32:
                model, example_inputs = cast_to_fp32(model, example_inputs)
            elif args.float16:
                model, example_inputs = cast_to_fp16(model, example_inputs)

            if args.log_operator_inputs:
                log_operator_inputs(
                    model, example_inputs, runner.model_iter_fn, name, args
                )
                continue

            runner.run_one_model(
                name,
                model,
                example_inputs,
                optimize_ctx,
                experiment,
                diff=args.diff_main,
            )
        if args.generate_aot_autograd_stats:
            stats_file = output_filename.split(".csv")[0] + "_stats.csv"
            output_csv(
                stats_file,
                ("dev", "name", "batch_size", "total_aot_graphs", "ok_aot_graphs"),
                [
                    current_device,
                    current_name,
                    current_batch_size,
                    *Stats.aot_summary(),
                ],
            )
    else:
        if output_filename and os.path.exists(output_filename):
            os.unlink(output_filename)
        if original_dir:
            os.chdir(original_dir)
        for name in runner.iter_model_names(args):
            current_name = name
            placeholder_batch_size = 0
            try:
                subprocess.check_call([sys.executable] + sys.argv + [f"--only={name}"])
            except subprocess.SubprocessError:
                print("ERROR")
                for device in args.devices:
                    output_csv(
                        output_filename, [], [device, name, placeholder_batch_size, 0.0]
                    )
        print_summary(output_filename)


def log_operator_inputs(model, example_inputs, model_iter_fn, name, args):
    mode = "training" if args.training else "eval"
    output = os.path.join(os.path.dirname(args.output), f"{name}_{mode}.txt")

    # TODO - add option for coalescing inputs over multiple runs
    if os.path.exists(output):
        print(f"Skipping {name}, {output} already exists")
        return

    print(f"Running {name}")

    operator_mode = OperatorInputsMode()
    fake_tensor_mode = FakeTensorMode()

    with torch._subclasses.fake_tensor.FakeCopyMode(fake_tensor_mode):
        model_fake = copy.deepcopy(model)
        example_inputs_fake = copy.deepcopy(example_inputs)
    try:
        with fake_tensor_mode, operator_mode:
            model_iter_fn(model_fake, example_inputs_fake, collect_outputs=False)
    except Exception as e:
        print(f"{name} failed to run with fake tensors, trying real. Exception: {e}")
        operator_mode = OperatorInputsMode()
        try:
            with operator_mode:
                model_iter_fn(model, example_inputs, collect_outputs=False)
        except Exception as e2:
            print(f"{name} failed to run with real. Exception: {e2}")
            raise

    print(f"Writing output to {output}")
    operator_mode.log_to_file(output)


if __name__ == "__main__":
    logging.basicConfig(level=logging.WARNING)
    warnings.filterwarnings("ignore")
    main()<|MERGE_RESOLUTION|>--- conflicted
+++ resolved
@@ -2005,17 +2005,12 @@
                     model_name,
                     batch_size=batch_size,
                 )
-<<<<<<< HEAD
-            except NotImplementedError:
-                log.warning(f"{args.only} failed to load", exc_info=False)
-=======
             except NotImplementedError as e:
                 print(e)
                 import traceback
 
                 print(traceback.format_exc())
                 logging.warn(f"{args.only} failed to load")
->>>>>>> ddec1bd1
                 continue  # bad benchmark implementation
 
             current_name = name
