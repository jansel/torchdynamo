import dataclasses
import functools
import itertools
import logging
import operator
import os
import textwrap
from typing import List

import torch.fx
from functorch.compile import min_cut_rematerialization_partition

import torchdynamo.config
from torchdynamo.optimizations.backends import aot_autograd
from torchdynamo.optimizations.normalize import normalize_ir
from torchdynamo.optimizations.python_key import python_key_normalize
from torchdynamo.testing import same
from torchdynamo.utils import identity
from torchdynamo.utils import init_logging

from . import config
from . import overrides
from .decomposition import decompositions
from .graph import GraphLowering
from .virtualized import V

log = logging.getLogger(__name__)


@dataclasses.dataclass
class BoxedBool:
    value: bool

    def __bool__(self):
        return self.value


class CheckEachNode(torch.fx.Interpreter):
    def call_function(self, target, args, kwargs):
        expected = target(*args, **kwargs)
        if target in (operator.getitem,):
            return expected

        g = torch.fx.Graph()
        g_args = []
        a_args = []
        for n, arg in enumerate(args):
            if isinstance(arg, torch.Tensor):
                g_args.append(g.placeholder(f"arg{n}"))
                a_args.append(arg)
            else:
                g_args.append(arg)
        assert all(not isinstance(x, torch.Tensor) for x in kwargs.values())
        node = g.call_function(target, tuple(g_args), kwargs)
        if isinstance(expected, torch.Tensor):
            node = (node,)
        g.output(node)

        gm = torch.fx.GraphModule({}, g)
        graph = GraphLowering(gm)
        with V.set_graph_handler(graph):
            graph.run(*args, **kwargs)
            actual = graph.compile_to_fn()(*a_args)

        if isinstance(expected, torch.Tensor):
            actual = actual[0]

        print(target, same(expected, actual))
        assert same(expected, actual)

        return expected


def dump_to_repro(gm, *args):
    with open(os.path.join(torchdynamo.config.base_dir, "repro.py"), "w") as fd:
        fd.write(
            textwrap.dedent(
                """
                import torch
                import torchdynamo
                from torchdynamo.testing import rand_strided, same
                """
            )
        )
        fd.write("class Repro:\n")
        for i in itertools.count():
            try:
                val = getattr(gm, f"_tensor_constant{i}")
            except AttributeError:
                break
            fd.write(f"    _tensor_constant{i} = {val.item()!r}\n")
        fd.write(textwrap.indent(gm.code, "    "))
        fd.write("\n")

        fd.write("args = (\n")
        for arg in args:
            fd.write(
                f"  rand_strided({tuple(arg.size())!r}, {tuple(arg.stride())!r},"
                f" {arg.dtype!r}, {arg.device.type!r}),"
            )
            fd.write("\n")
        fd.write(")\n")
        fd.write(
            textwrap.dedent(
                """
                expected = Repro().forward(*args)
                with torchdynamo.optimize("inductor", nopython=True):
                    actual = Repro().forward(*args)
                assert same(actual, expected)
                """
            )
        )
        print("wrote repro.py")


def compile_fx_python_key(
    model: torch.fx.GraphModule, example_inputs: List[torch.Tensor], cudagraphs=None
):
    """Alternate version for inference only"""
    assert isinstance(model, torch.fx.GraphModule)
    assert all(isinstance(x, torch.Tensor) for x in example_inputs)

    with overrides.patch_functions():
        model = overrides.replace_fx(model)
        gm, wrap = python_key_normalize(
            model, example_inputs, decompositions=decompositions
        )

    if config.dce:
        gm.graph.eliminate_dead_code()
    if config.debug:
        gm.graph.print_tabular()

    if os.environ.get("TORCHINDUCTOR_CHECK_OPS") == "1":
        wrap(CheckEachNode(gm).run)(*example_inputs)

    return compile_fx_inner(gm, example_inputs, wrap=wrap, cudagraphs=cudagraphs)


def compile_fx_inner(
    gm: torch.fx.GraphModule,
    example_inputs: List[torch.Tensor],
    wrap=identity,
    cudagraphs=None,
    num_fixed=0,
):
    init_logging()

    if cudagraphs is None:
        cudagraphs = config.triton.cudagraphs

    try:
        graph = GraphLowering(gm, num_dynamic_inputs=len(example_inputs))
        with V.set_graph_handler(graph):
            wrap(graph.run)(*example_inputs)
            compiled_fn = wrap(graph.compile_to_fn())

        # make sure it works, causes issues for mutation
        # compiled_fn(*example_inputs)

        if (
            cudagraphs
            and set(graph.device_types) == {"cuda"}
            and not graph.mutated_inputs
        ):
            return cudagraphify(
                compiled_fn, example_inputs, static_input_idxs=range(num_fixed)
            )
        elif cudagraphs:
            if isinstance(cudagraphs, BoxedBool):
                # Disable cudagraphs in the backwards pass too:
                cudagraphs.value = False

            if set(graph.device_types) == {"cuda"}:
                log.warning("skipping cudagraphs due to input mutation")
<<<<<<< HEAD
            else:
=======
            elif set(graph.device_types) != {"cpu"}:
>>>>>>> fe34de19
                log.warning("skipping cudagraphs due to multiple devices")
        return compiled_fn
    except Exception:
        if os.environ.get("TORCHINDUCTOR_DUMP_REPRO") == "1":
            wrap(functools.partial(dump_to_repro, gm))(*example_inputs)

        raise


def cudagraphify(model, inputs, static_input_idxs=()):
    """
    Assumes inputs[static_input_idxs[i]] are always the same memory address
    """
    assert isinstance(inputs, (list, tuple))
    static_inputs = [
        torch.zeros_like(x) if idx not in static_input_idxs else inputs[idx]
        for idx, x in enumerate(inputs)
    ]

    # warmup
    torch.cuda.synchronize()
    stream = torch.cuda.Stream()
    stream.wait_stream(torch.cuda.current_stream())
    with torch.cuda.stream(stream):
        model(*inputs)
    stream.synchronize()
    torch.cuda.current_stream().wait_stream(stream)
    torch.cuda.synchronize()

    # record
    graph = torch.cuda.CUDAGraph()
    with torch.cuda.graph(graph, stream=stream):
        static_outputs = model(*static_inputs)
    if not isinstance(static_outputs, (list, tuple)):
        static_outputs = (static_outputs,)

    if config.size_asserts:

        def run(*new_inputs):
            assert len(static_inputs) == len(new_inputs)
            for idx, (dst, src) in enumerate(zip(static_inputs, new_inputs)):
                if idx in static_input_idxs:
                    assert dst.data_ptr() == src.data_ptr()
                else:
                    dst.copy_(src)
            graph.replay()
            return static_outputs

    else:
        copy_indices = [
            idx for idx in range(len(static_inputs)) if idx not in static_input_idxs
        ]

        def run(*new_inputs):
            for idx in copy_indices:
                static_inputs[idx].copy_(new_inputs[idx])
            graph.replay()
            return static_outputs

    return run


def count_tangents(fx_g: torch.fx.GraphModule):
    """
    Infers which inputs are static for a backwards graph
    """

    def is_not_gradout(x):
        return "tangents" not in x.name

    arg_count = 0
    static_arg_idxs = []
    for n in fx_g.graph.nodes:
        if n.op == "placeholder":
            if is_not_gradout(n):
                static_arg_idxs.append(arg_count)
            arg_count += 1

    assert static_arg_idxs == list(range(len(static_arg_idxs)))
    return len(static_arg_idxs)


def compile_fx_aot(model_: torch.fx.GraphModule, example_inputs_: List[torch.Tensor]):
    """Main entrypoint to a compile given FX graph"""
    with overrides.patch_functions():
        model_ = normalize_ir(model_, example_inputs_)
        model_ = overrides.replace_fx(model_)
    num_example_inputs = len(example_inputs_)
    cudagraphs = BoxedBool(config.triton.cudagraphs)

    def fw_compiler(model: torch.fx.GraphModule, example_inputs):
        if config.debug:
            print("FORWARD GRAPH:")
            model.graph.print_tabular()
        fixed = len(example_inputs) - num_example_inputs
        return compile_fx_inner(
            model, example_inputs, num_fixed=fixed, cudagraphs=cudagraphs
        )

    def bw_compiler(model: torch.fx.GraphModule, example_inputs):
        if config.debug:
            print("BACKWARD GRAPH:")
            model.graph.print_tabular()
        fixed = count_tangents(model)
        return compile_fx_inner(
            model, example_inputs, num_fixed=fixed, cudagraphs=cudagraphs
        )

    with overrides.patch_functions():
        return aot_autograd(
            model_,
            example_inputs_,
            fw_compiler=fw_compiler,
            bw_compiler=bw_compiler,
            decompositions=decompositions,
            partition_fn=functools.partial(
                min_cut_rematerialization_partition, compiler="inductor"
            ),
        )


def compile_fx(model_: torch.fx.GraphModule, example_inputs_: List[torch.Tensor]):
    """Main entrypoint to a compile given FX graph"""
    logging.getLogger("torchinductor").setLevel(
        logging.DEBUG if config.debug else logging.WARNING
    )
    if config.aot_autograd:
        return compile_fx_aot(model_, example_inputs_)
    else:
        return compile_fx_python_key(model_, example_inputs_)<|MERGE_RESOLUTION|>--- conflicted
+++ resolved
@@ -173,11 +173,7 @@
 
             if set(graph.device_types) == {"cuda"}:
                 log.warning("skipping cudagraphs due to input mutation")
-<<<<<<< HEAD
-            else:
-=======
             elif set(graph.device_types) != {"cpu"}:
->>>>>>> fe34de19
                 log.warning("skipping cudagraphs due to multiple devices")
         return compiled_fn
     except Exception:
