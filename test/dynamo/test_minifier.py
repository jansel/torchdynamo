# Owner(s): ["module: dynamo"]
import os
import shutil
from unittest.mock import patch

import torch

import torchdynamo
import torchdynamo.testing
from torchdynamo.optimizations.backends import create_backend


class MockModule(torch.nn.Module):
    def __init__(self):
        super().__init__()

    def forward(self, x):
        for _ in range(10):
            x = torch.sin(x)
        x = torch._foobar(x)
        for _ in range(10):
            x = torch.cos(x)
        return x


class MinfierTests(torchdynamo.testing.TestCase):
    def test_after_dynamo(self):
        @create_backend
        def bad_dynamo_backend(subgraph):
            import sys

            def f(*args):
                # Shifted the forced exception to runtime as this is more common
                # in JIT compilers.
                for node in subgraph.model.graph.nodes:
                    if node.op == "call_function" and node.target is torch._foobar:
                        sys.stdout.write("Dynamo compiled failed\n")
                        raise NotImplementedError("foobar is not implemented")
                return subgraph.model(*args)

            return f

        mod = MockModule()
        opt_mod = torchdynamo.optimize("bad_dynamo_backend")(mod)
        repro_dir = "/tmp/test_minifier"
        repro_file = os.path.join(repro_dir, "minifier_launcher.py")
        shutil.rmtree(repro_dir, ignore_errors=True)

        @patch.object(torchdynamo.config, "repro_after", "dynamo")
        @patch.object(torchdynamo.config, "repro_dir", repro_dir)
        def inner():
            x = torch.randn(4)
            try:
                opt_mod(x)
            except Exception:
                pass

        inner()
        self.assertTrue(os.path.exists(repro_file))

    # If error_at_aot is True, an error will be produced when AOTAutograd
    # attempts to generate the backward graph.
    # If error_after_aot is False, an error will be produced in inductor.
    def _test_around_aot(self, error_at_aot):
        mod = MockModule()
        opt_mod = torchdynamo.optimize("inductor")(mod)
        repro_dir = "/tmp/test_minifier"
        repro_file = os.path.join(repro_dir, "minifier_launcher.py")
        shutil.rmtree(repro_dir, ignore_errors=True)

        repro_after = "dynamo" if error_at_aot else "aot"

        @patch.object(torchdynamo.config, "repro_after", repro_after)
        @patch.object(torchdynamo.config, "repro_dir", repro_dir)
        def inner():
            x = torch.randn(4)
            x.requires_grad = error_at_aot
            try:
                opt_mod(x)
            except Exception:
                pass

        inner()

        self.assertTrue(os.path.exists(repro_file))

<<<<<<< HEAD

if __name__ == "__main__":
    from torchdynamo.testing import run_tests

    run_tests()
=======
    def test_at_aot(self):
        self._test_around_aot(True)

    def test_after_aot(self):
        self._test_around_aot(False)
>>>>>>> fde92a61
<|MERGE_RESOLUTION|>--- conflicted
+++ resolved
@@ -84,16 +84,14 @@
 
         self.assertTrue(os.path.exists(repro_file))
 
-<<<<<<< HEAD
-
-if __name__ == "__main__":
-    from torchdynamo.testing import run_tests
-
-    run_tests()
-=======
     def test_at_aot(self):
         self._test_around_aot(True)
 
     def test_after_aot(self):
         self._test_around_aot(False)
->>>>>>> fde92a61
+
+
+if __name__ == "__main__":
+    from torchdynamo.testing import run_tests
+
+    run_tests()