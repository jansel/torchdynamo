# Owner(s): ["module: dynamo"]
import importlib
import operator
import unittest
from unittest.mock import patch

import torch

import torchdynamo
import torchdynamo.config as config
from torchdynamo.optimizations import backends
from torchdynamo.testing import same


def has_onnxruntime():
    try:
        importlib.import_module("onnxruntime")
        return True
    except ImportError:
        return False


def has_ipex():
    try:
        importlib.import_module("intel_extension_for_pytorch")
        return True
    except ImportError:
        return False


class Seq(torch.nn.Module):
    def __init__(self):
        super().__init__()
        self.layers = torch.nn.Sequential(
            torch.nn.Linear(10, 10),
            torch.nn.ReLU(),
            torch.nn.Linear(10, 10),
            torch.nn.Sigmoid(),
        )

    def forward(self, x):
        return self.layers(x)


class Conv_Bn_Relu(torch.nn.Module):
    def __init__(self, in_channels, out_channels, **kwargs):
        super(Conv_Bn_Relu, self).__init__()
        self.conv = torch.nn.Conv2d(in_channels, out_channels, bias=False, **kwargs)
        self.bn = torch.nn.BatchNorm2d(out_channels, eps=0.001)
        self.relu = torch.nn.ReLU()

    def forward(self, x):
        return self.relu(self.bn(self.conv(x)))


def toy_example(a, b):
    x = a / (torch.abs(a) + 1)
    if b.sum() < 0:
        b = b * -1
    return x * b


def transform(gm: torch.fx.GraphModule) -> torch.fx.GraphModule:
    for node in gm.graph.nodes:
        # Checks if we're calling a function (i.e:
        # operator.add)
        if node.op == "call_function":
            # The target attribute is the function
            # that call_function calls.
            if node.target == operator.mul:
                node.target = operator.add

    gm.graph.lint()  # Does some checks to make sure the
    # Graph is well-formed.

    gm.recompile()
    return gm


class TestVerifyCorrectness(torchdynamo.testing.TestCase):
    @patch.object(config, "verify_correctness", True)
    def test_example_inputs(self):
        def fn(a, bc, d):
            b, c = bc
            return a / d - b / c

        def compiler_fn(graph, example_inputs):
            nonlocal r1
            r1 = graph(*example_inputs)[0]
            return graph.forward

        a = torch.empty(2).fill_(1)
        b = torch.empty(2).fill_(2)
        c = torch.empty(2).fill_(3)
        d = 4
        r1 = None
        r2 = fn(a, (b, c), d)
        opt_fn = torchdynamo.optimize_assert(compiler_fn)(fn)
        r3 = opt_fn(a, (b, c), d)

        self.assertIsNotNone(r1)
        self.assertTrue(same(r1, r2))
        self.assertTrue(same(r1, r3))

    @patch.object(config, "verify_correctness", True)
    def test_nnc(self):
        s = Seq()
        i = torch.randn(10)
        r1 = s(i)
        opt_s = torchdynamo.optimize("nnc")(s)
        r2 = opt_s(i)
        self.assertTrue(same(r1, r2))

    @patch.object(config, "verify_correctness", True)
    def test_incorrect_verify_true(self):
        """
        If a bad optimization return a graph that
        is not functionally equal to the original graph;
        When config.verify_correctness=True, it will
        check the correctness of outputs and raise an error
        """
        i1 = torch.randn(10)
        i2 = torch.randn(10)

        def incorrect_compile_fn(gm, example_inputs):
            return transform(gm).forward

        toy_example(i1, i2)
        try:
            opt_toy_example = torchdynamo.optimize(incorrect_compile_fn)(toy_example)
            opt_toy_example(i1, i2)
        except RuntimeError:
            pass
        else:
            self.fail("expected failure")

    @patch.object(config, "verify_correctness", False)
    def test_incorrect_verify_false(self):
        """
        The bad optimization return a graph that
        is not functionally equal to the original graph;
        When config.verify_correctness=False, wrong outputs
        will return
        """
        i1 = torch.randn(10)
        i2 = torch.randn(10)

        def incorrect_compile_fn(gm, example_inputs):
            return transform(gm).forward

        r1 = toy_example(i1, i2)
        opt_toy_example = torchdynamo.optimize(incorrect_compile_fn)(toy_example)
        r2 = opt_toy_example(i1, i2)
        self.assertTrue(not same(r1, r2))

    @unittest.skipIf(not has_ipex(), "requires ipex")
    @patch.object(config, "verify_correctness", True)
    def test_ipex_fp32(self):
        model = Conv_Bn_Relu(3, 32, kernel_size=3, stride=1)
        model = model.to(memory_format=torch.channels_last)
        model = model.eval()
        input = torch.randn(8, 3, 64, 64).contiguous(memory_format=torch.channels_last)
        r1 = model(input)
        opt_model = torchdynamo.optimize(backends.ipex_fp32)(model)
        with torch.no_grad():
            r2 = opt_model(input)
        self.assertTrue(same(r1, r2))
<<<<<<< HEAD
        self.assertEqual(r2.dtype, torch.float32)

    @unittest.skipIf(not has_ipex(), "requires ipex")
    @patch.object(config, "verify_correctness", True)
    def test_ipex_bf16(self):
        model = Conv_Bn_Relu(3, 32, kernel_size=3, stride=1)
        model = model.to(memory_format=torch.channels_last)
        model = model.eval()
        input = torch.randn(8, 3, 64, 64).contiguous(memory_format=torch.channels_last)
        r1 = model(input)
        opt_model = torchdynamo.optimize(backends.ipex_bf16)(model)
        with torch.no_grad(), torch.cpu.amp.autocast():
            r2 = opt_model(input)
        self.assertTrue(same(r1, r2.float(), tol=0.1))
        self.assertEqual(r2.dtype, torch.bfloat16)


if __name__ == "__main__":
    from torchdynamo.testing import run_tests

    run_tests()
=======
        self.assertEqual(r2.dtype, torch.float32)
>>>>>>> 5cf1d0c7
<|MERGE_RESOLUTION|>--- conflicted
+++ resolved
@@ -165,28 +165,10 @@
         with torch.no_grad():
             r2 = opt_model(input)
         self.assertTrue(same(r1, r2))
-<<<<<<< HEAD
         self.assertEqual(r2.dtype, torch.float32)
-
-    @unittest.skipIf(not has_ipex(), "requires ipex")
-    @patch.object(config, "verify_correctness", True)
-    def test_ipex_bf16(self):
-        model = Conv_Bn_Relu(3, 32, kernel_size=3, stride=1)
-        model = model.to(memory_format=torch.channels_last)
-        model = model.eval()
-        input = torch.randn(8, 3, 64, 64).contiguous(memory_format=torch.channels_last)
-        r1 = model(input)
-        opt_model = torchdynamo.optimize(backends.ipex_bf16)(model)
-        with torch.no_grad(), torch.cpu.amp.autocast():
-            r2 = opt_model(input)
-        self.assertTrue(same(r1, r2.float(), tol=0.1))
-        self.assertEqual(r2.dtype, torch.bfloat16)
 
 
 if __name__ == "__main__":
     from torchdynamo.testing import run_tests
 
-    run_tests()
-=======
-        self.assertEqual(r2.dtype, torch.float32)
->>>>>>> 5cf1d0c7
+    run_tests()