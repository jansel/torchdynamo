--- conflicted
+++ resolved
@@ -33,11 +33,7 @@
 realize_bytes_threshold = 2000
 
 
-<<<<<<< HEAD
-# fallback to eager for random/dropout
-=======
-# fallback to eager for random/dropout, this is slow bug useful for debugging
->>>>>>> 71148020
+# fallback to eager for random/dropout, this is slow but useful for debugging
 fallback_random = False
 
 
