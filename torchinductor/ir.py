import contextlib
import dataclasses
import functools
import itertools
import logging
import textwrap
from collections import OrderedDict
from functools import partial
from typing import Any
from typing import Callable
from typing import List
from typing import Optional
from typing import Set
from unittest.mock import patch

import numpy
import sympy
import torch.fx
import torch.utils._pytree as pytree
from sympy import Expr
from sympy import Integer

from . import config
from . import dependencies
from .codegen.common import _simplify_loops
from .codegen.common import index_prevent_reordering
from .dependencies import extract_read_writes
from .dependencies import var_builder
from .utils import sympy_dot
from .utils import sympy_product
from .virtualized import V
from .virtualized import ops

log = logging.getLogger(__name__)
indent = functools.partial(textwrap.indent, prefix="  ")


def inverse_reorder(order):
    inv_order = dict(zip(order, range(len(order))))

    def reindex(index):
        assert len(index) == len(inv_order)
        return [index[inv_order[i]] for i in range(len(index))]

    return reindex


def same_reorder(order):
    def reindex(index):
        assert len(index) == len(order)
        return [index[order[i]] for i in range(len(index))]

    return reindex


def fuse_reindexing(reindex1, reindex2):
    def reindex(index):
        return reindex1(reindex2(index))

    return reindex


def stride_order2fill_order(order):
    """
    Convert stride order to fill order
    For channel last format,
    stride order = [3, 0, 2, 1] and fill order = [1, 3, 2, 0]
    """
    lookup = {pos: idx for idx, pos in enumerate(order)}
    fill_order = [lookup[i] for i in range(len(order))]
    return fill_order


def reads_from_conv(buf, var_ranges):
    """
    return:
    if reads_from_conv: boolean
    the new memory_addr: Sympy Expression
    """
    if buf is None:
        return False, None
    if isinstance(buf, Convolution):
        indexer = buf.layout.as_fixed().make_indexer()
        index_vars = sorted(var_ranges, key=lambda var: var.name)
        index = indexer(index_vars)
        return True, index
    # for case like
    # buf0 = conv(x, w)
    # return torch.cat([buf0, buf1]), torch.cat([buf0, buf2])
    # Because of ConcatKernel, it will create two bufs buf3 and 4
    # buf3 has the AliasedLayout which reads from buf0(Convolution)
    # but buf4 is a copy of buf3 which reads from buf3
    # we want to know that buf4 also follows buf0 conv's layout
    if isinstance(buf.layout, AliasedLayout):
        reads = buf.get_read_writes().reads
        reads_bufs = [
            V.graph.name_to_buffer[r.name]
            if r.name in V.graph.name_to_buffer.keys()
            else None
            for r in reads
        ]
        for reads_buf in reads_bufs:
            read_from_conv, addr = reads_from_conv(reads_buf, var_ranges)
            if read_from_conv:
                return True, addr
    return False, None


def layout_priority_idx(reads_bufs, memory_addrs, var_ranges):
    """
    if reads from conv that needs to use specific layout
    return:
    priority_idx regarding memory_addrs idx
    memory_addrs - update memory_addrs with the true addr if needed
    """

    priority_idx = []
    for i, reads_buf in enumerate(reads_bufs):
        read_from_conv, mem_addr = reads_from_conv(reads_buf, var_ranges)
        if read_from_conv:
            priority_idx.append(i)
            memory_addrs[i] = mem_addr
    return priority_idx, memory_addrs


class ModularIndexing(sympy.Function):
    """
    ModularIndexing(a, b, c) => (a // b) % c
    """

    nargs = (3,)

    @classmethod
    def eval(cls, base, divisor, modulus):
        if base == 0 or modulus == 1:
            return sympy.Integer(0)

        if (
            isinstance(base, sympy.Integer)
            and isinstance(divisor, sympy.Integer)
            and isinstance(modulus, sympy.Integer)
        ):
            return (base // divisor) % modulus

        if divisor != 1:
            gcd = sympy.gcd(base, divisor)
            if gcd != 1:
                return ModularIndexing(base / gcd, divisor / gcd, modulus)

        if isinstance(base, sympy.Add):
            new_terms = []
            for term in base.args:
                if sympy.gcd(term, modulus * divisor) != modulus * divisor:
                    new_terms.append(term)
            if len(new_terms) != len(base.args):
                return ModularIndexing(sum(new_terms), divisor, modulus)

        if isinstance(base, IndexingDiv):
            return ModularIndexing(base.args[0], base.args[1] * divisor, modulus)


class IndexingDiv(sympy.Function):
    """
    a // b used in indexing where we need to be careful about simplification.
    We don't use sympy.FloorDiv to bypass some simplification rules.
    """

    nargs = (2,)

    @classmethod
    def eval(cls, base, divisor):
        if base == 0:
            return sympy.Integer(0)
        if divisor == 1:
            return base
        if isinstance(base, sympy.Integer) and isinstance(divisor, sympy.Integer):
            return base // divisor
        if isinstance(base, IndexingDiv):
            return IndexingDiv(base.args[0], base.args[1] * divisor)

        if isinstance(base, sympy.Add):
            for a in base.args:
                gcd = sympy.gcd(a, divisor)
                if gcd == divisor:
                    return IndexingDiv(base - a, divisor) + a / gcd
        gcd = sympy.gcd(base, divisor)
        if gcd != 1:
            return IndexingDiv(base / gcd, divisor / gcd)


class CleanDiv(IndexingDiv):
    """
    Div where we can assume no rounding.
    This is to enable future optimizations.
    """

    pass


def is_triton(x):
    # TODO(jansel): a config check once we have multi-backend
    if getattr(x, "get_device", None):
        return is_triton(x.get_device())
    if isinstance(x, torch.device):
        return x.type == "cuda"
    return False


@dataclasses.dataclass
class IRNode(object):
    _current_origins = set()

    @staticmethod
    @contextlib.contextmanager
    def current_origins(origins: Set[torch.fx.Node]):
        old = IRNode._current_origins
        IRNode._current_origins = old | origins
        yield
        IRNode._current_origins = old

    def __post_init__(self):
        self.origins = set(self._current_origins)

    def common_repr(self):
        return (
            [f"origins={self.origins}"] if hasattr(self, "origins") else ["no origins?"]
        )

    def str_helper(self, lines):
        lines = lines + self.common_repr()
        lines = indent(",\n".join(map(str, lines)))
        return f"{type(self).__name__}(\n{lines}\n)"

    def is_user_of(self, name):
        return any(name == dep.name for dep in self.get_reads())

    def get_numel(self):
        return sympy_product(self.get_size())


@dataclasses.dataclass
class Loops(IRNode):
    device: torch.device
    dtype: torch.dtype
    inner_fn: Callable
    ranges: List[Expr]

    def __str__(self, names=("ranges",)):
        return self.str_helper(
            [
                f"'{self.device.type}'",
                str(self.dtype),
                self.inner_fn_str(),
            ]
            + [f"{name}={getattr(self, name)}" for name in names]
        )

    __repr__ = __str__

    def get_dtype(self):
        return self.dtype

    def get_device(self):
        return self.device

    def get_size(self):
        return self.ranges

    def is_extern(self):
        return False

    @classmethod
    def create(cls, *args, **kwargs):
        return TensorBox.create(cls(*args, **kwargs))

    @staticmethod
    def _index(ranges, prefix="i"):
        return [
            sympy.Integer(0) if s == 1 else sympy.Symbol(f"{prefix}{n}")
            for n, s in enumerate(ranges)
        ]

    def inner_fn_str(self):
        try:
            with V.set_ops_handler(V.MockHandler()), patch.object(
                FlexibleLayout, "allow_indexing", True
            ):
                return self.inner_fn(self._index(self.ranges))
        except Exception as e:
            return f"inner_fn(): {e}"

    def is_zero_elements(self):
        return any(r == 0 for r in self.ranges)

    def get_reads(self):
        with patch.object(FlexibleLayout, "allow_indexing", True):
            if self.get_reduction_type():
                return extract_read_writes(
                    self.make_loader(),
                    self.get_size(),
                    self.get_reduction_size(),
                ).reads
            else:
                return extract_read_writes(
                    self.make_loader(),
                    self.get_size(),
                ).reads


class Pointwise(Loops):
    def make_loader(self):
        return self.inner_fn

    def get_reduction_size(self):
        return []

    def get_reduction_type(self):
        return None

    def store_output(self, output_name, indexer, vars):
        return ops.store(output_name, indexer(vars), self.inner_fn(vars))

    def constant_to_device(self, device):
        """Move this to a given device. Requires that all reads are to constants."""
        loader = self.make_loader()
        loader = patch.object(ConstantBuffer, "override_device", device)(loader)
        return Pointwise(device, self.dtype, loader, self.ranges)


@dataclasses.dataclass
class Scatter(Pointwise):
    output_indexer: Callable[[List[Expr]], Expr]
    scatter_mode: str = None

    def constant_to_device(self, device):
        """Move this to a given device. Requires that all reads are to constants."""
        loader = self.make_loader()
        loader = patch.object(ConstantBuffer, "override_device", device)(loader)
        return Scatter(
            device,
            self.dtype,
            loader,
            self.ranges,
            self.output_indexer,
            self.scatter_mode,
        )

    def store_output(self, output_name, indexer, vars):
        return ops.store(
            output_name,
            indexer(self.output_indexer(vars)),
            self.inner_fn(vars),
            mode=self.scatter_mode,
        )


@dataclasses.dataclass
class Reduction(Loops):
    reduction_ranges: List[Expr]
    reduction_type: str

    def __str__(self):
        return Loops.__str__(
            self, names=("ranges", "reduction_ranges", "reduction_type")
        )

    __repr__ = __str__

    def get_reduction_size(self):
        return self.reduction_ranges

    def get_reduction_type(self):
        return self.reduction_type

    def store_reduction(self, output_name, indexer, vars, reduction_vars):
        return ops.reduction(
            output_name,
            self.dtype,
            self.reduction_type,
            indexer(vars),
            self.inner_fn(vars, reduction_vars),
        )

    def index_length(self):
        return len(self.ranges) + len(self.reduction_ranges)

    def inner_fn_str(self):
        try:
            with V.set_ops_handler(V.MockHandler()), patch.object(
                FlexibleLayout, "allow_indexing", True
            ):
                return self.inner_fn(
                    self._index(self.ranges), self._index(self.reduction_ranges, "r")
                )
        except Exception as e:
            return f"inner_fn(): {e}"

    def constant_to_device(self, device):
        """Move this to a given device. Requires that all reads are to constants."""
        loader = self.make_loader()
        loader = patch.object(ConstantBuffer, "override_device", device)(loader)
        return Reduction(
            device,
            self.dtype,
            loader,
            self.ranges,
            self.reduction_ranges,
            self.reduction_type,
        )

    @staticmethod
    def num_splits(
        device,
        dtype,
        inner_fn,
        ranges,
        reduction_ranges,
        reduction_type,
        reduction_numel,
    ):
        num_sm = torch.cuda.get_device_properties(device).multi_processor_count
        min_elements_per_thread = 32
        max_elements_per_thread = 512
        threads_per_sm = 2048
        min_elements_per_device = min_elements_per_thread * num_sm * threads_per_sm
        max_elements_per_device = max_elements_per_thread * num_sm * threads_per_sm

        def inner_reduction_splits(reduction_numel_hint, numel_hint):
            # do heuristics that's close to eager mode for split inner reduction
            # we leak reduction autotune configs here, and will need to refactor to avoid this later
            num_warps = 8
            num_threads = 32 * num_warps
            if numel_hint >= 2 * num_sm:  # don't split if there are enough outputs
                return 1
            if reduction_numel_hint <= 8192:
                return 1
            if reduction_numel_hint * numel_hint <= min_elements_per_device:
                split_size = min_elements_per_thread
            elif reduction_numel_hint * numel_hint < max_elements_per_device:
                target_blocks = num_sm * threads_per_sm // (2 * num_threads)
                blocks_per_output = (target_blocks + numel_hint - 1) // numel_hint
                tmp_split_size = (
                    reduction_numel_hint + num_threads * blocks_per_output - 1
                ) // (num_threads * blocks_per_output)
                divisors = sympy.divisors(reduction_numel_hint)
                closest = min(divisors, key=lambda x: abs(x - tmp_split_size))
                if abs(closest - tmp_split_size) < 30:
                    # prefer even splits, but never smalle than min_elements_per_thread
                    split_size = max(closest, min_elements_per_thread)
                else:
                    split_size = tmp_split_size
            else:
                divisors = sympy.divisors(reduction_numel_hint)
                closest = min(divisors, key=lambda x: abs(x - max_elements_per_thread))
                if abs(closest - max_elements_per_thread) < 50:
                    # prefer even splits
                    split_size = closest
                else:
                    split_size = max_elements_per_thread
            return (reduction_numel_hint + split_size * num_threads - 1) // (
                split_size * num_threads
            )

        def outer_reduction_splits(reduction_numel_hint, numel_hint):
            # TODO the best heuristic currently has XBLOCK (corresponding to numel_hint) 128
            # extend to even smaller number of outputs
            num_warps = 8
            num_threads = num_warps * 32
            rvals_per_thread = 4  # comes from heuristics, refactor to not leak here
            xvals_per_block = 128
            xblocks = (numel_hint + xvals_per_block - 1) // xvals_per_block
            if reduction_numel_hint * numel_hint < min_elements_per_device:
                split_size = min_elements_per_thread
            elif reduction_numel_hint * numel_hint < max_elements_per_device:
                target_blocks = num_sm * threads_per_sm // (num_threads)
                target_blocks = (target_blocks + xblocks - 1) // xblocks
                tmp_split_size = (
                    reduction_numel_hint + rvals_per_thread * target_blocks - 1
                ) // (rvals_per_thread * target_blocks)
                divisors = sympy.divisors(reduction_numel_hint)
                closest = min(divisors, key=lambda x: abs(x - tmp_split_size))
                if abs(tmp_split_size - closest) < 20:
                    split_size = max(closest, min_elements_per_thread)
                else:
                    split_size = tmp_split_size
            else:
                divisors = sympy.divisors(reduction_numel_hint)
                closest = min(divisors, key=lambda x: abs(x - max_elements_per_thread))
                if abs(closest - max_elements_per_thread) < 50:
                    # prefer even splits
                    split_size = closest
                else:
                    split_size = max_elements_per_thread

            return (reduction_numel_hint + rvals_per_thread * split_size - 1) // (
                rvals_per_thread * split_size
            )

        reduction_numel_hint = V.graph.sizevars.size_hint(reduction_numel)
        numel_hint = V.graph.sizevars.size_hint(sympy_product(ranges))
        # easy cases
        if numel_hint == 1:
            return inner_reduction_splits(reduction_numel_hint, numel_hint)
        if (
            reduction_numel_hint <= min_elements_per_thread
            or numel_hint >= num_sm * 2 * 32
        ):
            return 1

        r = Reduction(
            device,
            dtype,
            inner_fn,
            ranges,
            reduction_ranges,
            reduction_type,
        )
        read_writes = ComputedBuffer(
            name=None,
            layout=FlexibleLayout(
                device=r.get_device(),
                dtype=r.get_dtype(),
                size=r.get_size(),
            ),
            data=r,
        ).get_read_writes()
        # try finding the full size producer
        # TODO this will fail for something like ((1, N) * (N, 1)).sum()
        # this would also possibly be wrong for producers with the different contiguity but we hope those cases are rare
        # TODO maybe go over all full size producers and pick the most common one?
        range_vars = [
            r
            for r in read_writes.range_vars
            if isinstance(r, sympy.Expr) and not isinstance(r, sympy.Number)
        ]
        index = None
        for md in read_writes.reads:
            if all([r in md.index.free_symbols for r in range_vars]):
                index = md.index
                break
        if not index:
            # TODO determine splits when all inputs are broadcasted
            return 1
        reduction_vars = [
            rv for rv in range_vars if read_writes.var_ranges[rv] in reduction_ranges
        ]
        strides = V.graph.sizevars.stride_hints(index, reduction_vars)
        outer = all([s > 1 for s in strides])
        if not outer:
            return inner_reduction_splits(reduction_numel_hint, numel_hint)
        else:  # outer reduction
            return outer_reduction_splits(reduction_numel_hint, numel_hint)

    @classmethod
    def create(
        cls,
        device: torch.device,
        dtype: torch.dtype,
        inner_fn: Callable,
        ranges: List[Expr],
        reduction_ranges: List[Expr],
        reduction_type: str,
    ):
        reduction_numel = sympy_product(reduction_ranges)
        if reduction_numel == 1:
            # this reduction is actually a pointwise op
            def fn(index):
                reduction_index = [sympy.Integer(0) for _ in reduction_ranges]
                return inner_fn(index, reduction_index)

            return Pointwise.create(device, dtype, fn, ranges)

        if is_triton(device) and reduction_type not in {"argmax", "argmin"}:
            # triton doesn't support reduce to single element well, so break it up
            split = cls.num_splits(
                device,
                dtype,
                inner_fn,
                ranges,
                reduction_ranges,
                reduction_type,
                reduction_numel,
            )
            if split > 1:
                # triton doesn't support reduce to single element well, so break it up
                return cls.create_multilayer(
                    device,
                    dtype,
                    inner_fn,
                    ranges,
                    reduction_ranges,
                    reduction_type,
                    split,
                )

        return TensorBox.create(
            Reduction(
                device,
                dtype,
                inner_fn,
                ranges,
                reduction_ranges,
                reduction_type,
            )
        )

    @staticmethod
    def default_value(reduction_type, dtype):
        return {
            "sum": 0,
            "max": float("-inf"),
            "min": float("inf"),
            "any": 0,
            "argmax": float("-inf"),
            "argmin": float("inf"),
        }[reduction_type]

    @classmethod
    def create_multilayer(
        cls,
        device: torch.device,
        dtype: torch.dtype,
        inner_fn: Callable,
        ranges: List[Expr],
        reduction_ranges: List[Expr],
        reduction_type: str,
        split,
    ):
        """
        Break a large reduction up into multiple smaller reductions
        recursively
        """
        reduction_numel = sympy_product(reduction_ranges)

        # TODO(jansel): convert this to dynamic shapes
        # TODO(jansel): realize the reduction so we can do dynamic indexing
        reduction_ranges = [
            sympy.Integer(V.graph.sizevars.guard_static_shape(s))
            for s in reduction_ranges
        ]
        reduction_numel = sympy.Integer(
            V.graph.sizevars.guard_static_shape(reduction_numel)
        )

        if V.graph.sizevars.size_hint(reduction_numel) % split == 0:
            need_mask = False
        else:
            need_mask = True

        split = sympy.Integer(split)
        block_size = IndexingDiv(reduction_numel + (split - 1), split)

        reindex = View.dynamic_reshape_indexer(reduction_ranges, [reduction_numel])

        def wrapper_fn(index, reduction_index):
            (reduction_index,) = reduction_index
            *new_index, reduction_block = index
            indices = block_size * reduction_block + reduction_index

            def body():
                return inner_fn(new_index, reindex([indices]))

            if need_mask:
                mask = ops.lt(
                    ops.index_expr(indices, torch.int32),
                    ops.index_expr(reduction_numel, torch.int32),
                )
                return ops.masked(mask, body, cls.default_value(reduction_type, dtype))
            else:
                return body()

        # triton will automatically compute reductions in fp32 if reducing over fp16/bf16
        # within the kernel. keep the intermediate in fp32 so as to keep the whole reduction
        # in fp32 and not reduce precision by breaking up the kernel into multiple layers
        intermediate_dtype = (
            dtype if dtype not in (torch.float16, torch.bfloat16) else torch.float
        )
        intermediate = Reduction.create(
            device,
            intermediate_dtype,
            wrapper_fn,
            [*ranges, split],
            [block_size],
            reduction_type,
        )
        intermediate.realize()
        intermediate_loader = intermediate.make_loader()

        def intermediate_fn(index, reduction_index):
            return intermediate_loader([*index, *reduction_index])

        return TensorBox.create(
            Reduction(
                device,
                dtype,
                intermediate_fn,
                ranges,
                [split],
                reduction_type,
            )
        )


def is_storage_and_layout(x):
    try:
        as_storage_and_layout(x, freeze=False)
        return True
    except NotImplementedError:
        return False


def is_contiguous_storage_and_layout(x):
    try:
        buffer, layout = as_storage_and_layout(x, freeze=False)
        return layout.is_contiguous()
    except NotImplementedError:
        return False


def as_storage_and_layout(x, freeze=True, want_contiguous=False, stride_order=None):
    """Try to simplify x into a StorageBox and a Layout"""
    if isinstance(x, TensorBox):
        return as_storage_and_layout(
            x.data,
            freeze=freeze,
            want_contiguous=want_contiguous,
            stride_order=stride_order,
        )
    if isinstance(x, StorageBox) and isinstance(x.data, Buffer):
        if freeze:
            if want_contiguous:
                x.data.freeze_layout()
            elif stride_order is not None:
                x.data.freeze_layout_with_stride_order(stride_order)
            else:
                x.data.decide_layout()
        return x, x.data.layout
    if isinstance(x, ReinterpretView):
        buffer, _ = as_storage_and_layout(
            x.data,
            freeze=freeze,
            want_contiguous=want_contiguous,
            stride_order=stride_order,
        )
        return buffer, x.layout
    raise NotImplementedError


as_contiguous_storage_and_layout = functools.partial(
    as_storage_and_layout, want_contiguous=True
)


def is_stride_order_storage_and_layout(x, stride_order):
    try:
        buffer, layout = as_storage_and_layout(x, freeze=False)
        return layout.is_stride_ordered(stride_order)
    except NotImplementedError:
        return False


@dataclasses.dataclass
class BaseView(IRNode):
    data: IRNode

    def get_dtype(self):
        return self.data.get_dtype()

    def get_device(self):
        return self.data.get_device()

    def get_name(self):
        return self.data.get_name()

    def mark_reuse(self, users):
        return self.data.mark_reuse(users)

    def realize(self):
        return self.data.realize()

    def realize_hint(self):
        return self.data.realize_hint()

    def get_storage_numel(self):
        return self.data.get_storage_numel()

    def is_extern(self):
        return self.data.is_extern()

    def get_reads(self):
        with patch.object(FlexibleLayout, "allow_indexing", True):
            return extract_read_writes(
                self.make_loader(),
                self.get_size(),
            ).reads

    def unwrap_view(self):
        x = self
        while isinstance(x, BaseView):
            x = x.data
        return x

    def constant_to_device(self, device):
        """Move this to a given device. Requires that all reads are to constants."""
        loader = self.make_loader()
        loader = patch.object(ConstantBuffer, "override_device", device)(loader)
        return Pointwise(device, self.get_dtype(), loader, self.get_size())


@dataclasses.dataclass
class ExpandView(BaseView):
    size: List[Expr]

    @staticmethod
    def _normalize_size(x, new_size):
        """Replace `-1` with correct sizes"""
        new_size = list(map(sympy.expand, new_size))
        old_size = x.get_size()
        old_size = [None] * (len(new_size) - len(old_size)) + list(old_size)
        assert len(new_size) == len(old_size)
        for i in range(len(new_size)):
            if new_size[i] == -1:
                assert old_size[i] is not None
                new_size[i] = old_size[i]
        return new_size

    @classmethod
    def create(cls, x, new_size):
        new_size = cls._normalize_size(x, new_size)

        if is_storage_and_layout(x):
            storage, old_layout = as_storage_and_layout(x)
            skip = len(new_size) - len(old_layout.size)
            assert skip >= 0
            new_stride = [sympy.Integer(0)] * skip
            for stride, size in zip(old_layout.stride, old_layout.size):
                new_stride.append(stride if size != 1 else sympy.Integer(0))
            new_layout = FixedLayout(
                old_layout.device,
                old_layout.dtype,
                list(new_size),
                new_stride,
                old_layout.offset,
            )
            return ReinterpretView(storage, new_layout)

        return ExpandView(x, new_size)

    def get_size(self):
        return self.size

    def make_loader(self):
        target = self.get_size()
        actual = self.data.get_size()
        skip = len(target) - len(actual)
        inner = self.data.make_loader()

        def load(index):
            index = list(index[skip:])
            assert len(index) == len(actual)
            for i in range(len(actual)):
                if actual[i] == 1:
                    # zero out broadcast dimension
                    index[i] = sympy.Integer(0)
            return inner(index)

        return load


@dataclasses.dataclass
class PermuteView(BaseView):
    dims: List[Expr]

    @classmethod
    def create(cls, x, dims):
        assert set(dims) == set(range(len(dims)))

        if is_storage_and_layout(x):
            storage, old_layout = as_storage_and_layout(x)
            new_layout = FixedLayout(
                old_layout.device,
                old_layout.dtype,
                [old_layout.size[i] for i in dims],
                [old_layout.stride[i] for i in dims],
                old_layout.offset,
            )
            return ReinterpretView(storage, new_layout)

        return PermuteView(x, dims)

    def get_size(self):
        assert set(self.dims) == set(range(len(self.dims)))
        size = self.data.get_size()
        return [size[i] for i in self.dims]

    def make_loader(self):
        inner = self.data.make_loader()
        inv = {j: i for i, j in enumerate(self.dims)}
        inv = [inv[i] for i in range(len(self.dims))]
        assert set(inv) == set(range(len(self.dims)))

        def load(index):
            index = [index[i] for i in inv]
            return inner(index)

        return load


class SqueezeView(BaseView):
    @classmethod
    def create(cls, x, *, dim=None):

        if is_storage_and_layout(x):
            storage, old_layout = as_storage_and_layout(x)
            new_size = []
            new_stride = []
            if dim is not None:
                assert isinstance(dim, int), "expected integer dim argument"
                assert 0 <= dim and dim < len(old_layout.size)

            for i, (size, stride) in enumerate(zip(old_layout.size, old_layout.stride)):
                if dim is None:
                    if size != 1:
                        new_size.append(size)
                        new_stride.append(stride)
                else:
                    if i != dim:
                        new_size.append(size)
                        new_stride.append(stride)
                    else:
                        assert size == 1, "expected squeezed size to be 1"

            new_layout = FixedLayout(
                old_layout.device,
                old_layout.dtype,
                new_size,
                new_stride,
                old_layout.offset,
            )
            return ReinterpretView(storage, new_layout)

        if dim is None:
            # redirect to a generic view
            return View.create(x, [s for s in x.get_size() if s != 1])
        else:
            assert x.get_size()[dim] == 1
            return View.create(x, [s for i, s in enumerate(x.get_size()) if i != dim])

    @staticmethod
    def squeezer(size):
        new_size = [s for s in size if s != 1]
        not_one = [i for i, s in enumerate(size) if s != 1]
        length = len(size)

        def reindex(index):
            assert len(index) == len(not_one), f"{index} {not_one}"
            new_index = [sympy.Integer(0)] * length
            for idx, s in zip(not_one, index):
                new_index[idx] = s
            return tuple(new_index)

        return new_size, reindex

    def __init__(self, data):
        assert False, "use SqueezeView.create()"


@dataclasses.dataclass
class View(BaseView):
    size: List[Expr]
    reindex: Callable

    def make_indexer(self):
        base_indexer = self.data.make_indexer()

        def indexer(idx):
            return base_indexer(self.reindex(idx))

        return indexer

    @staticmethod
    def handle_negative_index(idx, size):
        idx = sympy.expand(idx)
        size = sympy.expand(size)
        sizevars = V.graph.sizevars
        if sizevars.size_hint(idx) < 0:
            sizevars.guard_lt(idx, 0)
            idx = idx + size
        return idx

    def reindex_str(self):
        index_old = [sympy.Symbol(f"i{n}") for n in range(len(self.size))]
        index_new = list(self.reindex(index_old))
        return f"lambda {', '.join(map(str, index_old))}: {index_new}"

    def __str__(self):
        return self.str_helper(
            [self.data, f"size={self.size}", f"reindex={self.reindex_str()}"]
        )

    __repr__ = __str__

    @classmethod
    def create(cls, x, new_size):
        assert isinstance(new_size, (tuple, list))
        old_size, new_size = cls.resolve_negative_size(x.get_size(), new_size)

        if V.graph.sizevars.maybe_guard_list_equals(old_size, new_size):
            return x

        # TODO: a new class for FixedTransferLayout that output layout is constrained by input layout
        if is_contiguous_storage_and_layout(x) and not isinstance(
            x.data, ExternKernelAlloc
        ):
            storage, old_layout = as_contiguous_storage_and_layout(x)
            new_layout = FixedLayout(
                old_layout.device,
                old_layout.dtype,
                new_size,
                FlexibleLayout.contiguous_strides(new_size),
                old_layout.offset,
            )
            return ReinterpretView(storage, new_layout)

        reindex = cls.dynamic_reshape_indexer(old_size, new_size)
        return cls(x, tuple(new_size), reindex)

    @staticmethod
    def resolve_negative_size(old_size, new_size):
        new_size = [
            sympy.expand(x).subs(V.graph.sizevars.replacements) for x in new_size
        ]
        old_size = [
            sympy.expand(x).subs(V.graph.sizevars.replacements) for x in old_size
        ]

        new_size = list(new_size)
        for i in range(len(new_size)):
            if new_size[i] == -1:
                new_size[i] = sympy.Integer(1)
                new_size[i] = CleanDiv(sympy_product(old_size), sympy_product(new_size))
                break

        V.graph.sizevars.guard_equals(sympy_product(old_size), sympy_product(new_size))
        return old_size, new_size

    @classmethod
    def dynamic_reshape_indexer(cls, old_size, new_size):
        try:
            reindex = cls._dynamic_reshape_indexer(old_size, new_size)
        except (AssertionError, IndexError):
            # optimistic algorithm failed, lets do a fallback
            flat = [sympy_product(old_size)]
            reindex1 = cls._dynamic_reshape_indexer(old_size, flat)
            reindex2 = cls._dynamic_reshape_indexer(flat, new_size)
            reindex = fuse_reindexing(reindex1, reindex2)
        return reindex

    @staticmethod
    def _dynamic_reshape_indexer(old_size, new_size):
        """
        Perform a reshape entirely by modifying indexing math
        """
        size_hint = V.graph.sizevars.size_hint
        vars = [sympy.Symbol(f"view{i}") for i in range(len(new_size))]

        stack_new = list(zip(vars, new_size))
        stack_old = list(old_size)

        view_expr = []
        while stack_new and stack_old:
            size_old = stack_old.pop()
            var, size_new = stack_new.pop()
            if size_old == 1:
                view_expr.append(sympy.Integer(0))
                stack_new.append((var, size_new))  # re-add
            elif size_new == 1:
                stack_old.append(size_old)  # re-add
            elif size_hint(size_new) == size_hint(size_old):
                view_expr.append(var)
                V.graph.sizevars.guard_equals(size_new, size_old)
            elif size_hint(size_new) < size_hint(size_old):
                while size_hint(size_new) < size_hint(size_old):
                    var2, size_new2 = stack_new.pop()
                    var = var2 * size_new + var
                    size_new = size_new * size_new2
                view_expr.append(var)
                V.graph.sizevars.guard_equals(size_new, size_old)
            elif size_hint(size_new) > size_hint(size_old):
                divisor = sympy.Integer(1)
                modulus = size_old
                view_expr.append(ModularIndexing(var, divisor, modulus))
                divisor = divisor * modulus
                while size_hint(size_new) > size_hint(size_old):
                    modulus = stack_old.pop()
                    view_expr.append(ModularIndexing(var, divisor, modulus))
                    divisor = divisor * modulus
                    size_old = size_old * modulus
                V.graph.sizevars.guard_equals(size_new, size_old)
            else:
                assert False

        while stack_old:
            size_old = stack_old.pop()
            assert size_old == 1
            view_expr.append(sympy.Integer(0))

        while stack_new:
            var, size_new = stack_new.pop()
            assert size_new == 1

        view_expr = list(reversed(view_expr))
        assert len(view_expr) == len(old_size)

        def reindex(index):
            assert len(index) == len(vars), (len(index), len(vars))
            replacements = dict(zip(vars, index))
            return tuple(x.subs(replacements) for x in view_expr)

        return reindex

    def get_size(self):
        return self.size

    def make_loader(self):
        def load(index):
            return inner(self.reindex(index))

        inner = self.data.make_loader()
        return load


@dataclasses.dataclass
class ReinterpretView(BaseView):
    """Pretend our storage has a different layout"""

    layout: "Layout"

    def __str__(self):
        return self.str_helper(
            [
                self.data,
                self.layout,
            ]
        )

    __repr__ = __str__

    def get_name(self):
        return self.data.get_name()

    def get_device(self):
        return self.layout.device

    def get_dtype(self):
        return self.layout.dtype

    def get_size(self):
        return self.layout.size

    def get_stride(self):
        return self.layout.stride

    def make_loader(self):
        def loader(index):
            indexer = self.layout.make_indexer()
            upcast = (
                self.get_dtype() == torch.float16 or self.get_dtype() == torch.bfloat16
            )
            return ops.load(self.get_name(), indexer(index), upcast)

        return loader

    def make_indexer(self):
        return self.layout.make_indexer()

    def get_layout(self):
        return self.layout

    def freeze_layout(self):
        pass

    def codegen_reference(self):
        size = V.graph.sizevars.codegen_shape_tuple(self.layout.size)
        stride = V.graph.sizevars.codegen_shape_tuple(self.layout.stride)
        offset = V.graph.sizevars.codegen_sizevar(self.layout.offset)
        if offset != "0":
            return f"as_strided({self.get_name()}, {size}, {stride}, {offset})"
        return f"as_strided({self.get_name()}, {size}, {stride})"


class SliceView(View):
    @classmethod
    def create(cls, x, dim, start, end, step=1):
        step = sympy.expand(step)
        assert step > 0
        try:
            if start == 0 and end >= 2**63 and step == 1:
                return x
        except TypeError:
            pass

        sizevars = V.graph.sizevars
        new_size = list(x.get_size())

        start = cls.handle_negative_index(start, new_size[dim])
        end = cls.handle_negative_index(end, new_size[dim])

        end = sizevars.guard_min(end, new_size[dim])
        start = sizevars.guard_min(sizevars.guard_min(start, new_size[dim]), end)
        if start == 0 and sizevars.size_hint(end - new_size[dim]) == 0 and step == 1:
            sizevars.guard_equals(end, new_size[dim])
            return x

        new_size[dim] = IndexingDiv(end - start + (step - 1), step)

        if is_storage_and_layout(x):
            # Fast path
            storage, old_layout = as_storage_and_layout(x)
            new_stride = list(old_layout.stride)
            new_stride[dim] = new_stride[dim] * step
            new_layout = FixedLayout(
                old_layout.device,
                old_layout.dtype,
                new_size,
                new_stride,
                old_layout.offset + old_layout.stride[dim] * start,
            )
            return ReinterpretView(storage, new_layout)

        def reindex(index):
            assert len(index) == len(new_size), f"wrong ndim {index} {new_size}"
            index = list(index)
            index[dim] = index[dim] * step + start
            return index

        # redirect to a generic view
        return SliceView(x, size=new_size, reindex=reindex)


class BaseConstant(IRNode):
    def get_size(self):
        return ()

    def get_dtype(self):
        return self.dtype

    def get_device(self):
        return self.device

    def mark_reuse(self, users):
        pass

    def get_reads(self):
        return ()

    def is_extern(self):
        return False


@dataclasses.dataclass
class Constant(BaseConstant):
    value: Any
    dtype: torch.dtype
    device: torch.device

    def make_loader(self):
        def loader(index):
            return ops.constant(self.value, self.dtype)

        return loader


@dataclasses.dataclass
class IndexingConstant(BaseConstant):
    index: Any
    dtype: torch.dtype
    device: torch.device

    def make_loader(self):
        def loader(index):
            return ops.index_expr(self.index, self.dtype)

        return loader


@dataclasses.dataclass
class Layout(IRNode):
    device: torch.device
    dtype: torch.dtype
    size: List[Expr]
    stride: List[Expr]
    offset: Expr = Integer(0)

    def __str__(self):
        offset = ""
        if self.offset != 0:
            offset = f", offset={self.offset}"
        return (
            f"{type(self).__name__}('{self.device.type}', {self.dtype}, "
            f"size={self.size}, stride={self.stride}{offset})"
        )

    __repr__ = __str__

    def is_contiguous(self):
        for left, right, size in zip(
            self.stride, FlexibleLayout.contiguous_strides(self.size), self.size
        ):
            if size != 1 and left != right:
                return False
        return True

    def is_transposed(self):
        for left, right, size in zip(
            self.stride,
            reversed(FlexibleLayout.contiguous_strides(self.size)),
            self.size,
        ):
            if size != 1 and left != right:
                return False
        return True

    def is_stride_ordered(self, order):
        assert len(self.stride) == len(order)
        # reorder the stride given order
        stride_ordered = [None] * len(order)
        for i in range(len(order)):
            stride_ordered[order[i]] = V.graph.sizevars.size_hint(self.stride[i])
        # check if it is in ascending order
        for i in range(len(order) - 1):
            if stride_ordered[i] > stride_ordered[i + 1]:
                return False
        return True

    def as_fixed(self):
        return FixedLayout(
            self.device,
            self.dtype,
            self.size,
            self.stride,
            self.offset,
        )

    def make_indexer(self):
        assert (
            FlexibleLayout.allow_indexing
        ), f"convert {type(self).__name__} to FixedLayout first"
        return self.as_fixed().make_indexer()

    def __eq__(self, other) -> bool:
        return (
            self.device == other.device
            and self.dtype == other.dtype
            and self.size == other.size
            and self.stride == other.stride
            and self.offset == other.offset
        )


class FixedLayout(Layout):
    """A Tensor layout we cannot change"""

    def make_indexer(self):
        """A closure containing math to read a given element"""

        def indexer(index):
            assert len(index) == len(self.stride) == len(self.size)
            result = self.offset
            for idx, stride, sz in zip(index, self.stride, self.size):
                if sz != 1:
                    result = result + idx * stride
            return result

        return indexer


class FlexibleLayout(Layout):
    """A Tensor layout we are allowed to change"""

    allow_indexing = False

    @staticmethod
    def contiguous_strides(sizes):
        if len(sizes) == 0:
            return []
        reversed_strides = [sympy.Integer(1)]
        for size in reversed(sizes[1:]):
            reversed_strides.append(size * reversed_strides[-1])
        return list(reversed(reversed_strides))

    @staticmethod
    def fill_ordered(sizes, order):
        """
        Create a stride based on the order the dimensions should be filled in.

        In this format, channels last would be:
            [1, 3, 2, 0]
        """
        assert set(range(len(sizes))) == set(order)
        next_stride = sympy.Integer(1)
        strides = [None] * len(order)

        for i in order:
            strides[i] = next_stride
            next_stride = next_stride * sizes[i]
        return strides

    @staticmethod
    def stride_ordered(sizes, order):
        """
        Create a stride based on the sorted order of a permuted range.

        In this format, channels last would be:
            [3, 0, 2, 1]
        """
        assert set(range(len(sizes))) == set(order)
        fill_order = stride_order2fill_order(order)
        return FlexibleLayout.fill_ordered(sizes, fill_order)

    @staticmethod
    def same_ordered(sizes, stride):
        """
        Create a stride that has the same stride order as given stride

        For example, if given stride is [1000, 1, 100, 10],
        the fill order should be [1, 3, 2, 0]
        """
        assert len(sizes) == len(stride)
        stride = [V.graph.sizevars.size_hint(x) for x in stride]
        fill_order = sorted(range(len(stride)), key=stride.__getitem__)
        return FlexibleLayout.fill_ordered(sizes, fill_order)

    def as_stride_order(self, order):
        return FixedLayout(
            self.device,
            self.dtype,
            self.size,
            self.stride_ordered(self.size, order),
            self.offset,
        )

    def as_fill_order(self, order):
        return FixedLayout(
            self.device,
            self.dtype,
            self.size,
            self.fill_ordered(self.size, order),
            self.offset,
        )

    def as_same_order(self, stride):
        return FixedLayout(
            self.device,
            self.dtype,
            self.size,
            self.same_ordered(self.size, stride),
            self.offset,
        )

    def __init__(self, device, dtype, size, stride_order=None):
        super(FlexibleLayout, self).__init__(
            device, dtype, size, FlexibleLayout.contiguous_strides(size)
        )
        self.preferred_stride_order = stride_order


class AliasedLayout(Layout):
    """Shares the same storage as another tensor"""

    def __init__(self, view: "ReinterpretView"):
        layout = view.get_layout()
        super().__init__(
            layout.device,
            layout.dtype,
            layout.size,
            layout.stride,
        )
        self.view = view

    def make_indexer(self):
        return self.as_fixed().make_indexer()


class MutationLayout(Layout):
    def __init__(self, target: IRNode):
        super().__init__(
            target.get_device(),
            target.get_dtype(),
            target.get_size(),
            None,
        )
        self.target = target

    @classmethod
    def realize_into(cls, src, dst):
        dst.realize()
        V.graph.realize_users_of(dst.get_name())

        if isinstance(src, TensorBox):
            src = src.data

        if not isinstance(src, StorageBox) or src.is_user_of(dst.get_name()):
            need_copy = True
        else:
            src.realize()
            need_copy = not isinstance(src.data.layout, FlexibleLayout)

        if need_copy:
            src = Pointwise.create(
                device=src.get_device(),
                dtype=src.get_dtype(),
                inner_fn=src.make_loader(),
                ranges=[
                    V.graph.sizevars.guard_equals(a, b)
                    for a, b in zip(src.get_size(), dst.get_size())
                ],
            ).data
            src.realize()

        assert isinstance(src.data.layout, FlexibleLayout)
        src.data.layout = MutationLayout(dst)
        return src.data

    def as_fixed(self):
        return self

    def make_indexer(self):
        return self.target.make_indexer()


@dataclasses.dataclass
class Buffer(IRNode):
    name: str
    layout: Layout

    def make_indexer(self):
        return self.layout.make_indexer()

    def get_name(self):
        assert self.name
        return self.name

    def get_device(self):
        return self.layout.device

    def get_dtype(self):
        return getattr(self.layout, "dtype", None)

    def get_size(self):
        return self.layout.size

    def get_stride(self):
        return self.layout.stride

    def get_layout(self):
        return self.layout

    def get_storage_numel(self):
        return self.get_numel()

    def is_extern(self):
        return False

    def freeze_layout(self):
        if not isinstance(self.layout, MultiOutputLayout):
            self.layout = self.layout.as_fixed()

    def freeze_layout_with_stride_order(self, order):
        assert isinstance(self.layout, FlexibleLayout)
        self.layout = self.layout.as_stride_order(order)

    def freeze_layout_with_fill_order(self, order):
        assert isinstance(self.layout, FlexibleLayout)
        self.layout = self.layout.as_fill_order(order)

    def freeze_layout_with_same_order(self, stride):
        assert isinstance(self.layout, FlexibleLayout)
        self.layout = self.layout.as_same_order(stride)

    def make_loader(self):
        def loader(index):
            indexer = self.layout.make_indexer()
            upcast = (
                self.get_dtype() == torch.float16 or self.get_dtype() == torch.bfloat16
            )
            return ops.load(self.name, indexer(index), upcast)

        return loader

    def is_no_op(self):
        return False

    def codegen_reference(self):
        return self.get_name()

    def decide_layout(self):
        pass

    def get_alias_names(self):
        if isinstance(self.layout, AliasedLayout):
            return [self.layout.view.get_name()]
        return ()

    def get_mutation_names(self):
        if isinstance(self.layout, MutationLayout):
            return [self.layout.target.get_name()]
        return ()

    def get_read_writes(self):
        with patch.object(FlexibleLayout, "allow_indexing", True):
            return extract_read_writes(
                self.make_loader(),
                self.get_size(),
            )

    def get_reads(self):
        return self.get_read_writes().reads

    def realize(self):
        pass


class InputBuffer(Buffer):
    pass


class ConstantBuffer(InputBuffer):
    override_device = None

    def make_loader(self):
        def loader(index):
            indexer = self.layout.make_indexer()
            return ops.load(
                V.graph.constant_name(self.name, self.override_device), indexer(index)
            )

        return loader

    def constant_to_device(self, device):
        return ConstantBuffer(V.graph.constant_name(self.name, device), self.layout)


class RandSeedBuffer(ConstantBuffer):
    def codegen_reference(self):
        # Clone makes sure if we pass this from forwards to backwards
        # the value does not get clobbered by the time backwards is run.
        return self.get_name() + ".clone()"


class NoneAsConstantBuffer(IRNode):
    def codegen_reference(self):
        return "None"


@dataclasses.dataclass
class ComputedBuffer(Buffer):
    data: Loops

    def get_read_writes(self):
        with patch.object(FlexibleLayout, "allow_indexing", True):
            if self.data.get_reduction_type():
                return extract_read_writes(
                    self.get_store_function(),
                    self.data.get_size(),
                    self.data.get_reduction_size(),
                )
            else:
                return extract_read_writes(
                    self.get_store_function(),
                    self.data.get_size(),
                )

    def get_store_function(self):
        indexer = self.layout.as_fixed().make_indexer()
        if self.data.get_reduction_type():
            return partial(self.data.store_reduction, self.name, indexer)
        else:
            return partial(self.data.store_output, self.name, indexer)

    def decide_layout(self):
        """
        If our layout is still flexible, try to set it based on stride orders of reads.

        TODO(jansel): A better algorithm here would look at downstream consumers of this
                      value and try to do global graph-level layout optimization.
                      This is also something just begging to be autotuned.
        """
        if isinstance(self.layout, FlexibleLayout):
            _, (index_vars, reduction_vars), _ = dependencies.index_vars_squeeze(
                self.data.get_size(), self.data.get_reduction_size()
            )
            reads = self.get_read_writes().reads
            reads_bufs = [
                V.graph.name_to_buffer[r.name]
                if r.name in V.graph.name_to_buffer.keys()
                else None
                for r in reads
            ]
            priority_idx = []
            for i, reads_buf in enumerate(reads_bufs):
                if (
                    isinstance(reads_buf, Convolution)
                    and reads_buf.kernel != "aten.convolution"
                ):
                    # prioritize Conv layout order
                    priority_idx.append(i)
            # only consider reads to buffer of same size
            reads = [
                r.index.subs({v: sympy.Integer(0) for v in reduction_vars})
                for r in reads
            ]

            if reads:
                stride_lengths = numpy.array(
                    [V.graph.sizevars.stride_hints(expr, index_vars) for expr in reads],
                    dtype=numpy.int64,
                )
                from .scheduler import pick_loop_order

                self.freeze_layout_with_fill_order(
                    pick_loop_order(stride_lengths, self.get_size(), priority_idx)
                )

        if isinstance(self.layout, FlexibleLayout):
            self.freeze_layout()

    def simplify_and_reorder(self):
        """
        This is a main place where we do loop transformations in a
        backend-agnostic way.

        Here we:
            1) Remove any 1 dimensions
            2) Fuse contiguous dimensions together
            3) Reorder dimensions based on stride orders
        """
        _, args, var_ranges = dependencies.index_vars_squeeze(
            self.data.get_size(), self.data.get_reduction_size(), prefix="q"
        )
        with patch.object(ConstantBuffer, "override_device", self.get_device()):
            body = LoopBody(
                self.get_store_function(),
                (args if self.get_reduction_type() else args[:1]),
                var_ranges,
            )
        index_formulas = [*body.indexing_exprs.values()]
        reads_bufs = [
            V.graph.name_to_buffer[reads_name]
            if reads_name in V.graph.name_to_buffer.keys()
            else None
            for reads_name in body.reads_name2expr.keys()
        ]
        priority_idx = []
        if config.triton.convolution == "aten":
            memory_addrs = [
                *body.reads_name2expr.values(),
                *body.writes_name2expr.values(),
            ]
        else:
            # prioritize reads layout/loop_ordering over writes
            if len(body.reads_name2expr.values()) > 0:
                memory_addrs = [*body.reads_name2expr.values()]
            else:
                memory_addrs = [*body.writes_name2expr.values()]
            for i, reads_buf in enumerate(reads_bufs):
                if isinstance(reads_buf, Convolution):
                    priority_idx.append(i)

        index_vars = []
        reduce_vars = []
        index_size = []
        reduce_size = []
        for v, s in var_ranges.items():
            if v in args[0]:
                assert not reduce_vars
                index_vars.append(v)
                index_size.append(s)
            else:
                assert v in args[1]
                reduce_vars.append(v)
                reduce_size.append(s)

        # the reordering_reindex in reads' simplify_reorder_and_tile
        reordering_reindex = [same_reorder(range(len(index_vars)))] * len(memory_addrs)
<<<<<<< HEAD
=======
        for i, reads_buf in enumerate(reads_bufs):
            if isinstance(reads_buf, ComputedBuffer) and hasattr(reads_buf, "iter_reordering_reindex"):
                reordering_reindex[i] = reads_buf.iter_reordering_reindex
>>>>>>> 0e510b46

        def simplify_and_reorder(x_vars, sizes, reordering_reindex=None):
            sizes, reindex0, reindex1 = self._apply_loop_reordering(
                x_vars, sizes, memory_addrs, reordering_reindex, priority_idx
            )
            # for NHWC: reindex0([0,1,2,3]) = [0,2,3,1], reindex1([0,1,2,3]) = [0,3,2,1]
            x_vars = reindex0(x_vars)
            sizes, reindex2, prune = _simplify_loops(
                x_vars,
                sizes,
                index_prevent_reordering(index_formulas, x_vars, sizes),
            )
            x_vars = prune(x_vars)
            # sizes, reindex1, prune = _simplify_loops(x_vars, sizes, index_formulas)
            # x_vars = prune(x_vars)
            # sizes, reindex2 = self._apply_loop_reordering(x_vars, sizes, memory_addrs)
            reindex = fuse_reindexing(reindex1, reindex2)
            return sizes, reindex, reindex1

        iter_ranges, iter_reindex, iter_reordering_reindex = simplify_and_reorder(
            index_vars, index_size, reordering_reindex
        )
        reduce_ranges, reduce_reindex, _ = simplify_and_reorder(
            reduce_vars, reduce_size
        )

        # remember the reordering order
        self.iter_reordering_reindex = iter_reordering_reindex
        # retrace the loop body with simplification and reordering applied
        (iter_vars, reduce_vars), var_ranges = dependencies.index_vars_no_squeeze(
            iter_ranges, reduce_ranges, prefix="z"
        )
        body = LoopBody(
            body, [iter_reindex(iter_vars), reduce_reindex(reduce_vars)], var_ranges
        )
        return (iter_ranges, reduce_ranges), body

    @staticmethod
    def _apply_loop_reordering(
        index_vars, sizes, memory_addrs, reordering_reindex=None, priority_idx=[]
    ):
        """
        Shuffle the order of loops around to hopefully improve performance.
        """
        from .scheduler import pick_loop_order

        try:
            strides = numpy.array(
                [
                    V.graph.sizevars.stride_hints(expr, index_vars)
                    for expr in memory_addrs
                ],
                dtype=numpy.int64,
            )
            assert strides.shape == (len(memory_addrs), len(index_vars))
            # consider both layout(strides) and reordering(reordering_reindex)
            if reordering_reindex is not None:
                for i in range(len(memory_addrs)):
                    try:
                        strides[i] = reordering_reindex[i](strides[i])
                    # if len(order) != len(strides), do not reorder
                    except AssertionError:
                        pass
            order = list(reversed(pick_loop_order(strides, sizes, priority_idx)))
        except Exception:
            if config.debug:
                log.warning(
                    f"Did not simplify complex index:\n{dict(zip(index_vars, sizes))}\n{memory_addrs}"
                )
            order = list(range(len(sizes)))
        sizes = [sizes[i] for i in order]
        return sizes, same_reorder(order), inverse_reorder(order)

    def get_reduction_size(self):
        return self.data.get_reduction_size()

    def get_reduction_type(self):
        return self.data.get_reduction_type()

    def is_no_op(self):
        return self.data.is_zero_elements()

    def should_allocate(self):
        return True

    def constant_to_device(self, device):
        """Move this to a given device. Requires that all reads are to constants."""
        return self.data.constant_to_device(device)


@dataclasses.dataclass
class InputsKernel(Buffer):
    inputs: List[Buffer]

    def get_read_writes(self):
        return dependencies.ReadWrites(
            {dependencies.StarDep(x.get_name()) for x in self.inputs},
            {dependencies.StarDep(self.get_name())},
            set(),
            [],
            None,
        )

    @staticmethod
    def unwrap_storage(inputs):
        inputs_new = []
        for x in inputs:
            if isinstance(x, TensorBox):
                x = x.data
            if isinstance(x, StorageBox):
                x = x.data
            if isinstance(x, BaseView) and not isinstance(x, ReinterpretView):
                x = ExternKernel.realize_input(x)
            assert isinstance(x, (Buffer, ReinterpretView)), x
            inputs_new.append(x)
        return inputs_new

    def is_extern(self):
        return True


class NopKernel(InputsKernel):
    def is_no_op(self):
        return True


class ConcatKernel(NopKernel):
    """
    There isn't actually a real kernel for concat, we just change the
    storage for the upstream data.
    """

    @classmethod
    def create(cls, inputs, dim):
        device = inputs[0].get_device()
        dtype = inputs[0].get_dtype()
        new_size = list(inputs[0].get_size())
        offsets_start = [0]
        offsets_end = [new_size[dim]]
        assert 0 <= dim < len(new_size)
        for i in range(1, len(inputs)):
            input_size = inputs[i].get_size()
            offsets_start.append(new_size[dim])
            assert len(input_size) == len(new_size)
            assert inputs[i].get_dtype() == dtype
            assert inputs[i].get_device() == device
            for j in range(len(new_size)):
                if j == dim:
                    new_size[j] = new_size[j] + input_size[j]
                else:
                    new_size[j] = V.graph.sizevars.guard_equals(
                        new_size[j], input_size[j]
                    )
            offsets_end.append(new_size[dim])

        kernel = ConcatKernel(
            name=None,
            layout=FixedLayout(
                device=device,
                dtype=dtype,
                size=new_size,
                stride=FlexibleLayout.contiguous_strides(new_size),
            ),
            inputs=[],
        )
        kernel = StorageBox(kernel)
        for i in range(len(inputs)):
            kernel.data.inputs.append(
                cls.realize_into(
                    inputs[i],
                    SliceView.create(kernel, dim, offsets_start[i], offsets_end[i]),
                )
            )
        kernel.data.name = V.graph.register_buffer(kernel.data)
        kernel.data.inputs = cls.unwrap_storage(kernel.data.inputs)

        return kernel

    @classmethod
    def realize_into(cls, src, dst):
        assert isinstance(dst, ReinterpretView), dst
        if isinstance(src, TensorBox):
            # unwrap a TensorBox
            return cls.realize_into(src.data, dst)
        if isinstance(src, StorageBox):
            src.realize()
            # ExternKernelAlloc has specific requirements for output layout, should create a copy
            if isinstance(src.data.layout, FlexibleLayout) and not isinstance(
                src.data, ExternKernelAlloc
            ):
                src.data.layout = AliasedLayout(dst)
                return src.data
        # introduce a copy
        pw = Pointwise.create(
            device=src.get_device(),
            dtype=src.get_dtype(),
            inner_fn=src.make_loader(),
            ranges=[
                V.graph.sizevars.guard_equals(a, b)
                for a, b in zip(src.get_size(), dst.get_size())
            ],
        )
        return cls.realize_into(pw, dst)

    def should_allocate(self):
        return True


@dataclasses.dataclass
class ExternKernel(InputsKernel):
    constant_args: List[Any] = ()
    output_view: Optional[ReinterpretView] = None

    def decide_layout(self):
        if isinstance(self.layout, FlexibleLayout):
            self.apply_constraint()
        self.freeze_layout()

    @staticmethod
    def copy_input(x):
        pw = Pointwise.create(
            device=x.get_device(),
            dtype=x.get_dtype(),
            inner_fn=x.make_loader(),
            ranges=x.get_size(),
        )
        pw.realize()
        return pw

    @classmethod
    def convert_to_reinterpret_view(cls, x):
        """
        In order to pass this to an extern kernel we need a
        ReinterpretView not a View.  This allows us to avoid some
        uneeded copies.
        """
        assert isinstance(x, BaseView)
        if isinstance(x, ReinterpretView):
            return x

        x.unwrap_view().freeze_layout()
        rw = extract_read_writes(x.make_loader(), x.get_size(), normalize=False)
        assert len(rw.reads) == 1

        index = V.graph.sizevars.simplify_with_ranges(
            list(rw.reads)[0].index, rw.var_ranges
        )
        strides = V.graph.sizevars.stride_vars(index, rw.range_vars)
        offset = V.graph.sizevars.offset_var(index, rw.range_vars)
        expected = sympy_dot(rw.range_vars, strides) + offset

        if index != expected:
            log.debug(
                "convert_to_reinterpret_view failed: stride=%s offset=%s index=%s",
                strides,
                offset,
                index,
            )
            raise NotImplementedError()

        return ReinterpretView(
            data=x.data,
            layout=FixedLayout(
                device=x.get_device(),
                dtype=x.get_dtype(),
                size=x.get_size(),
                stride=strides,
                offset=offset,
            ),
        )

    @classmethod
    def realize_input(cls, x):
        if x is None:
            return NoneAsConstantBuffer()
        if isinstance(x, Constant):
            return V.graph.add_tensor_constant(
                torch.tensor(x.value, dtype=x.get_dtype(), device=x.get_device())
            )
        if isinstance(x, ConstantBuffer):
            return x
        if isinstance(x, TensorBox):
            return cls.realize_input(x.data)
        if isinstance(x, ReinterpretView):
            return x
        if isinstance(x, BaseView):
            x.realize()
            if is_storage_and_layout(x.unwrap_view()) and not isinstance(
                x.unwrap_view().data, ExternKernelAlloc
            ):
                try:
                    return cls.convert_to_reinterpret_view(x)
                except NotImplementedError:
                    pass
        if isinstance(x, StorageBox):
            # TODO(jansel): impose layout preference on realized buffer
            x.realize()
            return x
        return cls.copy_input(x)

    @classmethod
    def require_stride1(cls, x):
        if len(x.get_stride()) == 0:
            return x
        for stride in x.get_stride():
            if stride == 1:
                return x
        return cls.copy_input(x)

    @classmethod
    def require_contiguous(cls, x):
        if is_contiguous_storage_and_layout(x):
            as_contiguous_storage_and_layout(x, freeze=True)
            return x
        x = cls.copy_input(x)
        assert is_contiguous_storage_and_layout(x)
        as_contiguous_storage_and_layout(x, freeze=True)
        return x

    @classmethod
    def require_stride_order(cls, x, order):
        # require x to have the layout as strided_ordered as order
        if isinstance(
            x.get_layout(), FlexibleLayout
        ) and is_stride_order_storage_and_layout(x, order):
            # fix flexiblelayout to be FixedLayout with stride_order
            as_storage_and_layout(
                x, freeze=True, want_contiguous=False, stride_order=order
            )
            return x
        elif isinstance(x.get_layout(), FixedLayout) and x.layout.is_stride_ordered(
            order
        ):
            return x
        x = cls.copy_input(x)
        as_storage_and_layout(x, freeze=True, want_contiguous=False, stride_order=order)
        assert is_stride_order_storage_and_layout(x, order)
        return x

    def apply_constraint(self):
        pass

    def codegen_args(self):
        args = [x.codegen_reference() for x in self.inputs]
        args.extend(map(repr, self.constant_args))
        return args

    def codegen_size_asserts(self, wrapper):
        if config.size_asserts:
            size = V.graph.sizevars.codegen_shape_tuple(self.get_size())
            stride = V.graph.sizevars.codegen_shape_tuple(self.get_stride())
            wrapper.writeline(f"assert {self.get_name()}.size() == {size}")
            wrapper.writeline(f"assert {self.get_name()}.stride() == {stride}")

    def get_group_stride(self):
        """
        get output sizes and strides, for template_codegen
        """
        _size = self.get_size()
        _stride = self.get_stride()
        # iter_ranges = _size of output tensor, reduce_range = [] because no reduction
        return [_size, []], _stride

    def canonicalize(self):
        """
        Manually get cononicalization of the output index
        """
        # manually generate index formula for conv
        sizevars = V.graph.sizevars
        sizes = self.get_size()
        strides = self.get_stride()
        strides = [sizevars.size_hint(x) for x in strides]
        index_vars = [sympy.Symbol(f"d{i}") for i in range(len(sizes))]
        # reorder index vars according to stride
        index_order = sorted(range(len(strides)), key=strides.__getitem__, reverse=True)
        lookup = {pos: idx for idx, pos in enumerate(index_order)}
        order = [lookup[i] for i in range(len(lookup))]
        index_vars = [index_vars[i] for i in order]
        indexer = self.make_indexer()
        index = indexer(index_vars)

        new_sizes, reindex, prune = _simplify_loops(index_vars, sizes, [index])

        # assign new variables each dimension to deal with numbering mismatches
        # d0, d1, d2 could become d0, d2 -- which won't match d0, d1
        _, add_var = var_builder("c")
        replacement = dict(zip(index_vars, reindex([add_var(x) for x in new_sizes])))

        index = sympy.expand(index).subs(replacement)
        return index, tuple(new_sizes)

    def __str__(self):
        lines = [
            f"{field.name}={getattr(self, field.name)}"
            for field in dataclasses.fields(self)
        ]
        return self.str_helper(lines)


@dataclasses.dataclass
class ExternKernelOut(ExternKernel):
    output_view: Optional[ReinterpretView] = None

    def codegen(self, wrapper):
        args = self.codegen_args()
        if self.output_view:
            args.append(f"out={self.output_view.codegen_reference()}")
        else:
            args.append(f"out={self.codegen_reference()}")
        wrapper.writeline(f"{self.kernel}({', '.join(args)})")

    def __init__(self, layout, inputs, constant_args=(), output_view=None):
        super().__init__(None, layout, self.unwrap_storage(inputs), constant_args)
        self.output_view = output_view
        self.name = V.graph.register_buffer(self)

    def should_allocate(self):
        return True


class ExternKernelAlloc(ExternKernel):
    def codegen(self, wrapper):
        wrapper.writeline(
            f"{self.get_name()} = {self.kernel}({', '.join(self.codegen_args())})"
        )
        if isinstance(self.layout, Layout):
            self.codegen_size_asserts(wrapper)

    def __init__(self, layout, inputs, constant_args=()):
        super().__init__(None, layout, self.unwrap_storage(inputs), constant_args)
        self.name = V.graph.register_buffer(self)

    def should_allocate(self):
        return False

    def apply_constraint(self):
        raise NotImplementedError


class InplaceBernoulliFallback(ExternKernel):
    """
    This needs to be a custom class to handle mutation properly
    """

    kernel = "aten.bernoulli_"

    def codegen(self, wrapper):
        (x,) = [t.codegen_reference() for t in self.inputs]
        wrapper.writeline(
            f"{self.kernel}({x}, {', '.join(map(repr, self.constant_args))})"
        )

    def should_allocate(self):
        return False

    def get_mutation_names(self):
        assert isinstance(self.layout, MutationLayout)
        return (self.layout.target.get_name(),)

    def __init__(self, x, *constant_args):
        super().__init__(
            None,
            MutationLayout(x),
            self.unwrap_storage([x]),
            constant_args,
        )
        self.name = V.graph.register_buffer(self)


class MatrixMultiply(ExternKernelOut):
    kernel = "aten.mm.out"

    def __init__(
        self, layout, inputs, constant_args=(), output_view=None, kernel="aten.mm.out"
    ):
        super().__init__(layout, inputs, constant_args, output_view)
        self.kernel = kernel

    @classmethod
    def create(cls, a, b):
        *m, k1 = a.get_size()
        k2, n = b.get_size()
        V.graph.sizevars.guard_equals(k1, k2)
        a = cls.realize_input(a)
        b = cls.realize_input(b)
        if len(m) != 1 and not a.get_layout().is_contiguous():
            a = cls.copy_input(a)
        else:
            a = cls.require_stride1(a)
        b = cls.require_stride1(b)

        # choose runtime kernel
        config_mm = config.triton.mm
        # default kernel is aten
        kernel = "aten.mm.out"
        if config_mm == "aten":
            kernel = "aten.mm.out"
        elif config_mm == "triton" and a.get_device().type == "cuda":
            kernel = "triton_ops.matmul_out"
        elif config_mm == "autotune":
            from .codegen.autotuner import tuned_mm

            kernel = tuned_mm(
                a.get_size(),
                b.get_size(),
                a.get_stride(),
                b.get_stride(),
                a.get_device(),
                a.get_dtype(),
            )

        return MatrixMultiply(
            layout=FlexibleLayout(
                device=a.get_device(),
                dtype=a.get_dtype(),
                size=list(m) + [n],
            ),
            inputs=[a, b],
            kernel=kernel,
        )

    def map_args(self):
        # a, b
        in_args = [x.codegen_reference() for x in self.inputs]
        # const_args = self.constant_args
        inout_dict = OrderedDict(
            [
                ("A", f"{in_args[0]}"),
                ("B", f"{in_args[1]}"),
                ("C", f"{self.get_name()}"),
            ]
        )
        # batch==1 bmm->mm
        if len(self.get_stride()) == 3:
            assert self.get_size()[0] == 1
            stride_cm = self.get_stride()[1]
            stride_cn = self.get_stride()[2]
        else:
            stride_cm = self.get_stride()[0]
            stride_cn = self.get_stride()[1]
        args_dict = OrderedDict(
            [
                ("M", f"{self.inputs[0].get_size()[0]}"),
                ("N", f"{self.inputs[1].get_size()[1]}"),
                ("K", f"{self.inputs[0].get_size()[1]}"),
                ("stride_am", f"{self.inputs[0].get_stride()[0]}"),
                ("stride_ak", f"{self.inputs[0].get_stride()[1]}"),
                ("stride_bk", f"{self.inputs[1].get_stride()[0]}"),
                ("stride_bn", f"{self.inputs[1].get_stride()[1]}"),
                ("stride_cm", f"{stride_cm}"),
                ("stride_cn", f"{stride_cn}"),
            ]
        )
        # accumulator types
        ACC_TYPE = (
            "tl.float32"
            if self.inputs[0].get_dtype()
            in [torch.float16, torch.bfloat16, torch.float32]
            else "tl.int32"
        )
        # dict for tl.constexpr
        const_dict = OrderedDict(
            [
                ("GROUP_M", "8"),
                ("ACC_TYPE", ACC_TYPE),
                ("allow_tf32", f"{torch.backends.cuda.matmul.allow_tf32}"),
            ]
        )

        other_dict = OrderedDict()

        return inout_dict, args_dict, const_dict, other_dict


class BatchMatrixMultiply(ExternKernelOut):
    kernel = "aten.bmm.out"

    def __init__(self, layout, inputs, constant_args=(), output_view=None):
        super().__init__(layout, inputs, constant_args, output_view)
        if (
            config.triton.use_bmm
            and len(inputs) > 0
            and inputs[0].get_device().type == "cuda"
        ):
            self.kernel = "triton_bmm_out"

    @classmethod
    def create(cls, a, b):
        b1, m, k1 = a.get_size()
        b2, k2, n = b.get_size()
        b3 = V.graph.sizevars.guard_equals(b1, b2)
        V.graph.sizevars.guard_equals(k1, k2)
        a = cls.require_stride1(cls.realize_input(a))
        b = cls.require_stride1(cls.realize_input(b))

        output_layout = FlexibleLayout(
            device=a.get_device(),
            dtype=a.get_dtype(),
            size=[b3, m, n],
        ).as_fixed()

        if b3 == 1:
            # convert to normal mm
            data = MatrixMultiply(
                layout=output_layout.as_fixed(),
                inputs=[SqueezeView.create(a, dim=0), SqueezeView.create(b, dim=0)],
            )
            data.output_view = ReinterpretView(
                data,
                FlexibleLayout(
                    device=a.get_device(),
                    dtype=a.get_dtype(),
                    size=[m, n],
                ).as_fixed(),
            )
        else:
            data = BatchMatrixMultiply(
                layout=output_layout,
                inputs=[a, b],
            )
        return data


class DeviceCopy(ExternKernelOut):
    @classmethod
    def create(cls, x, device):
        if not x.is_extern() and all(
            (r.name in V.graph.constants and hasattr(r, "index")) for r in x.get_reads()
        ):
            return x.constant_to_device(device)

        V.graph.device_types.add(device.type)
        V.graph.device_types.add(x.get_device().type)

        log.warning("DeviceCopy")
        return DeviceCopy(
            FlexibleLayout(
                device=device,
                dtype=x.get_dtype(),
                size=x.get_size(),
            ),
            [cls.realize_input(x)],
        )

    def codegen(self, wrapper):
        args = self.codegen_args()
        assert len(args) == 1
        if self.output_view:
            wrapper.writeline(
                f"{self.output_view.codegen_reference()}.copy_({args[0]})"
            )
        else:
            wrapper.writeline(f"{self.codegen_reference()}.copy_({args[0]})")


class DynamicScalar(IRNode):
    """
    The result of a call to aten._local_scalar_dense.

    This is not yet implemented.  The one model (so far) that calls this
    (fastNLP_Bert) does not actually use the result.  So we expect this
    node to get dead code eliminated.
    """

    def get_reads(self):
        return ()


class AdaptiveAvgPool2d(ExternKernelAlloc):
    kernel = "aten._adaptive_avg_pool2d"

    @classmethod
    def create(cls, x, target_size):
        # x = cls.require_stride1(cls.realize_input(x))
        x = cls.realize_input(x)
        output_size = [
            *x.get_size()[: -len(target_size)],
            *map(sympy.Integer, target_size),
        ]
        # contigouse stride order
        stride_order = list(reversed(range(len(output_size))))
        return cls(
            FlexibleLayout(
                x.get_device(),
                x.get_dtype(),
                output_size,
                # TODO(jansel): fix channels last case
                # FlexibleLayout.contiguous_strides(output_size),
                stride_order,
            ),
            (x,),
            (tuple(target_size),),
        )

    def apply_constraint(self):
        x = self.inputs[0]
        if isinstance(x.get_layout(), FixedLayout):
            # fix self's layout to be the same order as x
            self.freeze_layout_with_same_order(x.get_layout().stride)
        else:
            x = self.require_stride_order(x, self.layout.preferred_stride_order)
            self.inputs[0] = x
            self.freeze_layout_with_stride_order(self.layout.preferred_stride_order)


@dataclasses.dataclass
class FallbackKernel(ExternKernelAlloc):
    def __init__(
        self,
        layout,
        kernel,
        tensor_args,
        nontensor_args,
        unflatten_args,
    ):
        super(FallbackKernel, self).__init__(
            layout,
            tuple(tensor_args),
            tuple(nontensor_args),
        )
        if getattr(torch.ops.aten, kernel.__name__, None) is kernel:
            self.kernel = f"aten.{kernel.__name__}"
        else:
            self.kernel = (
                f"{kernel.__module__.replace('._ops.', '.ops.')}.{kernel.__name__}"
            )
        self.unflatten_args = unflatten_args
        if self.kernel not in ("aten.convolution_backward",):
            log.warning(f"Using FallbackKernel: {self.kernel}")

    def codegen_args(self):
        @dataclasses.dataclass
        class Shim:
            ref: Any

            def __repr__(self):
                return self.ref

        tensor_args = [Shim(x.codegen_reference()) for x in self.inputs]
        constant_args = [Shim(repr(x)) for x in self.constant_args]
        return list(map(repr, self.unflatten_args(tensor_args, constant_args)))

    @classmethod
    def create(cls, kernel, *args):
        args_flat, args_spec = pytree.tree_flatten(args)

        is_arg_tensor = []
        tensor_args = []
        non_tensor_args = []
        for arg in args_flat:
            is_arg_tensor.append(isinstance(arg, IRNode))
            if is_arg_tensor[-1]:
                tensor_args.append(arg)
            else:
                non_tensor_args.append(arg)

        def unflatten_args(new_tensor_args, new_non_tensor_args):
            new_args = []
            it_tensors = iter(new_tensor_args)
            it_non_tensors = iter(new_non_tensor_args)
            for is_tensor in is_arg_tensor:
                if is_tensor:
                    new_args.append(next(it_tensors))
                else:
                    new_args.append(next(it_non_tensors))
            return pytree.tree_unflatten(new_args, args_spec)

        tensor_args = [
            cls.require_contiguous(cls.realize_input(x)) for x in tensor_args
        ]

        # We don't have generic shape formulas, so just burn in the
        # shapes and run an example input.
        # TODO(jansel): replace this with dynamic shape formulas
        example_args = [
            torch.zeros(
                [V.graph.sizevars.guard_static_shape(s) for s in x.get_size()],
                dtype=x.get_dtype(),
                device=x.get_device(),
            )
            for x in tensor_args
        ]
        example_output = kernel(*unflatten_args(example_args, non_tensor_args))

        if isinstance(example_output, (list, tuple)):
            packed = FallbackKernel(
                MultiOutputLayout(),
                kernel,
                tensor_args,
                non_tensor_args,
                unflatten_args,
            )
            return [
                (
                    MultiOutput(
                        FixedLayout(
                            example_output[i].device,
                            example_output[i].dtype,
                            [sympy.Integer(s) for s in example_output[i].size()],
                            [sympy.Integer(s) for s in example_output[i].stride()],
                        ),
                        packed,
                        i,
                    )
                    if example_output[i] is not None
                    else None
                )
                for i in range(len(example_output))
            ]
        else:
            return FallbackKernel(
                FixedLayout(
                    example_output.device,
                    example_output.dtype,
                    [sympy.Integer(s) for s in example_output.size()],
                    [sympy.Integer(s) for s in example_output.stride()],
                ),
                kernel,
                tensor_args,
                non_tensor_args,
                unflatten_args,
            )

    def apply_constraint(self):
        return super().apply_constraint()


class MultiOutputLayout(IRNode):
    pass


class MultiOutput(ExternKernel):
    def codegen(self, wrapper):
        wrapper.writeline(
            f"{self.get_name()} = {self.inputs[0].get_name()}[{self.index}]"
        )
        self.codegen_size_asserts(wrapper)

    def __init__(self, layout, input, index):
        super().__init__(None, layout, [input], ())
        self.name = V.graph.register_buffer(self)
        self.index = index

    def should_allocate(self):
        return False


class Convolution(ExternKernelAlloc):
    kernel = "aten.convolution"

    def __init__(
        self,
        layout,
        inputs,
        constant_args=(),
        preferred_stride_order=None,
        kernel="aten.convolution",
    ):
        super().__init__(layout, inputs, constant_args)
        self.kernel = kernel
        self.preferred_stride_order = preferred_stride_order

    def codegen(self, wrapper):
        if self.kernel == "triton_ops.conv":
            wrapper.header.writeline(
                f"import torchinductor.triton_ops.conv as {self.kernel}"
            )
        wrapper.writeline(
            f"{self.get_name()} = {self.kernel}({', '.join(self.codegen_args())})"
        )
        if isinstance(self.layout, Layout):
            self.codegen_size_asserts(wrapper)

    @classmethod
    def create(
        cls,
        x: "TensorBox",
        weight: "TensorBox",
        bias: "TensorBox",
        stride: List[int],
        padding: List[int],
        dilation: List[int],
        transposed: bool,
        output_padding: List[int],
        groups: int,
    ):
        x = cls.require_stride1(cls.realize_input(x))
        weight = cls.require_stride1(cls.realize_input(weight))
        stride = tuple(stride)
        padding = tuple(padding)
        dilation = tuple(dilation)
        assert isinstance(transposed, bool)
        output_padding = tuple(output_padding)
        assert isinstance(groups, int)

        weight_shape = [
            sympy.Integer(V.graph.sizevars.guard_static_shape(s))
            for s in weight.get_size()
        ]

        out_channels, in_channels1, *kernel_size = weight_shape
        in_channels1 = in_channels1 * groups
        if transposed:
            out_channels, in_channels1 = in_channels1, out_channels

        if bias is not None:
            bias = cls.require_stride1(cls.realize_input(bias))
            (bias_shape,) = [
                sympy.Integer(V.graph.sizevars.guard_static_shape(s))
                for s in bias.get_size()
            ]
            assert bias_shape == out_channels, f"{bias_shape} == {out_channels}"

        if len(x.get_size()) == 1 + len(kernel_size):
            in_channels2, *input_size = x.get_size()
            in_channels_stride, *_ = x.get_stride()
            output_size = []
        else:
            assert len(x.get_size()) == 2 + len(kernel_size)
            batch, in_channels2, *input_size = x.get_size()
            _, in_channels_stride, *_ = x.get_stride()
            output_size = [batch]

        V.graph.sizevars.guard_equals(in_channels1, in_channels2)

        output_size.append(out_channels)

        assert (
            len(stride)
            == len(padding)
            == len(dilation)
            == len(output_padding)
            == len(kernel_size)
            == len(input_size)
        )
        for i in range(len(stride)):
            if transposed:
                output_size.append(
                    (input_size[i] - 1) * stride[i]
                    - 2 * padding[i]
                    + dilation[i] * (kernel_size[i] - 1)
                    + output_padding[i]
                    + 1
                )
            else:
                output_size.append(
                    IndexingDiv(
                        input_size[i]
                        + 2 * padding[i]
                        - dilation[i] * (kernel_size[i] - 1)
                        - 1
                        + stride[i],
                        stride[i],
                    )
                    + 2 * output_padding[i]
                )
            output_size[-1] = sympy.Integer(
                V.graph.sizevars.guard_static_shape(output_size[-1])
            )

        # choose runtime kernel
        config_conv = config.triton.convolution
        if (
            config_conv == "aten"
            or len(kernel_size) != 2  # triton conv only supports conv2d
            or not is_triton(x.get_device())
            or transposed
            or groups != 1
            # or x.get_dtype() == torch.float16
            # or x.get_dtype() == torch.bfloat16
        ):
            kernel = "aten.convolution"
        elif config_conv == "triton":
            kernel = "triton_ops.conv"
        else:
            assert config_conv == "autotune"
            from .codegen.autotuner import tuned_conv

            kernel = tuned_conv(
                x.get_size(),
                weight.get_size(),
                x.get_stride(),
                weight.get_stride(),
                stride,
                padding,
                dilation,
                transposed,
                output_padding,
                groups,
                x.get_device(),
                x.get_dtype(),
            )

        # for conv2d or conv3d, prefer channels last format
        if kernel == "triton_ops.conv":
            output_layout = "torch.channels_last"
        elif config.tune_layout:
            from .codegen.autotuner import tuned_conv_layout

            output_layout = tuned_conv_layout(
                kernel,
                x.get_size(),
                weight.get_size(),
                stride,
                padding,
                dilation,
                transposed,
                output_padding,
                groups,
                x.get_device(),
                x.get_dtype(),
            )
        else:
            output_layout = "torch.contiguous_format"

        if output_layout == "torch.channels_last":
            stride_order = [0] + list(reversed(range(1, len(kernel_size) + 1)))
            if len(stride_order) < len(output_size):
                # add batch dim if it exists
                stride_order = [len(stride_order)] + stride_order
        else:
            stride_order = list(reversed(range(len(output_size))))

        output_layout = FlexibleLayout(
            x.get_device(),
            x.get_dtype(),
            output_size,
            stride_order,
        )

        if bias is not None:
            return Convolution(
                output_layout,
                (x, weight, bias),
                (stride, padding, dilation, transposed, output_padding, groups),
                stride_order,
                kernel,
            )
        else:
            return Convolution(
                output_layout,
                (x, weight),
                (bias, stride, padding, dilation, transposed, output_padding, groups),
                stride_order,
                kernel,
            )

    def apply_constraint(self):
        x = self.inputs[0]
        # FixedLayout of input
        x = self.require_stride_order(x, self.layout.preferred_stride_order)
        self.inputs[0] = x
        self.freeze_layout_with_stride_order(self.layout.preferred_stride_order)

    def map_args(self):
        # x, w, bias
        in_args = [x.codegen_reference() for x in self.inputs]
        # stride, padding, dilation, transposed, output_padding, groups
        const_args = self.constant_args
        if len(in_args) < 3:
            # otherwise, bias=None is the first constant_args
            const_args = const_args[1:]

        inout_dict = OrderedDict(
            [
                ("x", f"{in_args[0]}"),
                ("w", f"{in_args[1]}"),
                ("y", f"{self.get_name()}"),
            ]
        )
        args_dict = OrderedDict(
            [
                ("stride_xn", f"{self.inputs[0].get_stride()[0]}"),
                ("stride_xc", f"{self.inputs[0].get_stride()[1]}"),
                ("stride_xh", f"{self.inputs[0].get_stride()[2]}"),
                ("stride_xw", f"{self.inputs[0].get_stride()[3]}"),
                ("stride_wn", f"{self.inputs[1].get_stride()[0]}"),
                ("stride_wc", f"{self.inputs[1].get_stride()[1]}"),
                ("stride_wh", f"{self.inputs[1].get_stride()[2]}"),
                ("stride_ww", f"{self.inputs[1].get_stride()[3]}"),
                ("stride_yn", f"{self.get_stride()[0]}"),
                ("stride_yc", f"{self.get_stride()[1]}"),
                ("stride_yh", f"{self.get_stride()[2]}"),
                ("stride_yw", f"{self.get_stride()[3]}"),
                (
                    "stride_biasn",
                    f"{self.inputs[0].get_stride()[0]}"
                    if len(in_args) >= 3
                    else "None",
                ),
                # ("delta_x_ptr", "None"),
                ("BATCH", f"{self.inputs[0].get_size()[0]}"),
                ("IN_C", f"{self.inputs[0].get_size()[1]}"),
                ("IN_H", f"{self.inputs[0].get_size()[2]}"),
                ("IN_W", f"{self.inputs[0].get_size()[3]}"),
                ("KERNEL_N", f"{self.inputs[1].get_size()[0]}"),
                ("KERNEL_H", f"{self.inputs[1].get_size()[2]}"),
                ("KERNEL_W", f"{self.inputs[1].get_size()[3]}"),
                ("OUT_H", f"{self.get_size()[2]}"),
                ("OUT_W", f"{self.get_size()[3]}"),
                ("stride_h", f"{const_args[0][0]}"),
                ("stride_w", f"{const_args[0][1]}"),
                ("padding_h", f"{const_args[1][0]}"),
                ("padding_w", f"{const_args[1][1]}"),
                ("dilation_h", f"{const_args[2][0]}"),
                ("dilation_w", f"{const_args[2][1]}"),
                # ("transposed", f"{const_args[3]}"),
                ("output_padding_h", f"{const_args[4][0]}"),
                ("output_padding_w", f"{const_args[4][1]}"),
                ("groups", f"{const_args[5]}"),
            ]
        )

        # accumulator type
        ACC_TYPE = (
            "tl.float32"
            if self.inputs[0].get_dtype()
            in [torch.float16, torch.bfloat16, torch.float32]
            else "tl.int32"
        )
        CONV1X1_NHWC = (
            "True"
            if self.inputs[0].get_stride()[1] == 1
            and self.inputs[1].get_size()[2] == 1
            and self.inputs[1].get_size()[3] == 1
            else "False"
        )
        # dict for tl.constexpr
        const_dict = OrderedDict(
            [
                ("ACC_TYPE", ACC_TYPE),
                ("CONV1X1_NHWC", CONV1X1_NHWC),
            ]
        )

        # dict for non-kernel args (e.g. delta_x_ptr)
        other_dict = OrderedDict(
            [
                ("device", f'"{self.inputs[0].get_device()}"'),
            ]
        )

        return inout_dict, args_dict, const_dict, other_dict


@dataclasses.dataclass
class MutableBox(IRNode):
    """
    TensorBox / StorageBox allow in-place mutation of Tensors
    """

    data: IRNode

    def __getattr__(self, name):
        fn = getattr(self.data, name)
        if callable(fn):
            return fn
        raise AttributeError(f"{type(self.data).__name__}.{name} not callable")

    def __str__(self):
        if isinstance(self.data, MutableBox):
            line0 = f"{type(self).__name__}({type(self.data).__name__}("
            endl = "))"
            inner = self.data.data
        else:
            line0 = f"{type(self).__name__}("
            inner = self.data
            endl = ")"

        lines = [
            line0,
            indent(str(inner)),
            endl,
        ]
        return "\n".join(lines)

    __repr__ = __str__


class TensorBox(MutableBox):
    @staticmethod
    def create(data):
        return TensorBox(StorageBox(data))


class StorageBox(MutableBox):
    def realize(self):
        if isinstance(
            self.data, (ComputedBuffer, InputsKernel, InputBuffer, ReinterpretView)
        ):
            return self.data.get_name()
        assert isinstance(self.data, (Pointwise, Reduction)), type(self.data)
        self.data = ComputedBuffer(
            name=None,
            layout=FlexibleLayout(
                device=self.data.get_device(),
                dtype=self.data.get_dtype(),
                size=self.data.get_size(),
            ),
            data=self.data,
        )
        self.data.name = V.graph.register_buffer(self.data)
        return self.data.name

    def realize_hint(self):
        """
        Called on buffers we expect to be forced to realize later.
        """
        if self.num_reads() > 1:
            self.realize()

    def mark_reuse(self, users):
        if users <= 1:
            return
        if isinstance(self.data, (Pointwise, Reduction)):
            num_reads = self.num_reads()

            # TODO(jansel): this heuristic is a wild guess
            if (
                num_reads > config.realize_reads_threshold
                or len(self.inner_fn_str()) > config.realize_bytes_threshold
            ):
                self.realize()

    def num_reads(self):
        data = self.data
        if isinstance(data, (InputsKernel, InputBuffer, ReinterpretView)):
            return 1
        if isinstance(data, ComputedBuffer):
            read_writes = data.get_read_writes()
        else:
            assert isinstance(data, (Pointwise, Reduction)), type(data)
            read_writes = ComputedBuffer(
                name=None,
                layout=FlexibleLayout(
                    device=data.get_device(),
                    dtype=data.get_dtype(),
                    size=data.get_size(),
                ),
                data=data,
            ).get_read_writes()
        return len(read_writes.reads)


class LoopBody:
    """
    Captures the body of a Loops subclass into an FX graph.  Persists any
    indexing simplifications and makes it easier to analyze loop bodies.
    """

    def __init__(self, fn, args, var_ranges):
        super().__init__()
        self.var_ranges = var_ranges
        self.indexing_exprs = {}
        self.indexing_exprs_name = {}
        self.reads = []
        self.writes = []
        self.reads_name2expr = {}
        self.writes_name2expr = {}
        self.other = []
        self.submodules = {}
        self.subblocks = {}
        self.indirect_vars = []
        self.root_block = LoopBodyBlock(self, fn, args)
        self.indexing = None

    def add_index_expr(self, expr: sympy.Expr, category, buf_name):
        getattr(self, category).append(expr)
        if buf_name is not None:
            getattr(self, f"{category}_name2expr")[buf_name] = expr
        if expr not in self.indexing_exprs_name:
            name = f"index{len(self.indexing_exprs)}"
            self.indexing_exprs_name[expr] = name
            self.indexing_exprs[name] = expr
        return self.indexing_exprs_name[expr]

    def add_submodule(self, block, prefix):
        """Not actually for nn.Modules, but subblocks in generated code are mapped to FX call_module opcodes"""
        if prefix[-1].isnumeric() and prefix not in self.submodules:
            name = prefix
        else:
            name = f"{prefix}{len(self.submodules)}"
        self.submodules[name] = block
        return name

    def add_indirect(self):
        name = f"indirect{len(self.indirect_vars)}"
        var = sympy.Symbol(name, integer=True)
        self.indirect_vars.append([var])
        return var

    def replace_indirect(self, old, new):
        """Swap in a variable used in indirect indexing"""
        if str(old) == str(new):
            return
        self.indexing = {k: v.subs({old: new}) for k, v in self.indexing.items()}

    def get_index(self, name):
        return self.indexing[name]

    def __call__(self, *indices):
        index = list(itertools.chain(*indices))
        assert len(index) == len(self.var_ranges), (index, self.var_ranges)
        assert all(v not in self.var_ranges for v in index)
        replacements = dict(zip(self.var_ranges.keys(), index))
        self.indexing = {
            name: expr.subs(replacements) for name, expr in self.indexing_exprs.items()
        }
        result = self.root_block()
        self.indexing = None
        return result


class LoopBodyBlock:
    """
    Captures the body of a Loops subclass into an FX graph.
    In normal cases there will be a 1:1 mapping between LoopBody and
    LoopBodyBlock, hower in the case of ops.masked() the masked out
    operations will manifest as an extra LoopBodyBlock.
    """

    def __init__(self, body: LoopBody, fn: Callable, args: List[Any]):
        self.body = body

        def add_index(expr, category, buf_name=None):
            return tracer.create_proxy(
                "call_module",
                "get_index",
                (self.body.add_index_expr(expr, category, buf_name),),
                {},
            )

        class CaptureIndexing(V.WrapperHandler):
            def load(self, name: str, index: sympy.Expr, upcast: bool = False):
                index = add_index(index, "reads", name)
                return self._inner.load(name, index, upcast)

            def store(self, name, index, value, mode=None):
                index = add_index(index, "writes", name)
                return self._inner.store(name, index, value, mode)

            def reduction(self, name, dtype, reduction_type, index, value):
                index = add_index(index, "writes", name)
                return self._inner.reduction(name, dtype, reduction_type, index, value)

            def index_expr(self, index, dtype):
                if isinstance(index, (int, sympy.Integer)):
                    return ops.constant(int(index), dtype)
                index = add_index(index, "other")
                return self._inner.index_expr(index, dtype)

            @staticmethod
            def masked(mask_proxy, masked_body: Callable, other_proxy):
                """
                Recursively capture the masked out body in another LoopBodyBlock
                """

                def shim(mask, other):
                    return V.ops.masked(mask, subblock, other)

                name = self.body.add_submodule(shim, "masked_subblock")
                subblock = LoopBodyBlock(self.body, masked_body, ())
                self.body.subblocks[name] = subblock
                return tracer.create_proxy(
                    "call_module", name, (mask_proxy, other_proxy), {}
                )

            @staticmethod
            def indirect_indexing(index_proxy):
                """
                Flow data from tensors into indexing formulas.
                Introduce a call_module to update the indexing.
                """

                def set_indirect(new_var):
                    self.body.replace_indirect(var, V.ops.indirect_indexing(new_var))

                var = self.body.add_indirect()
                tracer.create_proxy(
                    "call_module",
                    self.body.add_submodule(set_indirect, f"set_{var}"),
                    (index_proxy,),
                    {},
                )
                return var

        tracer = torch.fx.Tracer()
        tracer.graph = torch.fx.Graph(tracer_cls=tracer.__class__)
        proxy_ops = tracer.create_proxy("placeholder", "ops", (), {})
        from .sizevars import SimplifyIndexing

        with V.set_ops_handler(
            SimplifyIndexing(CaptureIndexing(proxy_ops), self.body.var_ranges)
        ):
            tracer.create_proxy("output", "output", (fn(*args),), {})
        self.graph = tracer.graph

    def __call__(self):
        gm = torch.fx.GraphModule(
            {**self.body.submodules, "get_index": self.body.get_index}, self.graph
        )
        return gm.forward(V.get_ops_handler())<|MERGE_RESOLUTION|>--- conflicted
+++ resolved
@@ -1783,12 +1783,11 @@
 
         # the reordering_reindex in reads' simplify_reorder_and_tile
         reordering_reindex = [same_reorder(range(len(index_vars)))] * len(memory_addrs)
-<<<<<<< HEAD
-=======
         for i, reads_buf in enumerate(reads_bufs):
-            if isinstance(reads_buf, ComputedBuffer) and hasattr(reads_buf, "iter_reordering_reindex"):
+            if isinstance(reads_buf, ComputedBuffer) and hasattr(
+                reads_buf, "iter_reordering_reindex"
+            ):
                 reordering_reindex[i] = reads_buf.iter_reordering_reindex
->>>>>>> 0e510b46
 
         def simplify_and_reorder(x_vars, sizes, reordering_reindex=None):
             sizes, reindex0, reindex1 = self._apply_loop_reordering(
