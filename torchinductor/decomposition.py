--- conflicted
+++ resolved
@@ -310,14 +310,9 @@
 
 
 @register_decomposition([aten.bernoulli.default])
-<<<<<<< HEAD
-def bernoulli(self):
-    return torch.rand_like(self) < self
-=======
 def bernoulli(self, *, generator=None):
     assert generator is None
     return torch.rand_like(self, dtype=torch.float32) < self
->>>>>>> 972ba2cd
 
 
 """
