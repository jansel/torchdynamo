import dataclasses
import functools
import logging
from typing import List

import functorch
import torch.fx
from functorch.compile import make_boxed_compiler
from functorch.compile import min_cut_rematerialization_partition
from torch._subclasses.fake_tensor import FakeTensor
from torch.utils._mode_utils import no_dispatch

from torchdynamo.optimizations.backends import aot_autograd
from torchdynamo.optimizations.normalize import normalize_ir
from torchdynamo.utils import dynamo_timed
from torchdynamo.utils import preserve_rng_state

from . import config
from . import overrides
from .debug import DebugContext
from .decomposition import select_decomp_table
from .graph import GraphLowering
from .utils import has_incompatible_cudagraph_ops
from .virtualized import V

log = logging.getLogger(__name__)
ALIGNMENT = 16


@dataclasses.dataclass
class BoxedBool:
    value: bool

    def __bool__(self):
        return self.value

    @staticmethod
    def disable(obj):
        if isinstance(obj, BoxedBool):
            obj.value = False
            return obj
        return False


# copy_ fails when trying to write to tensors with memory overlap,
# for expanded dimensions (a dimension which used to have size 1 -> ?)
# we can select one element from that dimension and write to it
# to achieve writing to all values of that dimension of the input tensor
def get_expanded_dims(t):
    return [i for i in range(t.ndim) if t.stride(i) == 0 and t.size(i) != 1]


def index_expanded_dims(t, expanded_dims):
    for expanded_dim in expanded_dims:
        t = torch.ops.aten.slice(t, expanded_dim, 0, 1)
    return t


def complex_memory_overlap(t):
    indexed_tensor = index_expanded_dims(t, get_expanded_dims(t))
    return torch._debug_has_internal_overlap(indexed_tensor) != 0


@DebugContext.wrap
@no_dispatch()
def compile_fx_inner(
    gm: torch.fx.GraphModule,
    example_inputs: List[torch.Tensor],
    cudagraphs=None,
    num_fixed=0,
    is_backward=False,
):
    log.info("Compiling %s graph", "BACKWARDS" if is_backward else "FORWARDS")
    V.debug.fx_graph(gm, example_inputs)

    if cudagraphs is None:
        cudagraphs = config.triton.cudagraphs

    graph = GraphLowering(gm, num_dynamic_inputs=len(example_inputs))
    with V.set_graph_handler(graph):
        graph.run(*example_inputs)
        compiled_fn = graph.compile_to_fn()

    complex_memory_overlap_inputs = any(
        complex_memory_overlap(t) for t in example_inputs
    )

    if (
        cudagraphs
        and set(graph.device_types) == {"cuda"}
        and not graph.mutated_inputs
        and not has_incompatible_cudagraph_ops(gm)
        and not complex_memory_overlap_inputs
    ):
        compiled_fn = cudagraphify(
            compiled_fn, example_inputs, static_input_idxs=range(num_fixed)
        )
    elif cudagraphs:
        BoxedBool.disable(cudagraphs)

        if len(set(graph.device_types)) > 1:
            log.warning("skipping cudagraphs due to multiple devices")
        elif set(graph.device_types) == {"cuda"}:
            if graph.mutated_inputs:
                log.warning("skipping cudagraphs due to input mutation")
            elif complex_memory_overlap_inputs:
                log.warning("skipping cudagraphs due to complex input striding")

    return align_inputs(compiled_fn, example_inputs, range(num_fixed))


def clone_preserve_strides(x):
    needed_size = (
        sum((shape - 1) * stride for shape, stride in zip(x.size(), x.stride())) + 1
    )
    buffer = torch.as_strided(x, (needed_size,), (1,)).clone()
    return torch.as_strided(buffer, x.size(), x.stride())


def align_inputs(model, inputs, static_input_idxs=()):
    check_inputs = [
        i
        for i in range(len(inputs))
        if (i not in static_input_idxs or (inputs[i].data_ptr() % ALIGNMENT) != 0)
        and inputs[i].device.type == "cuda"
    ]

    if len(check_inputs) == 0:
        return model

    def run(*new_inputs):
        for i in check_inputs:
            if new_inputs[i].data_ptr() % ALIGNMENT:
                if isinstance(new_inputs, tuple):
                    new_inputs = list(new_inputs)
                new_inputs[i] = clone_preserve_strides(new_inputs[i])
        return model(*new_inputs)

    return run


@dynamo_timed
def cudagraphify(model, inputs, static_input_idxs=()):
    # if using fake tensors, defer cudagraphs until we get real inputs at runtime
    if not any(isinstance(inp, FakeTensor) for inp in inputs):
        return cudagraphify_impl(model, inputs, static_input_idxs)

    compiled_fn = None

    def run(*new_inputs):
        nonlocal compiled_fn
        if compiled_fn is None:
            with preserve_rng_state():
                compiled_fn = cudagraphify_impl(model, new_inputs, static_input_idxs)

        return compiled_fn(*new_inputs)

    return run


def remove_unaligned_input_idxs(inputs, static_input_idxs):
    """
    We require all inputs to be aligned, so introduce a copy for any
    that aren't.
    """
    aligned_static_input_idxs = {
        idx for idx in static_input_idxs if (inputs[idx].data_ptr() % ALIGNMENT) == 0
    }
    if len(aligned_static_input_idxs) != len(static_input_idxs):
        return aligned_static_input_idxs
    return static_input_idxs


def cudagraphify_impl(model, inputs, static_input_idxs=()):
    """
    Assumes inputs[static_input_idxs[i]] are always the same memory address
    """
    static_input_idxs = remove_unaligned_input_idxs(inputs, static_input_idxs)

    def static_input(x):
        """
<<<<<<< HEAD
        Copy and input why preserving strides
        """
        # TODO(jansel): figure out why this version doesn't work:
        # return torch.empty_strided(x.size(), x.stride(), dtype=x.dtype, device=x.device)

=======
        Copy and input while preserving strides
        """
        # TODO(jansel): figure out why this version doesn't work:
        # return torch.empty_strided(x.size(), x.stride(), dtype=x.dtype, device=x.device)
>>>>>>> f704f1f3
        needed_size = (
            sum((shape - 1) * stride for shape, stride in zip(x.size(), x.stride())) + 1
        )
        buffer = torch.zeros(needed_size, dtype=x.dtype, device=x.device)
        return torch.as_strided(buffer, x.size(), x.stride())

    assert isinstance(inputs, (list, tuple))
    static_inputs = [
        static_input(x) if idx not in static_input_idxs else x
        for idx, x in enumerate(inputs)
    ]

    inps_expanded_dims = [
        get_expanded_dims(x) if idx not in static_input_idxs else []
        for idx, x in enumerate(inputs)
    ]

    # warmup
    torch.cuda.synchronize()
    stream = torch.cuda.Stream()
    stream.wait_stream(torch.cuda.current_stream())
    with torch.cuda.stream(stream):
        model(*static_inputs)
    stream.synchronize()
    torch.cuda.current_stream().wait_stream(stream)
    torch.cuda.synchronize()

    # record
    graph = torch.cuda.CUDAGraph()
    with torch.cuda.graph(graph, stream=stream):
        static_outputs = model(*static_inputs)
    if not isinstance(static_outputs, (list, tuple)):
        static_outputs = (static_outputs,)

    if config.size_asserts:

        def run(*new_inputs):
            assert len(static_inputs) == len(new_inputs)
            for idx, (dst, src, expanded_dims) in enumerate(
                zip(static_inputs, new_inputs, inps_expanded_dims)
            ):
                if idx in static_input_idxs:
                    assert dst.data_ptr() == src.data_ptr()
                else:
                    # TODO - could make one single op of multiple slices
                    # and avoid dispatch.
                    # Could also pre-index the `dst` tensors
                    dst = index_expanded_dims(dst, expanded_dims)
                    src = index_expanded_dims(src, expanded_dims)
                    dst.copy_(src)
            graph.replay()
            return static_outputs

    else:
        copy_indices = [
            idx for idx in range(len(static_inputs)) if idx not in static_input_idxs
        ]

        def run(*new_inputs):
            for idx in copy_indices:
                src = index_expanded_dims(static_inputs[idx], inps_expanded_dims[idx])
                dst = index_expanded_dims(new_inputs[idx], inps_expanded_dims[idx])
                dst.copy_(src)
            graph.replay()
            return static_outputs

    return run


def count_tangents(fx_g: torch.fx.GraphModule):
    """
    Infers which inputs are static for a backwards graph
    """

    def is_not_gradout(x):
        return "tangents" not in x.name

    arg_count = 0
    static_arg_idxs = []
    for n in fx_g.graph.nodes:
        if n.op == "placeholder":
            if is_not_gradout(n):
                static_arg_idxs.append(arg_count)
            arg_count += 1

    assert static_arg_idxs == list(range(len(static_arg_idxs)))
    return len(static_arg_idxs)


def compile_fx(model_: torch.fx.GraphModule, example_inputs_: List[torch.Tensor]):
    """Main entrypoint to a compile given FX graph"""
    functorch.compile.config.use_functionalize = True
    functorch.compile.config.use_fake_tensor = True

    with overrides.patch_functions():
        model_ = normalize_ir(model_, example_inputs_)
        model_ = overrides.replace_fx(model_)
    num_example_inputs = len(example_inputs_)
    cudagraphs = BoxedBool(config.triton.cudagraphs)

    @dynamo_timed
    def fw_compiler(model: torch.fx.GraphModule, example_inputs):
        fixed = len(example_inputs) - num_example_inputs
        return compile_fx_inner(
            model, example_inputs, num_fixed=fixed, cudagraphs=cudagraphs
        )

    @dynamo_timed
    def bw_compiler(model: torch.fx.GraphModule, example_inputs):
        fixed = count_tangents(model)
        return compile_fx_inner(
            model,
            example_inputs,
            num_fixed=fixed,
            cudagraphs=cudagraphs,
            is_backward=True,
        )

    with overrides.patch_functions():
        return aot_autograd(
            model_,
            example_inputs_,
            fw_compiler=make_boxed_compiler(fw_compiler),
            bw_compiler=make_boxed_compiler(bw_compiler),
            decompositions=select_decomp_table(),
            partition_fn=functools.partial(
                min_cut_rematerialization_partition, compiler="inductor"
            ),
        )<|MERGE_RESOLUTION|>--- conflicted
+++ resolved
@@ -179,18 +179,10 @@
 
     def static_input(x):
         """
-<<<<<<< HEAD
-        Copy and input why preserving strides
-        """
-        # TODO(jansel): figure out why this version doesn't work:
-        # return torch.empty_strided(x.size(), x.stride(), dtype=x.dtype, device=x.device)
-
-=======
         Copy and input while preserving strides
         """
         # TODO(jansel): figure out why this version doesn't work:
         # return torch.empty_strided(x.size(), x.stride(), dtype=x.dtype, device=x.device)
->>>>>>> f704f1f3
         needed_size = (
             sum((shape - 1) * stride for shape, stride in zip(x.size(), x.stride())) + 1
         )
